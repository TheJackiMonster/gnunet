--- conflicted
+++ resolved
@@ -7,11 +7,7 @@
 msgstr ""
 "Project-Id-Version: GNUnet 0.7.0b\n"
 "Report-Msgid-Bugs-To: gnunet-developers@mail.gnu.org\n"
-<<<<<<< Updated upstream
 "POT-Creation-Date: 2024-06-08 11:29+0200\n"
-=======
-"POT-Creation-Date: 2024-07-18 18:14+0200\n"
->>>>>>> Stashed changes
 "PO-Revision-Date: 2006-01-21 17:16+0100\n"
 "Last-Translator: Daniel Nylander <po@danielnylander.se>\n"
 "Language-Team: Swedish <tp-sv@listor.tp-sv.se>\n"
@@ -99,7 +95,6 @@
 msgstr "Okänd operation \"%s\"\n"
 
 #: src/cli/arm/gnunet-arm.c:312
-#: src/service/transport/testing_api_cmd_start_peer.c:62
 msgid "Fatal error initializing ARM API.\n"
 msgstr ""
 
@@ -139,7 +134,6 @@
 msgstr "Fel vid %s:%d.\n"
 
 #: src/cli/arm/gnunet-arm.c:549
-#: src/service/transport/testing_api_cmd_start_peer.c:111
 #, fuzzy, c-format
 msgid "Failed to request a list of services: %s\n"
 msgstr "Misslyckades att starta samling.\n"
@@ -1718,34 +1712,21 @@
 msgid "The time until the DID Document is going to expire (e.g. 5d)"
 msgstr ""
 
-<<<<<<< Updated upstream
 #: src/cli/reclaim/gnunet-reclaim.c:813
-=======
-#: src/cli/reclaim/gnunet-reclaim.c:836
->>>>>>> Stashed changes
 #, fuzzy, c-format
 msgid "Ego is required\n"
 msgstr "%s: flagga \"%s\" är tvetydig\n"
 
-<<<<<<< Updated upstream
 #: src/cli/reclaim/gnunet-reclaim.c:820
-=======
-#: src/cli/reclaim/gnunet-reclaim.c:843
->>>>>>> Stashed changes
 #, c-format
 msgid "Attribute value missing!\n"
 msgstr ""
 
-<<<<<<< Updated upstream
 #: src/cli/reclaim/gnunet-reclaim.c:827
-=======
-#: src/cli/reclaim/gnunet-reclaim.c:850
->>>>>>> Stashed changes
 #, fuzzy, c-format
 msgid "Requesting party key is required!\n"
 msgstr "%s: flagga \"%s\" är tvetydig\n"
 
-<<<<<<< Updated upstream
 #: src/cli/reclaim/gnunet-reclaim.c:846
 msgid "Add or update an attribute NAME"
 msgstr ""
@@ -1759,26 +1740,10 @@
 msgstr ""
 
 #: src/cli/reclaim/gnunet-reclaim.c:861
-=======
-#: src/cli/reclaim/gnunet-reclaim.c:868
-msgid "Add or update an attribute NAME"
-msgstr ""
-
-#: src/cli/reclaim/gnunet-reclaim.c:873
-msgid "Delete the attribute with ID"
-msgstr ""
-
-#: src/cli/reclaim/gnunet-reclaim.c:878
-msgid "The attribute VALUE"
-msgstr ""
-
-#: src/cli/reclaim/gnunet-reclaim.c:883
->>>>>>> Stashed changes
 #, fuzzy
 msgid "The EGO to use"
 msgstr "meddelandestorlek"
 
-<<<<<<< Updated upstream
 #: src/cli/reclaim/gnunet-reclaim.c:867
 msgid "Specify the relying party for issue"
 msgstr ""
@@ -1832,57 +1797,6 @@
 msgstr ""
 
 #: src/cli/reclaim/gnunet-reclaim.c:936
-=======
-#: src/cli/reclaim/gnunet-reclaim.c:889
-msgid "Specify the relying party for issue"
-msgstr ""
-
-#: src/cli/reclaim/gnunet-reclaim.c:893
-msgid "List attributes for EGO"
-msgstr ""
-
-#: src/cli/reclaim/gnunet-reclaim.c:897
-msgid "List credentials for EGO"
-msgstr ""
-
-#: src/cli/reclaim/gnunet-reclaim.c:903
-msgid "Credential to use for attribute"
-msgstr ""
-
-#: src/cli/reclaim/gnunet-reclaim.c:908
-msgid "Credential name"
-msgstr ""
-
-#: src/cli/reclaim/gnunet-reclaim.c:914
-msgid "Issue a ticket for a set of attributes separated by comma"
-msgstr ""
-
-#: src/cli/reclaim/gnunet-reclaim.c:919
-msgid "Consume a ticket"
-msgstr ""
-
-#: src/cli/reclaim/gnunet-reclaim.c:924
-msgid "Revoke a ticket"
-msgstr ""
-
-#: src/cli/reclaim/gnunet-reclaim.c:929
-msgid "Type of attribute"
-msgstr ""
-
-#: src/cli/reclaim/gnunet-reclaim.c:934
-msgid "Type of credential"
-msgstr ""
-
-#: src/cli/reclaim/gnunet-reclaim.c:938
-msgid "List tickets of ego"
-msgstr ""
-
-#: src/cli/reclaim/gnunet-reclaim.c:944
-msgid "Expiration interval of the attribute"
-msgstr ""
-
-#: src/cli/reclaim/gnunet-reclaim.c:952
->>>>>>> Stashed changes
 msgid "re:claimID command line tool"
 msgstr ""
 
@@ -3727,98 +3641,98 @@
 msgid "Argument `%s' malformed. Expected base32 (Crockford) encoded value.\n"
 msgstr ""
 
-#: src/lib/util/gnunet_error_codes.c:59
+#: src/lib/util/gnunet_error_codes.c:60
 msgid "No error (success)."
 msgstr ""
 
-#: src/lib/util/gnunet_error_codes.c:65
+#: src/lib/util/gnunet_error_codes.c:66
 #, fuzzy
 msgid "Unknown and unspecified error."
 msgstr "Okänt fel"
 
-#: src/lib/util/gnunet_error_codes.c:71
+#: src/lib/util/gnunet_error_codes.c:72
 #, fuzzy
 msgid "Communication with service failed."
 msgstr "Skriv ut information om GNUnets motparter."
 
-#: src/lib/util/gnunet_error_codes.c:77
+#: src/lib/util/gnunet_error_codes.c:78
 #, fuzzy
 msgid "Ego not found."
 msgstr "Kommando \"%s\" hittades inte!\n"
 
-#: src/lib/util/gnunet_error_codes.c:83
+#: src/lib/util/gnunet_error_codes.c:84
 msgid "Identifier already in use for another ego."
 msgstr ""
 
-#: src/lib/util/gnunet_error_codes.c:89
+#: src/lib/util/gnunet_error_codes.c:90
 msgid "The given ego is invalid or malformed."
 msgstr ""
 
-#: src/lib/util/gnunet_error_codes.c:95
+#: src/lib/util/gnunet_error_codes.c:96
 #, fuzzy
 msgid "Unknown namestore error."
 msgstr "Okänt fel"
 
-#: src/lib/util/gnunet_error_codes.c:101 src/lib/util/gnunet_error_codes.c:119
+#: src/lib/util/gnunet_error_codes.c:102 src/lib/util/gnunet_error_codes.c:120
 #, fuzzy
 msgid "Zone iteration failed."
 msgstr "# sessionsnycklar accepterade"
 
-#: src/lib/util/gnunet_error_codes.c:107
+#: src/lib/util/gnunet_error_codes.c:108
 #, fuzzy
 msgid "Zone not found."
 msgstr "Kommando \"%s\" hittades inte!\n"
 
-#: src/lib/util/gnunet_error_codes.c:113
+#: src/lib/util/gnunet_error_codes.c:114
 #, fuzzy
 msgid "Record not found."
 msgstr "Kommando \"%s\" hittades inte!\n"
 
-#: src/lib/util/gnunet_error_codes.c:125
+#: src/lib/util/gnunet_error_codes.c:126
 msgid "Zone does not contain any records."
 msgstr ""
 
-#: src/lib/util/gnunet_error_codes.c:131
+#: src/lib/util/gnunet_error_codes.c:132
 #, fuzzy
 msgid "Failed to lookup record."
 msgstr "Misslyckades att starta samling.\n"
 
-#: src/lib/util/gnunet_error_codes.c:137
+#: src/lib/util/gnunet_error_codes.c:138
 #, fuzzy
 msgid "No records given."
 msgstr "Skriv ut information om GNUnets motparter."
 
-#: src/lib/util/gnunet_error_codes.c:143
+#: src/lib/util/gnunet_error_codes.c:144
 msgid "Record data invalid."
 msgstr ""
 
-#: src/lib/util/gnunet_error_codes.c:149
+#: src/lib/util/gnunet_error_codes.c:150
 msgid "No label given."
 msgstr ""
 
-#: src/lib/util/gnunet_error_codes.c:155
+#: src/lib/util/gnunet_error_codes.c:156
 #, fuzzy
 msgid "No results given."
 msgstr "# byte mottogs via TCP"
 
-#: src/lib/util/gnunet_error_codes.c:161
+#: src/lib/util/gnunet_error_codes.c:162
 msgid "Record already exists."
 msgstr ""
 
-#: src/lib/util/gnunet_error_codes.c:167
+#: src/lib/util/gnunet_error_codes.c:168
 msgid "Record size exceeds maximum limit."
 msgstr ""
 
-#: src/lib/util/gnunet_error_codes.c:173
+#: src/lib/util/gnunet_error_codes.c:174
 msgid "There was an error in the database backend."
 msgstr ""
 
-#: src/lib/util/gnunet_error_codes.c:179
+#: src/lib/util/gnunet_error_codes.c:180
 #, fuzzy
 msgid "Failed to store the given records."
 msgstr "Misslyckades att starta samling.\n"
 
-#: src/lib/util/gnunet_error_codes.c:185
+#: src/lib/util/gnunet_error_codes.c:186
 msgid "Label invalid or malformed."
 msgstr ""
 
@@ -3912,8 +3826,8 @@
 "Missing `%s' or numeric IP address for `%s' of `%s' in configuration, DNS "
 "resolution will be unavailable.\n"
 msgstr ""
-"Du måste ange ett positivt nummer för \"%s\" i konfigurationen i sektion \"%s"
-"\".\n"
+"Du måste ange ett positivt nummer för \"%s\" i konfigurationen i sektion "
+"\"%s\".\n"
 
 #: src/lib/util/resolver_api.c:888
 #, fuzzy, c-format
@@ -5749,11 +5663,7 @@
 
 #: src/service/fs/gnunet-service-fs.c:1271
 #: src/service/hostlist/gnunet-daemon-hostlist.c:343
-<<<<<<< Updated upstream
 #: src/service/topology/gnunet-daemon-topology.c:1062
-=======
-#: src/service/topology/gnunet-daemon-topology.c:1061
->>>>>>> Stashed changes
 #, fuzzy, c-format
 msgid "Failed to connect to `%s' service.\n"
 msgstr "Misslyckades att initiera tjänsten \"%s\".\n"
@@ -6572,11 +6482,7 @@
 msgstr ""
 
 #: src/service/hostlist/gnunet-daemon-hostlist_server.c:483
-<<<<<<< Updated upstream
 #: src/service/topology/gnunet-daemon-topology.c:781
-=======
-#: src/service/topology/gnunet-daemon-topology.c:780
->>>>>>> Stashed changes
 #, fuzzy, c-format
 msgid "Error in communication with PEERSTORE service: %s\n"
 msgstr "Skriv ut information om GNUnets motparter."
@@ -6850,11 +6756,7 @@
 msgid "Connection reversal request failed\n"
 msgstr "Samling stoppad.\n"
 
-<<<<<<< Updated upstream
 #: src/service/nat/gnunet-service-nat.c:1999
-=======
-#: src/service/nat/gnunet-service-nat.c:2055
->>>>>>> Stashed changes
 msgid ""
 "UPnP enabled in configuration, but UPnP client `upnpc` command not found, "
 "disabling UPnP\n"
@@ -7176,16 +7078,11 @@
 msgid "# HELLO messages gossipped"
 msgstr ""
 
-<<<<<<< Updated upstream
 #: src/service/topology/gnunet-daemon-topology.c:747
-=======
-#: src/service/topology/gnunet-daemon-topology.c:746
->>>>>>> Stashed changes
 #, fuzzy
 msgid "Error in communication with PEERSTORE service to monitor.\n"
 msgstr "Skriv ut information om GNUnets motparter."
 
-<<<<<<< Updated upstream
 #: src/service/topology/gnunet-daemon-topology.c:756
 msgid "Finished initial PEERSTORE iteration in monitor.\n"
 msgstr ""
@@ -7195,38 +7092,18 @@
 msgstr ""
 
 #: src/service/topology/gnunet-daemon-topology.c:938
-=======
-#: src/service/topology/gnunet-daemon-topology.c:755
-msgid "Finished initial PEERSTORE iteration in monitor.\n"
-msgstr ""
-
-#: src/service/topology/gnunet-daemon-topology.c:863
-msgid "Failed to connect to core service, can not manage topology!\n"
-msgstr ""
-
-#: src/service/topology/gnunet-daemon-topology.c:937
->>>>>>> Stashed changes
 #, fuzzy
 msgid "# HELLO messages received"
 msgstr "# krypterade PONG-meddelanden mottagna"
 
-<<<<<<< Updated upstream
 #: src/service/topology/gnunet-daemon-topology.c:1091
-=======
-#: src/service/topology/gnunet-daemon-topology.c:1090
->>>>>>> Stashed changes
 msgid "GNUnet topology control"
 msgstr ""
 
 #: src/service/transport/gnunet-communicator-quic.c:1717
 #: src/service/transport/gnunet-communicator-tcp.c:3814
-<<<<<<< Updated upstream
 #: src/service/transport/gnunet-communicator-udp.c:3579
 #: src/service/transport/gnunet-service-transport.c:12543
-=======
-#: src/service/transport/gnunet-communicator-udp.c:3653
-#: src/service/transport/gnunet-service-transport.c:12847
->>>>>>> Stashed changes
 #, fuzzy
 msgid "Transport service is lacking key configuration settings. Exiting.\n"
 msgstr "GNUnet-konfiguration"
@@ -7235,15 +7112,11 @@
 msgid "GNUnet QUIC communicator"
 msgstr ""
 
-#: src/service/transport/gnunet-communicator-tcp.c:4172
+#: src/service/transport/gnunet-communicator-tcp.c:4171
 msgid "GNUnet TCP communicator"
 msgstr ""
 
-<<<<<<< Updated upstream
 #: src/service/transport/gnunet-communicator-udp.c:3654
-=======
-#: src/service/transport/gnunet-communicator-udp.c:3729
->>>>>>> Stashed changes
 msgid "GNUnet UDP communicator"
 msgstr ""
 
@@ -7263,7 +7136,7 @@
 msgid "Cannot create path to `%s'\n"
 msgstr "Kunde inte skapa namnrymd \"%s\" (existerar?).\n"
 
-#: src/service/transport/gnunet-communicator-unix.c:1139
+#: src/service/transport/gnunet-communicator-unix.c:1138
 msgid "GNUnet UNIX domain socket communicator"
 msgstr ""
 
@@ -7425,7 +7298,7 @@
 msgid "Direct access to transport service."
 msgstr "Misslyckades att ansluta till gnunetd.\n"
 
-#: src/service/transport/transport_api2_communication.c:778
+#: src/service/transport/transport_api2_communication.c:773
 msgid "Dropped backchanel message: handler not provided by communicator\n"
 msgstr ""
 
@@ -11363,8 +11236,8 @@
 #~ msgstr "Kunde inte slå upp namnet för SMTP-server \"%s\": %s"
 
 #~ msgid ""
-#~ "You must specify the name of a pipe for the SMTP transport in section `"
-#~ "%s' under `%s'.\n"
+#~ "You must specify the name of a pipe for the SMTP transport in section "
+#~ "`%s' under `%s'.\n"
 #~ msgstr ""
 #~ "Du måste ange ett namn på röret för SMTP-transporten i sektion \"%s\" "
 #~ "under \"%s\".\n"
