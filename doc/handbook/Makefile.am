--- conflicted
+++ resolved
@@ -81,10 +81,7 @@
 EXTRA_DIST =							\
 	$(gnunet_TEXINFOS)					\
 	htmlxref.cnf						\
-<<<<<<< HEAD
-=======
 	version.texi                                           \
->>>>>>> dfb6ce24
 	run-gendocs.sh						\
 	docstyle.css                                            \
         manual.css                                              \
