--- conflicted
+++ resolved
@@ -441,13 +441,9 @@
   size_t slen;
 
   slen = strlen (scopes) + 1;
-<<<<<<< HEAD
   if (NULL != vattr)
     slen += strlen (vattr) + 1;
   if (slen >= GNUNET_SERVER_MAX_MESSAGE_SIZE - sizeof (struct IssueMessage))
-=======
-  if (slen >= GNUNET_MAX_MESSAGE_SIZE - sizeof (struct IssueMessage))
->>>>>>> 2b87f173
   {
     GNUNET_break (0);
     return NULL;
