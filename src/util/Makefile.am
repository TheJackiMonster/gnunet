# This Makefile.am is in the public domain
AM_CPPFLAGS = -I$(top_srcdir)/src/include

plugindir = $(libdir)/gnunet

libexecdir= $(pkglibdir)/libexec/

pkgcfgdir= $(pkgdatadir)/config.d/

dist_pkgcfg_DATA = \
  util.conf

pkgcfg_DATA = \
  resolver.conf

if MINGW
noinst_LTLIBRARIES = \
  libgnunetutilwin.la
libgnunetutilwin_la_SOURCES = \
  win.c \
  winproc.c
libgnunetutilwin_la_LDFLAGS = \
  -no-undefined -Wl,--export-all-symbols
libgnunetutilwin_la_LIBADD = \
  -lshell32 -liconv -lstdc++ \
  -lcomdlg32 -lgdi32 -liphlpapi
WINLIB = libgnunetutilwin.la
W32CAT = w32cat
W32CONSOLEHELPER = gnunet-helper-w32-console
endif

if !MINGW
 TEST_CLIENT_UNIX_NC = test_client_unix.nc
else
 TEST_CLIENT_UNIX_NC =
endif

if USE_COVERAGE
  AM_CFLAGS = --coverage -O0
  XLIB = -lgcov
endif

if ENABLE_BENCHMARK
  BENCHMARK = benchmark.c benchmark.h
  PTHREAD = -lpthread
endif

w32cat_SOURCES = w32cat.c

gnunet_helper_w32_console_SOURCES = \
  gnunet-helper-w32-console.c \
  gnunet-helper-w32-console.h
gnunet_helper_w32_console_LDADD = \
  libgnunetutil.la

gnunet_config_diff_SOURCES = \
 gnunet-config-diff.c
gnunet_config_diff_LDADD = \
 libgnunetutil.la

test_common_logging_dummy_SOURCES = \
 test_common_logging_dummy.c
test_common_logging_dummy_LDADD = \
 libgnunetutil.la

libgnunetutil_la_SOURCES = \
  bandwidth.c \
  $(BENCHMARK) \
  bio.c \
  client.c \
  common_allocation.c \
  common_endian.c \
  common_logging.c \
  configuration.c \
  configuration_loader.c \
  container_bloomfilter.c \
  container_heap.c \
  container_meta_data.c \
  container_multihashmap.c \
  container_multishortmap.c \
  container_multipeermap.c \
  container_multihashmap32.c \
  crypto_symmetric.c \
  crypto_crc.c \
  crypto_ecc.c \
  crypto_ecc_dlog.c \
  crypto_ecc_setup.c \
  crypto_hash.c \
  crypto_hash_file.c \
  crypto_hkdf.c \
  crypto_kdf.c \
  crypto_mpi.c \
  crypto_paillier.c \
  crypto_random.c \
  crypto_rsa.c \
  disk.c \
  disk.h \
  dnsparser.c \
  dnsstub.c \
  getopt.c \
  getopt_helpers.c \
  helper.c \
  load.c \
  mst.c \
  mq.c \
  nc.c \
  network.c \
  op.c \
  os_installation.c \
  os_network.c \
  os_priority.c \
  peer.c \
  plugin.c \
  program.c \
  regex.c \
  resolver_api.c resolver.h \
  scheduler.c \
  service.c \
  signal.c \
  strings.c \
  time.c \
  tun.c \
  speedup.c speedup.h \
  proc_compat.c

if HAVE_LIBATOMIC
if DARWIN
	LIBATOMIC=
else
  LIBATOMIC= -latomic
endif
else
  LIBATOMIC=
endif

if HAVE_LIBIDN
  LIBIDN= -lidn
else
  LIBIDN=
endif

if HAVE_LIBIDN2
  LIBIDN2= -lidn2
else
  LIBIDN2=
endif

libgnunetutil_la_LIBADD = \
  $(GCLIBADD) $(WINLIB) \
  $(LIBATOMIC) \
  $(LIBGCRYPT_LIBS) \
  $(LTLIBICONV) \
  $(LTLIBINTL) \
  -lltdl \
  $(LIBIDN) $(LIBIDN2) \
  $(Z_LIBS) \
  -lunistring \
  $(XLIB) \
  $(PTHREAD)

libgnunetutil_la_LDFLAGS = \
  $(GN_LIB_LDFLAGS) \
  -version-info 13:0:0

libgnunetutil_taler_wallet_la_SOURCES = \
  common_allocation.c \
  common_endian.c \
  common_logging.c \
  container_heap.c \
  container_multihashmap.c \
  container_multihashmap32.c \
  crypto_symmetric.c \
  crypto_crc.c \
  crypto_ecc.c \
  crypto_hash.c \
  crypto_hkdf.c \
  crypto_kdf.c \
  crypto_mpi.c \
  crypto_random.c \
  crypto_rsa.c \
  strings.c \
  time.c

libgnunetutil_taler_wallet_la_LIBADD = \
  $(LIBGCRYPT_LIBS) \
  -lunistring

libgnunetutil_taler_wallet_la_LDFLAGS = \
  $(GN_LIB_LDFLAGS) \
  -version-info 0:0:0

if HAVE_TESTING
  GNUNET_ECC = gnunet-ecc
  GNUNET_SCRYPT = gnunet-scrypt
endif

if TALER_ONLY
lib_LTLIBRARIES = libgnunetutil_taler_wallet.la
else
lib_LTLIBRARIES = libgnunetutil.la

libexec_PROGRAMS = \
 gnunet-service-resolver \
 gnunet-timeout \
 $(W32CONSOLEHELPER)

bin_PROGRAMS = \
 gnunet-resolver \
 gnunet-config \
 $(GNUNET_ECC) \
 $(GNUNET_SCRYPT) \
 gnunet-uri
if HAVE_ZBAR
bin_PROGRAMS += gnunet-qr
endif

noinst_PROGRAMS = \
 gnunet-config-diff \
 $(W32CAT) \
 test_common_logging_dummy


if ENABLE_TEST_RUN
AM_TESTS_ENVIRONMENT=export GNUNET_PREFIX=$${GNUNET_PREFIX:-@libdir@};export PATH=$${GNUNET_PREFIX:-@prefix@}/bin:$$PATH;unset XDG_DATA_HOME;unset XDG_CONFIG_HOME;
TESTS = $(check_PROGRAMS)
endif

endif


if !MINGW
gnunet_timeout_SOURCES = \
 gnunet-timeout.c
else
gnunet_timeout_SOURCES = \
 gnunet-timeout-w32.c
endif

gnunet_service_resolver_SOURCES = \
 gnunet-service-resolver.c
gnunet_service_resolver_LDADD = \
  libgnunetutil.la \
  $(GN_LIBINTL)
if HAVE_GETADDRINFO_A
gnunet_service_resolver_LDADD += -lanl
endif


gnunet_resolver_SOURCES = \
 gnunet-resolver.c
gnunet_resolver_LDADD = \
  libgnunetutil.la \
  $(GN_LIBINTL)


gnunet_ecc_SOURCES = \
 gnunet-ecc.c
gnunet_ecc_LDADD = \
  libgnunetutil.la \
  $(GN_LIBINTL) -lgcrypt

gnunet_scrypt_SOURCES = \
 gnunet-scrypt.c
gnunet_scrypt_LDADD = \
  libgnunetutil.la \
  $(GN_LIBINTL) -lgcrypt


gnunet_config_SOURCES = \
 gnunet-config.c
gnunet_config_LDADD = \
  libgnunetutil.la \
  $(GN_LIBINTL)

gnunet_uri_SOURCES = \
 gnunet-uri.c
gnunet_uri_LDADD = \
  libgnunetutil.la \
  $(GN_LIBINTL)


gnunet_qr_SOURCES = \
  gnunet-qr.c \
  gnunet-qr-utils.h
gnunet_qr_LDADD = \
  libgnunetutil.la \
  $(GN_LIBINTL)
gnunet_qr_LDFLAGS= $(libzbar_LIBS)
gnunet_qr_CFLAGS = $(libzbar_CFLAGS) -DBINDIR=\"@bindir@/\"

plugin_LTLIBRARIES = \
  libgnunet_plugin_test.la

libgnunet_plugin_test_la_SOURCES = \
  test_plugin_plug.c
libgnunet_plugin_test_la_LDFLAGS = \
 $(GN_PLUGIN_LDFLAGS)

if HAVE_BENCHMARKS
 BENCHMARKS = \
  perf_crypto_hash \
  perf_crypto_ecc_dlog \
  perf_crypto_rsa \
  perf_crypto_paillier \
  perf_crypto_symmetric \
  perf_crypto_asymmetric \
  perf_malloc
endif

if HAVE_SSH_KEY
# SSH_USING_TESTS = test_socks.nc
endif

check_PROGRAMS = \
 test_bio \
 test_client.nc \
 $(TEST_CLIENT_UNIX_NC) \
 test_common_allocation \
 test_common_endian \
 test_common_logging \
 test_configuration \
 test_container_bloomfilter \
 test_container_dll \
 test_container_meta_data \
 test_container_multihashmap \
 test_container_multihashmap32 \
 test_container_multipeermap \
 test_container_heap \
 test_crypto_symmetric \
 test_crypto_crc \
 test_crypto_ecdsa \
 test_crypto_eddsa \
 test_crypto_ecdhe \
 test_crypto_ecdh_eddsa \
 test_crypto_ecc_dlog \
 test_crypto_hash \
 test_crypto_hash_context \
 test_crypto_hkdf \
 test_crypto_kdf \
 test_crypto_paillier \
 test_crypto_random \
 test_crypto_rsa \
 test_disk \
 test_getopt \
 test_hexcoder \
 test_mq \
 test_os_network \
 test_peer \
 test_plugin \
 test_program \
 test_regex \
 test_resolver_api.nc \
 test_scheduler \
 test_scheduler_delay \
 test_service \
 test_strings \
 test_strings_to_data \
 test_speedup \
 test_time \
 test_tun \
 $(BENCHMARKS) \
 test_os_start_process \
 test_common_logging_runtime_loglevels


# Declare .nc (NO-CONCURRENCY) as a test extension so that we can impart
# sequential execution order for them
TEST_EXTENSIONS = .nc
test_test_client_unix.log: test_client.log

test_bio_SOURCES = \
 test_bio.c
test_bio_LDADD = \
 libgnunetutil.la

test_hexcoder_SOURCES = \
 test_hexcoder.c
test_hexcoder_LDADD = \
 libgnunetutil.la

test_tun_SOURCES = \
 test_tun.c
test_tun_LDADD = \
 libgnunetutil.la

test_regex_SOURCES = \
 test_regex.c
test_regex_LDADD = \
 libgnunetutil.la

test_os_start_process_SOURCES = \
 test_os_start_process.c
test_os_start_process_LDADD = \
 libgnunetutil.la
test_os_start_process_DEPENDENCIES = \
 libgnunetutil.la \
 $(WINCAT)

test_client_nc_SOURCES = \
 test_client.c
test_client_nc_LDADD = \
 libgnunetutil.la

test_client_unix_nc_SOURCES = \
 test_client.c
test_client_unix_nc_LDADD = \
 libgnunetutil.la

#test_socks_nc_SOURCES = \
# test_socks.c
#test_socks_nc_LDADD = \
# libgnunetutil.la

test_common_allocation_SOURCES = \
 test_common_allocation.c
test_common_allocation_LDADD = \
 libgnunetutil.la

test_common_endian_SOURCES = \
 test_common_endian.c
test_common_endian_LDADD = \
 libgnunetutil.la

test_common_logging_SOURCES = \
 test_common_logging.c
test_common_logging_LDADD = \
 libgnunetutil.la

test_common_logging_runtime_loglevels_SOURCES = \
 test_common_logging_runtime_loglevels.c
test_common_logging_runtime_loglevels_LDADD = \
 libgnunetutil.la

test_configuration_SOURCES = \
 test_configuration.c
test_configuration_LDADD = \
 libgnunetutil.la

test_container_bloomfilter_SOURCES = \
 test_container_bloomfilter.c
test_container_bloomfilter_LDADD = \
 libgnunetutil.la

test_container_dll_SOURCES = \
 test_container_dll.c
test_container_dll_LDADD = \
 libgnunetutil.la

test_container_meta_data_SOURCES = \
 test_container_meta_data.c
test_container_meta_data_LDADD = \
 libgnunetutil.la

test_container_multihashmap_SOURCES = \
 test_container_multihashmap.c
test_container_multihashmap_LDADD = \
 libgnunetutil.la

test_container_multihashmap32_SOURCES = \
 test_container_multihashmap32.c
test_container_multihashmap32_LDADD = \
 libgnunetutil.la

test_container_multipeermap_SOURCES = \
 test_container_multipeermap.c
test_container_multipeermap_LDADD = \
 libgnunetutil.la

test_container_heap_SOURCES = \
 test_container_heap.c
test_container_heap_LDADD = \
 libgnunetutil.la

test_crypto_symmetric_SOURCES = \
 test_crypto_symmetric.c
test_crypto_symmetric_LDADD = \
 libgnunetutil.la

test_crypto_crc_SOURCES = \
 test_crypto_crc.c
test_crypto_crc_LDADD = \
 libgnunetutil.la

test_crypto_ecdsa_SOURCES = \
 test_crypto_ecdsa.c
test_crypto_ecdsa_LDADD = \
 libgnunetutil.la \
 $(LIBGCRYPT_LIBS)

test_crypto_eddsa_SOURCES = \
 test_crypto_eddsa.c
test_crypto_eddsa_LDADD = \
 libgnunetutil.la \
 $(LIBGCRYPT_LIBS)

test_crypto_ecc_dlog_SOURCES = \
 test_crypto_ecc_dlog.c
test_crypto_ecc_dlog_LDADD = \
 libgnunetutil.la \
 $(LIBGCRYPT_LIBS)

test_crypto_ecdhe_SOURCES = \
 test_crypto_ecdhe.c
test_crypto_ecdhe_LDADD = \
 libgnunetutil.la \
 $(LIBGCRYPT_LIBS)

test_crypto_ecdh_eddsa_SOURCES = \
 test_crypto_ecdh_eddsa.c
test_crypto_ecdh_eddsa_LDADD = \
 libgnunetutil.la \
 $(LIBGCRYPT_LIBS)

test_crypto_hash_SOURCES = \
 test_crypto_hash.c
test_crypto_hash_LDADD = \
 libgnunetutil.la

test_crypto_hash_context_SOURCES = \
 test_crypto_hash_context.c
test_crypto_hash_context_LDADD = \
 libgnunetutil.la

test_crypto_hkdf_SOURCES = \
 test_crypto_hkdf.c
test_crypto_hkdf_LDADD = \
 libgnunetutil.la

test_crypto_kdf_SOURCES = \
 test_crypto_kdf.c
test_crypto_kdf_LDADD = \
 libgnunetutil.la -lgcrypt

test_crypto_paillier_SOURCES = \
 test_crypto_paillier.c
test_crypto_paillier_LDADD = \
 $(LIBGCRYPT_LIBS) \
 libgnunetutil.la

test_crypto_random_SOURCES = \
 test_crypto_random.c
test_crypto_random_LDADD = \
 libgnunetutil.la

test_crypto_rsa_SOURCES = \
 test_crypto_rsa.c
test_crypto_rsa_LDADD = \
 libgnunetutil.la -lgcrypt

test_disk_SOURCES = \
 test_disk.c
test_disk_LDADD = \
 libgnunetutil.la

test_getopt_SOURCES = \
 test_getopt.c
test_getopt_LDADD = \
 libgnunetutil.la

test_mq_SOURCES = \
 test_mq.c
test_mq_LDADD = \
 libgnunetutil.la

test_os_network_SOURCES = \
 test_os_network.c
test_os_network_LDADD = \
 libgnunetutil.la

test_peer_SOURCES = \
 test_peer.c
test_peer_LDADD = \
 libgnunetutil.la -lgcrypt

test_plugin_SOURCES = \
 test_plugin.c
test_plugin_LDADD = \
 libgnunetutil.la

test_program_SOURCES = \
 test_program.c
test_program_LDADD = \
 libgnunetutil.la

test_resolver_api_nc_SOURCES = \
 test_resolver_api.c
test_resolver_api_nc_LDADD = \
 libgnunetutil.la

test_scheduler_SOURCES = \
 test_scheduler.c
test_scheduler_LDADD = \
 libgnunetutil.la

test_scheduler_delay_SOURCES = \
 test_scheduler_delay.c
test_scheduler_delay_LDADD = \
 libgnunetutil.la

test_service_SOURCES = \
 test_service.c
test_service_LDADD = \
 libgnunetutil.la

test_strings_SOURCES = \
 test_strings.c
test_strings_LDADD = \
 libgnunetutil.la

test_strings_to_data_SOURCES = \
 test_strings_to_data.c
test_strings_to_data_LDADD = \
 libgnunetutil.la


test_time_SOURCES = \
 test_time.c
test_time_LDADD = \
 libgnunetutil.la

test_speedup_SOURCES = \
 test_speedup.c
test_speedup_LDADD = \
 libgnunetutil.la

perf_crypto_hash_SOURCES = \
 perf_crypto_hash.c
perf_crypto_hash_LDADD = \
 libgnunetutil.la

perf_crypto_ecc_dlog_SOURCES = \
 perf_crypto_ecc_dlog.c
perf_crypto_ecc_dlog_LDADD = \
 libgnunetutil.la \
 -lgcrypt

perf_crypto_rsa_SOURCES = \
 perf_crypto_rsa.c
perf_crypto_rsa_LDADD = \
 libgnunetutil.la

perf_crypto_symmetric_SOURCES = \
 perf_crypto_symmetric.c
perf_crypto_symmetric_LDADD = \
 libgnunetutil.la

perf_crypto_asymmetric_SOURCES = \
 perf_crypto_asymmetric.c
perf_crypto_asymmetric_LDADD = \
 libgnunetutil.la

perf_crypto_paillier_SOURCES = \
 perf_crypto_paillier.c
perf_crypto_paillier_LDADD = \
 libgnunetutil.la \
 -lgcrypt

perf_malloc_SOURCES = \
 perf_malloc.c
perf_malloc_LDADD = \
 libgnunetutil.la


EXTRA_DIST = \
  test_client_data.conf \
  test_client_unix.conf \
  test_configuration_data.conf \
  test_program_data.conf \
  test_resolver_api_data.conf \
  test_service_data.conf \
<<<<<<< HEAD
<<<<<<< HEAD
  test_speedup_data.conf \
  gnunet-qr.in \
  gnunet-qr.py
=======
  test_speedup_data.conf
>>>>>>> gnunet-qr: Add into Makefile.am and pofiles,
=======
  test_speedup_data.conf
>>>>>>> 9f837462
<|MERGE_RESOLUTION|>--- conflicted
+++ resolved
@@ -668,14 +668,4 @@
   test_program_data.conf \
   test_resolver_api_data.conf \
   test_service_data.conf \
-<<<<<<< HEAD
-<<<<<<< HEAD
-  test_speedup_data.conf \
-  gnunet-qr.in \
-  gnunet-qr.py
-=======
-  test_speedup_data.conf
->>>>>>> gnunet-qr: Add into Makefile.am and pofiles,
-=======
-  test_speedup_data.conf
->>>>>>> 9f837462
+  test_speedup_data.conf