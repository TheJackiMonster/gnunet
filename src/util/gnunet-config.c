/*
     This file is part of GNUnet.
     Copyright (C) 2012-2021 GNUnet e.V.

     GNUnet is free software: you can redistribute it and/or modify it
     under the terms of the GNU Affero General Public License as published
     by the Free Software Foundation, either version 3 of the License,
     or (at your option) any later version.

     GNUnet is distributed in the hope that it will be useful, but
     WITHOUT ANY WARRANTY; without even the implied warranty of
     MERCHANTABILITY or FITNESS FOR A PARTICULAR PURPOSE.  See the GNU
     Affero General Public License for more details.

     You should have received a copy of the GNU Affero General Public License
     along with this program.  If not, see <http://www.gnu.org/licenses/>.

     SPDX-License-Identifier: AGPL3.0-or-later
 */

/**
 * @file util/gnunet-config.c
 * @brief tool to access and manipulate GNUnet configuration files
 * @author Christian Grothoff
 */
#include "platform.h"
#include "gnunet_util_lib.h"


/**
 * Backend to check if the respective plugin is
 * loadable. NULL if no check is to be performed.
 * The value is the "basename" of the plugin to load.
 */
static char *backend_check;


/**
<<<<<<< HEAD
 * Should we write out the configuration file, even if no value was changed?
 */
static int rewrite;

/**
 * Should the generated configuration file contain the whole configuration?
 */
static int full;

/**
 * If printing the value of CFLAGS has been requested.
 */
static int cflags;

/**
 * If printing the value of LIBS has been requested.
 */
static int libs;

/**
 * If printing the value of PREFIX has been requested.
 */
static int prefix;


/**
 * Print each option in a given section.
=======
 * Main task to run to perform operations typical for
 * gnunet-config as per the configuration settings
 * given in @a cls.
>>>>>>> 3da9cbd6
 *
 * @param cls closure with the `struct GNUNET_CONFIGURATION_ConfigSettings`
 * @param args remaining command-line arguments
 * @param cfgfile name of the configuration file used (for saving,
 *                                                     can be NULL!)
 * @param cfg configuration
 */
static void
run (void *cls,
     char *const *args,
     const char *cfgfile,
     const struct GNUNET_CONFIGURATION_Handle *cfg)
{
  struct GNUNET_CONFIGURATION_ConfigSettings *cs = cls;

<<<<<<< HEAD
  (void) cls;
  (void) args;
  if (1 == cflags || 1 == libs || 1 == prefix)
  {
    char *prefixdir = GNUNET_OS_installation_get_path (GNUNET_OS_IPK_PREFIX);
    char *libdir = GNUNET_OS_installation_get_path (GNUNET_OS_IPK_LIBDIR);
    if (1 == cflags)
    {
      fprintf (stdout, "-I%sinclude\n", prefixdir);
    }
    if (1 == libs)
    {
      fprintf (stdout, "-L%s -lgnunetutil\n", libdir);
    }
    if (1 == prefix)
    {
      fprintf (stdout, "%s\n", prefixdir);
    }
    GNUNET_free (prefixdir);
    GNUNET_free (libdir);
    return;
  }
=======
>>>>>>> 3da9cbd6
  if (NULL != backend_check)
  {
    char *name;

    GNUNET_asprintf (&name,
                     "libgnunet_plugin_%s",
                     backend_check);
    cs->global_ret = (GNUNET_OK ==
                      GNUNET_PLUGIN_test (name)) ? 0 : 77;
    GNUNET_free (name);
    return;
  }
  GNUNET_CONFIGURATION_config_tool_run (cs,
                                        args,
                                        cfgfile,
                                        cfg);
}


/**
 * Program to manipulate configuration files.
 *
 * @param argc number of arguments from the command line
 * @param argv command line arguments
 * @return 0 ok, 1 on error
 */
int
main (int argc,
      char *const *argv)
{
  struct GNUNET_CONFIGURATION_ConfigSettings cs = {
    .api_version = GNUNET_UTIL_VERSION,
    .global_ret = EXIT_SUCCESS
  };
  struct GNUNET_GETOPT_CommandLineOption options[] = {
    GNUNET_GETOPT_option_exclusive (
      GNUNET_GETOPT_option_string (
        'b',
        "supported-backend",
        "BACKEND",
        gettext_noop (
          "test if the current installation supports the specified BACKEND"),
        &backend_check)),
<<<<<<< HEAD
    GNUNET_GETOPT_option_flag (
      'F',
      "full",
      gettext_noop (
        "write the full configuration file, including default values"),
      &full),
    GNUNET_GETOPT_option_flag (
      'f',
      "filename",
      gettext_noop ("interpret option value as a filename (with $-expansion)"),
      &is_filename),
    GNUNET_GETOPT_option_string ('o',
                                 "option",
                                 "OPTION",
                                 gettext_noop ("name of the option to access"),
                                 &option),
    GNUNET_GETOPT_option_flag (
      'r',
      "rewrite",
      gettext_noop (
        "rewrite the configuration file, even if nothing changed"),
      &rewrite),
    GNUNET_GETOPT_option_flag ('S',
                               "list-sections",
                               gettext_noop (
                                 "print available configuration sections"),
                               &list_sections),
    GNUNET_GETOPT_option_string ('s',
                                 "section",
                                 "SECTION",
                                 gettext_noop (
                                   "name of the section to access"),
                                 &section),
    GNUNET_GETOPT_option_string ('V',
                                 "value",
                                 "VALUE",
                                 gettext_noop ("value to set"),
                                 &value),
    GNUNET_GETOPT_option_flag ('C',
                               "cflags",
                               gettext_noop (
                                 "Provide an appropriate value for CFLAGS to applications building on top of GNUnet"),
                               &cflags),
    GNUNET_GETOPT_option_flag ('j',
                               "libs",
                               gettext_noop (
                                 "Provide an appropriate value for LIBS to applications building on top of GNUnet"),
                               &libs),
    GNUNET_GETOPT_option_flag ('p',
                               "prefix",
                               gettext_noop (
                                 "Provide the path under which GNUnet was installed"),
                               &prefix),
=======
    GNUNET_CONFIGURATION_CONFIG_OPTIONS (&cs),
>>>>>>> 3da9cbd6
    GNUNET_GETOPT_OPTION_END
  };
  enum GNUNET_GenericReturnValue ret;

  if (GNUNET_OK !=
      GNUNET_STRINGS_get_utf8_args (argc, argv,
                                    &argc, &argv))
    return EXIT_FAILURE;
  ret =
    GNUNET_PROGRAM_run (argc,
                        argv,
                        "gnunet-config [OPTIONS]",
                        gettext_noop ("Manipulate GNUnet configuration files"),
                        options,
                        &run,
                        &cs);
  GNUNET_free_nz ((void *) argv);
  GNUNET_CONFIGURATION_config_settings_free (&cs);
  if (GNUNET_NO == ret)
    return 0;
  if (GNUNET_SYSERR == ret)
    return EXIT_INVALIDARGUMENT;
  return cs.global_ret;
}


/* end of gnunet-config.c */<|MERGE_RESOLUTION|>--- conflicted
+++ resolved
@@ -36,17 +36,6 @@
 
 
 /**
-<<<<<<< HEAD
- * Should we write out the configuration file, even if no value was changed?
- */
-static int rewrite;
-
-/**
- * Should the generated configuration file contain the whole configuration?
- */
-static int full;
-
-/**
  * If printing the value of CFLAGS has been requested.
  */
 static int cflags;
@@ -64,11 +53,9 @@
 
 /**
  * Print each option in a given section.
-=======
  * Main task to run to perform operations typical for
  * gnunet-config as per the configuration settings
  * given in @a cls.
->>>>>>> 3da9cbd6
  *
  * @param cls closure with the `struct GNUNET_CONFIGURATION_ConfigSettings`
  * @param args remaining command-line arguments
@@ -84,9 +71,6 @@
 {
   struct GNUNET_CONFIGURATION_ConfigSettings *cs = cls;
 
-<<<<<<< HEAD
-  (void) cls;
-  (void) args;
   if (1 == cflags || 1 == libs || 1 == prefix)
   {
     char *prefixdir = GNUNET_OS_installation_get_path (GNUNET_OS_IPK_PREFIX);
@@ -107,8 +91,6 @@
     GNUNET_free (libdir);
     return;
   }
-=======
->>>>>>> 3da9cbd6
   if (NULL != backend_check)
   {
     char *name;
@@ -152,45 +134,6 @@
         gettext_noop (
           "test if the current installation supports the specified BACKEND"),
         &backend_check)),
-<<<<<<< HEAD
-    GNUNET_GETOPT_option_flag (
-      'F',
-      "full",
-      gettext_noop (
-        "write the full configuration file, including default values"),
-      &full),
-    GNUNET_GETOPT_option_flag (
-      'f',
-      "filename",
-      gettext_noop ("interpret option value as a filename (with $-expansion)"),
-      &is_filename),
-    GNUNET_GETOPT_option_string ('o',
-                                 "option",
-                                 "OPTION",
-                                 gettext_noop ("name of the option to access"),
-                                 &option),
-    GNUNET_GETOPT_option_flag (
-      'r',
-      "rewrite",
-      gettext_noop (
-        "rewrite the configuration file, even if nothing changed"),
-      &rewrite),
-    GNUNET_GETOPT_option_flag ('S',
-                               "list-sections",
-                               gettext_noop (
-                                 "print available configuration sections"),
-                               &list_sections),
-    GNUNET_GETOPT_option_string ('s',
-                                 "section",
-                                 "SECTION",
-                                 gettext_noop (
-                                   "name of the section to access"),
-                                 &section),
-    GNUNET_GETOPT_option_string ('V',
-                                 "value",
-                                 "VALUE",
-                                 gettext_noop ("value to set"),
-                                 &value),
     GNUNET_GETOPT_option_flag ('C',
                                "cflags",
                                gettext_noop (
@@ -206,9 +149,7 @@
                                gettext_noop (
                                  "Provide the path under which GNUnet was installed"),
                                &prefix),
-=======
     GNUNET_CONFIGURATION_CONFIG_OPTIONS (&cs),
->>>>>>> 3da9cbd6
     GNUNET_GETOPT_OPTION_END
   };
   enum GNUNET_GenericReturnValue ret;
