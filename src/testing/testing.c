/*
      This file is part of GNUnet
      Copyright (C) 2008, 2009, 2012 GNUnet e.V.

      GNUnet is free software: you can redistribute it and/or modify it
      under the terms of the GNU Affero General Public License as published
      by the Free Software Foundation, either version 3 of the License,
      or (at your option) any later version.

      GNUnet is distributed in the hope that it will be useful, but
      WITHOUT ANY WARRANTY; without even the implied warranty of
      MERCHANTABILITY or FITNESS FOR A PARTICULAR PURPOSE.  See the GNU
      Affero General Public License for more details.

      You should have received a copy of the GNU Affero General Public License
      along with this program.  If not, see <http://www.gnu.org/licenses/>.

     SPDX-License-Identifier: AGPL3.0-or-later
 */

/**
 * @file testing/testing.c
 * @brief convenience API for writing testcases for GNUnet
 *        Many testcases need to start and stop a peer/service
 *        and this library is supposed to make that easier
 *        for TESTCASES.  Normal programs should always
 *        use functions from gnunet_{util,arm}_lib.h.  This API is
 *        ONLY for writing testcases (or internal use of the testbed).
 * @author Christian Grothoff
 *
 */
#include "platform.h"
#include "gnunet_util_lib.h"
#include "gnunet_arm_service.h"
#include "gnunet_testing_lib.h"
#include "gnunet_testing_netjail_lib.h"
#include "testing_cmds.h"

#define LOG(kind, ...) GNUNET_log_from (kind, "testing-api", __VA_ARGS__)

#define CONNECT_ADDRESS_TEMPLATE "%s-192.168.15.%u"

#define ROUTER_CONNECT_ADDRESS_TEMPLATE "%s-92.68.150.%u"

#define KNOWN_CONNECT_ADDRESS_TEMPLATE "%s-92.68.151.%u"

#define PREFIX_TCP "tcp"

#define PREFIX_UDP "udp"

/**
 * Lowest port used for GNUnet testing.  Should be high enough to not
 * conflict with other applications running on the hosts but be low
 * enough to not conflict with client-ports (typically starting around
 * 32k).
 */
#define LOW_PORT 12000

/**
 * Highest port used for GNUnet testing.  Should be low enough to not
 * conflict with the port range for "local" ports (client apps; see
 * /proc/sys/net/ipv4/ip_local_port_range on Linux for example).
 */
#define HIGH_PORT 56000


struct SharedServiceInstance
{
  struct SharedService *ss;

  char *cfg_fn;

  struct GNUNET_OS_Process *proc;

  char *unix_sock;

  char *port_str;

  unsigned int n_refs;
};

struct SharedService
{
  char *sname;

  struct SharedServiceInstance **instances;

  struct GNUNET_CONFIGURATION_Handle *cfg;

  unsigned int n_peers;

  unsigned int share;

  unsigned int n_instances;
};


/**
 * Handle for a system on which GNUnet peers are executed;
 * a system is used for reserving unique paths and ports.
 */
struct GNUNET_TESTING_System
{
  /**
   * Prefix (e.g. "/tmp/gnunet-testing/") we prepend to each
   * GNUNET_HOME.
   */
  char *tmppath;

  /**
   * The trusted ip. Can either be a single ip address or a network address in
   * CIDR notation.
   */
  char *trusted_ip;

  /**
   * our hostname
   */
  char *hostname;

  /**
   * Hostkeys data, contains "GNUNET_TESTING_HOSTKEYFILESIZE * total_hostkeys" bytes.
   */
  char *hostkeys_data;

  /**
   * memory map for @e hostkeys_data.
   */
  struct GNUNET_DISK_MapHandle *map;

  struct SharedService **shared_services;

  unsigned int n_shared_services;

  /**
   * Bitmap where each port that has already been reserved for some GNUnet peer
   * is recorded.  Note that we make no distinction between TCP and UDP ports
   * and test if a port is already in use before assigning it to a peer/service.
   * If we detect that a port is already in use, we also mark it in this bitmap.
   * So all the bits that are zero merely indicate ports that MIGHT be available
   * for peers.
   */
  uint32_t reserved_ports[65536 / 32];

  /**
   * Counter we use to make service home paths unique on this system;
   * the full path consists of the tmppath and this number.  Each
   * UNIXPATH for a peer is also modified to include the respective
   * path counter to ensure uniqueness.  This field is incremented
   * by one for each configured peer.  Even if peers are destroyed,
   * we never re-use path counters.
   */
  uint32_t path_counter;

  /**
   * The number of hostkeys
   */
  uint32_t total_hostkeys;

  /**
   * Lowest port we are allowed to use.
   */
  uint16_t lowport;

  /**
   * Highest port we are allowed to use.
   */
  uint16_t highport;
};


/**
 * Handle for a GNUnet peer controlled by testing.
 */
struct GNUNET_TESTING_Peer
{
  /**
   * The TESTING system associated with this peer
   */
  struct GNUNET_TESTING_System *system;

  /**
   * Path to the configuration file for this peer.
   */
  char *cfgfile;

  /**
   * Binary to be executed during 'GNUNET_TESTING_peer_start'.
   * Typically 'gnunet-service-arm' (but can be set to a
   * specific service by 'GNUNET_TESTING_service_run' if
   * necessary).
   */
  char *main_binary;
  char *args;

  /**
   * Handle to the running binary of the service, NULL if the
   * peer/service is currently not running.
   */
  struct GNUNET_OS_Process *main_process;

  /**
   * The handle to the peer's ARM service
   */
  struct GNUNET_ARM_Handle *ah;

  /**
   * The config of the peer
   */
  struct GNUNET_CONFIGURATION_Handle *cfg;

  /**
   * The callback to call asynchronously when a peer is stopped
   */
  GNUNET_TESTING_PeerStopCallback cb;

  /**
   * The closure for the above callback
   */
  void *cb_cls;

  /**
   * The cached identity of this peer.  Will be populated on call to
   * GNUNET_TESTING_peer_get_identity()
   */
  struct GNUNET_PeerIdentity *id;

  struct SharedServiceInstance **ss_instances;

  /**
   * Array of ports currently allocated to this peer.  These ports will be
   * released upon peer destroy and can be used by other peers which are
   * configured after.
   */
  uint16_t *ports;

  /**
   * The number of ports in the above array
   */
  unsigned int nports;

  /**
   * The keynumber of this peer's hostkey
   */
  uint32_t key_number;
};


/**
 * Testing includes a number of pre-created hostkeys for faster peer
 * startup. This function loads such keys into memory from a file.
 *
 * @param system the testing system handle
 * @return #GNUNET_OK on success; #GNUNET_SYSERR on error
 */
static int
hostkeys_load (struct GNUNET_TESTING_System *system)
{
  uint64_t fs;
  char *data_dir;
  char *filename;
  struct GNUNET_DISK_FileHandle *fd;

  GNUNET_assert (NULL == system->hostkeys_data);
  data_dir = GNUNET_OS_installation_get_path (GNUNET_OS_IPK_DATADIR);
  GNUNET_asprintf (&filename, "%s/testing_hostkeys.ecc", data_dir);
  GNUNET_free (data_dir);

  if (GNUNET_YES != GNUNET_DISK_file_test (filename))
  {
    LOG (GNUNET_ERROR_TYPE_ERROR,
         _ ("Hostkeys file not found: %s\n"),
         filename);
    GNUNET_free (filename);
    return GNUNET_SYSERR;
  }
  /* Check hostkey file size, read entire thing into memory */
  if (GNUNET_OK !=
      GNUNET_DISK_file_size (filename, &fs, GNUNET_YES, GNUNET_YES))
    fs = 0;
  if (0 == fs)
  {
    GNUNET_free (filename);
    return GNUNET_SYSERR;   /* File is empty */
  }
  if (0 != (fs % GNUNET_TESTING_HOSTKEYFILESIZE))
  {
    LOG (GNUNET_ERROR_TYPE_ERROR,
         _ ("Incorrect hostkey file format: %s\n"),
         filename);
    GNUNET_free (filename);
    return GNUNET_SYSERR;
  }
  fd = GNUNET_DISK_file_open (filename,
                              GNUNET_DISK_OPEN_READ,
                              GNUNET_DISK_PERM_NONE);
  if (NULL == fd)
  {
    GNUNET_log_strerror_file (GNUNET_ERROR_TYPE_ERROR, "open", filename);
    GNUNET_free (filename);
    return GNUNET_SYSERR;
  }
  GNUNET_free (filename);
  system->hostkeys_data =
    GNUNET_DISK_file_map (fd, &system->map, GNUNET_DISK_MAP_TYPE_READ, fs);
  GNUNET_DISK_file_close (fd);
  if (NULL == system->hostkeys_data)
    return GNUNET_SYSERR;
  system->total_hostkeys = fs / GNUNET_TESTING_HOSTKEYFILESIZE;
  return GNUNET_OK;
}


/**
 * Function to remove the loaded hostkeys
 *
 * @param system the testing system handle
 */
static void
hostkeys_unload (struct GNUNET_TESTING_System *system)
{
  GNUNET_break (NULL != system->hostkeys_data);
  system->hostkeys_data = NULL;
  GNUNET_DISK_file_unmap (system->map);
  system->map = NULL;
  system->hostkeys_data = NULL;
  system->total_hostkeys = 0;
}


/**
 * Function to iterate over options.
 *
 * @param cls closure
 * @param section name of the section
 * @param option name of the option
 * @param value value of the option
 */
static void
cfg_copy_iterator (void *cls,
                   const char *section,
                   const char *option,
                   const char *value)
{
  struct GNUNET_CONFIGURATION_Handle *cfg2 = cls;

  GNUNET_CONFIGURATION_set_value_string (cfg2, section, option, value);
}


/**
 * Create a system handle.  There must only be one system
 * handle per operating system.
 *
 * @param testdir only the directory name without any path. This is used for
 *          all service homes; the directory will be created in a temporary
 *          location depending on the underlying OS.  This variable will be
 *          overridden with the value of the environmental variable
 *          GNUNET_TESTING_PREFIX, if it exists.
 * @param trusted_ip the ip address which will be set as TRUSTED HOST in all
 *          service configurations generated to allow control connections from
 *          this ip. This can either be a single ip address or a network address
 *          in CIDR notation.
 * @param hostname the hostname of the system we are using for testing; NULL for
 *          localhost
 * @param shared_services NULL terminated array describing services that are to
 *          be shared among peers
 * @param lowport lowest port number this system is allowed to allocate (inclusive)
 * @param highport highest port number this system is allowed to allocate (exclusive)
 * @return handle to this system, NULL on error
 */
struct GNUNET_TESTING_System *
GNUNET_TESTING_system_create_with_portrange (
  const char *testdir,
  const char *trusted_ip,
  const char *hostname,
  const struct GNUNET_TESTING_SharedService *shared_services,
  uint16_t lowport,
  uint16_t highport)
{
  struct GNUNET_TESTING_System *system;
  struct GNUNET_TESTING_SharedService tss;
  struct SharedService *ss;
  unsigned int cnt;

  GNUNET_assert (NULL != testdir);
  system = GNUNET_new (struct GNUNET_TESTING_System);
  if (NULL == (system->tmppath = getenv (GNUNET_TESTING_PREFIX)))
    system->tmppath = GNUNET_DISK_mkdtemp (testdir);
  else
    system->tmppath = GNUNET_strdup (system->tmppath);
  system->lowport = lowport;
  system->highport = highport;
  if (NULL == system->tmppath)
  {
    GNUNET_free (system);
    return NULL;
  }
  if (NULL != trusted_ip)
    system->trusted_ip = GNUNET_strdup (trusted_ip);
  if (NULL != hostname)
    system->hostname = GNUNET_strdup (hostname);
  if (GNUNET_OK != hostkeys_load (system))
  {
    GNUNET_TESTING_system_destroy (system, GNUNET_YES);
    return NULL;
  }
  if (NULL == shared_services)
    return system;
  for (cnt = 0; NULL != shared_services[cnt].service; cnt++)
  {
    tss = shared_services[cnt];
    ss = GNUNET_new (struct SharedService);
    ss->sname = GNUNET_strdup (tss.service);
    ss->cfg = GNUNET_CONFIGURATION_create ();
    GNUNET_CONFIGURATION_iterate_section_values (tss.cfg,
                                                 ss->sname,
                                                 &cfg_copy_iterator,
                                                 ss->cfg);
    GNUNET_CONFIGURATION_iterate_section_values (tss.cfg,
                                                 "TESTING",
                                                 &cfg_copy_iterator,
                                                 ss->cfg);
    GNUNET_CONFIGURATION_iterate_section_values (tss.cfg,
                                                 "PATHS",
                                                 &cfg_copy_iterator,
                                                 ss->cfg);
    ss->share = tss.share;
    GNUNET_array_append (system->shared_services,
                         system->n_shared_services,
                         ss);
  }
  return system;
}


/**
 * Create a system handle.  There must only be one system handle per operating
 * system.  Uses a default range for allowed ports.  Ports are still tested for
 * availability.
 *
 * @param testdir only the directory name without any path. This is used for all
 *          service homes; the directory will be created in a temporary location
 *          depending on the underlying OS.  This variable will be
 *          overridden with the value of the environmental variable
 *          GNUNET_TESTING_PREFIX, if it exists.
 * @param trusted_ip the ip address which will be set as TRUSTED HOST in all
 *          service configurations generated to allow control connections from
 *          this ip. This can either be a single ip address or a network address
 *          in CIDR notation.
 * @param hostname the hostname of the system we are using for testing; NULL for
 *          localhost
 * @param shared_services NULL terminated array describing services that are to
 *          be shared among peers
 * @return handle to this system, NULL on error
 */
struct GNUNET_TESTING_System *
GNUNET_TESTING_system_create (
  const char *testdir,
  const char *trusted_ip,
  const char *hostname,
  const struct GNUNET_TESTING_SharedService *shared_services)
{
  return GNUNET_TESTING_system_create_with_portrange (testdir,
                                                      trusted_ip,
                                                      hostname,
                                                      shared_services,
                                                      LOW_PORT,
                                                      HIGH_PORT);
}


static void
cleanup_shared_service_instance (struct SharedServiceInstance *i)
{
  if (NULL != i->cfg_fn)
  {
    (void) unlink (i->cfg_fn);
    GNUNET_free (i->cfg_fn);
  }
  GNUNET_free (i->unix_sock);
  GNUNET_free (i->port_str);
  GNUNET_break (NULL == i->proc);
  GNUNET_break (0 == i->n_refs);
  GNUNET_free (i);
}


static int
start_shared_service_instance (struct SharedServiceInstance *i)
{
  char *binary;
  char *libexec_binary;

  GNUNET_assert (NULL == i->proc);
  GNUNET_assert (NULL != i->cfg_fn);
  (void) GNUNET_asprintf (&binary, "gnunet-service-%s", i->ss->sname);
  libexec_binary = GNUNET_OS_get_libexec_binary_path (binary);
  GNUNET_free (binary);
  i->proc = GNUNET_OS_start_process (GNUNET_OS_INHERIT_STD_OUT_AND_ERR,
                                     NULL,
                                     NULL,
                                     NULL,
                                     libexec_binary,
                                     libexec_binary,
                                     "-c",
                                     i->cfg_fn,
                                     NULL);
  GNUNET_free (libexec_binary);
  if (NULL == i->proc)
    return GNUNET_SYSERR;
  return GNUNET_OK;
}


static void
stop_shared_service_instance (struct SharedServiceInstance *i)
{
  GNUNET_break (0 == i->n_refs);
  if (0 != GNUNET_OS_process_kill (i->proc, GNUNET_TERM_SIG))
    LOG (GNUNET_ERROR_TYPE_WARNING,
         "Killing shared service instance (%s) failed\n",
         i->ss->sname);
  (void) GNUNET_OS_process_wait (i->proc);
  GNUNET_OS_process_destroy (i->proc);
  i->proc = NULL;
}


/**
 * Free system resources.
 *
 * @param system system to be freed
 * @param remove_paths should the 'testdir' and all subdirectories
 *        be removed (clean up on shutdown)?
 */
void
GNUNET_TESTING_system_destroy (struct GNUNET_TESTING_System *system,
                               int remove_paths)
{
  struct SharedService *ss;
  struct SharedServiceInstance *i;
  unsigned int ss_cnt;
  unsigned int i_cnt;

  if (NULL != system->hostkeys_data)
    hostkeys_unload (system);
  for (ss_cnt = 0; ss_cnt < system->n_shared_services; ss_cnt++)
  {
    ss = system->shared_services[ss_cnt];
    for (i_cnt = 0; i_cnt < ss->n_instances; i_cnt++)
    {
      i = ss->instances[i_cnt];
      if (NULL != i->proc)
        stop_shared_service_instance (i);
      cleanup_shared_service_instance (i);
    }
    GNUNET_free (ss->instances);
    GNUNET_CONFIGURATION_destroy (ss->cfg);
    GNUNET_free (ss->sname);
    GNUNET_free (ss);
  }
  GNUNET_free (system->shared_services);
  if (GNUNET_YES == remove_paths)
    GNUNET_DISK_directory_remove (system->tmppath);
  GNUNET_free (system->tmppath);
  GNUNET_free (system->trusted_ip);
  GNUNET_free (system->hostname);
  GNUNET_free (system);
}


/**
 * Reserve a TCP or UDP port for a peer.
 *
 * @param system system to use for reservation tracking
 * @return 0 if no free port was available
 */
uint16_t
GNUNET_TESTING_reserve_port (struct GNUNET_TESTING_System *system)
{
  struct GNUNET_NETWORK_Handle *socket;
  struct addrinfo hint;
  struct addrinfo *ret;
  struct addrinfo *ai;
  uint32_t *port_buckets;
  char *open_port_str;
  int bind_status;
  uint32_t xor_image;
  uint16_t index;
  uint16_t open_port;
  uint16_t pos;

  /*
     FIXME: Instead of using getaddrinfo we should try to determine the port
         status by the following heurestics.

         On systems which support both IPv4 and IPv6, only ports open on both
         address families are considered open.
         On system with either IPv4 or IPv6. A port is considered open if it's
         open in the respective address family
   */hint.ai_family = AF_UNSPEC; /* IPv4 and IPv6 */
  hint.ai_socktype = 0;
  hint.ai_protocol = 0;
  hint.ai_addrlen = 0;
  hint.ai_addr = NULL;
  hint.ai_canonname = NULL;
  hint.ai_next = NULL;
  hint.ai_flags = AI_PASSIVE | AI_NUMERICSERV; /* Wild card address */
  port_buckets = system->reserved_ports;
  for (index = (system->lowport / 32) + 1; index < (system->highport / 32);
       index++)
  {
    xor_image = (UINT32_MAX ^ port_buckets[index]);
    if (0 == xor_image)   /* Ports in the bucket are full */
      continue;
    pos = system->lowport % 32;
    while (pos < 32)
    {
      if (0 == ((xor_image >> pos) & 1U))
      {
        pos++;
        continue;
      }
      open_port = (index * 32) + pos;
      if (open_port >= system->highport)
        return 0;
      GNUNET_asprintf (&open_port_str, "%u", (unsigned int) open_port);
      ret = NULL;
      GNUNET_assert (0 == getaddrinfo (NULL, open_port_str, &hint, &ret));
      GNUNET_free (open_port_str);
      bind_status = GNUNET_NO;
      for (ai = ret; NULL != ai; ai = ai->ai_next)
      {
        socket = GNUNET_NETWORK_socket_create (ai->ai_family, SOCK_STREAM, 0);
        if (NULL == socket)
          continue;
        bind_status =
          GNUNET_NETWORK_socket_bind (socket, ai->ai_addr, ai->ai_addrlen);
        GNUNET_NETWORK_socket_close (socket);
        if (GNUNET_OK != bind_status)
          break;
        socket = GNUNET_NETWORK_socket_create (ai->ai_family, SOCK_DGRAM, 0);
        if (NULL == socket)
          continue;
        bind_status =
          GNUNET_NETWORK_socket_bind (socket, ai->ai_addr, ai->ai_addrlen);
        GNUNET_NETWORK_socket_close (socket);
        if (GNUNET_OK != bind_status)
          break;
      }
      port_buckets[index] |= (1U << pos);     /* Set the port bit */
      freeaddrinfo (ret);
      if (GNUNET_OK == bind_status)
      {
        LOG (GNUNET_ERROR_TYPE_DEBUG,
             "Found a free port %u\n",
             (unsigned int) open_port);
        return open_port;
      }
      pos++;
    }
  }
  return 0;
}


/**
 * Release reservation of a TCP or UDP port for a peer
 * (used during #GNUNET_TESTING_peer_destroy()).
 *
 * @param system system to use for reservation tracking
 * @param port reserved port to release
 */
void
GNUNET_TESTING_release_port (struct GNUNET_TESTING_System *system,
                             uint16_t port)
{
  uint32_t *port_buckets;
  uint16_t bucket;
  uint16_t pos;

  port_buckets = system->reserved_ports;
  bucket = port / 32;
  pos = port % 32;
  LOG (GNUNET_ERROR_TYPE_DEBUG, "Releasing port %u\n", port);
  if (0 == (port_buckets[bucket] & (1U << pos)))
  {
    GNUNET_break (0);  /* Port was not reserved by us using reserve_port() */
    return;
  }
  port_buckets[bucket] &= ~(1U << pos);
}


/**
 * Testing includes a number of pre-created hostkeys for
 * faster peer startup.  This function can be used to
 * access the n-th key of those pre-created hostkeys; note
 * that these keys are ONLY useful for testing and not
 * secure as the private keys are part of the public
 * GNUnet source code.
 *
 * This is primarily a helper function used internally
 * by #GNUNET_TESTING_peer_configure.
 *
 * @param system the testing system handle
 * @param key_number desired pre-created hostkey to obtain
 * @param id set to the peer's identity (hash of the public
 *        key; if NULL, NULL is returned immediately
 * @return NULL on error (not enough keys)
 */
struct GNUNET_CRYPTO_EddsaPrivateKey *
GNUNET_TESTING_hostkey_get (const struct GNUNET_TESTING_System *system,
                            uint32_t key_number,
                            struct GNUNET_PeerIdentity *id)
{
  struct GNUNET_CRYPTO_EddsaPrivateKey *private_key;

  if ((NULL == id) || (NULL == system->hostkeys_data))
    return NULL;
  if (key_number >= system->total_hostkeys)
  {
    LOG (GNUNET_ERROR_TYPE_ERROR,
         _ ("Key number %u does not exist\n"),
         key_number);
    return NULL;
  }
  private_key = GNUNET_new (struct GNUNET_CRYPTO_EddsaPrivateKey);
  GNUNET_memcpy (private_key,
                 system->hostkeys_data
                 + (key_number * GNUNET_TESTING_HOSTKEYFILESIZE),
                 GNUNET_TESTING_HOSTKEYFILESIZE);
  GNUNET_CRYPTO_eddsa_key_get_public (private_key, &id->public_key);
  return private_key;
}


/**
 * Structure for holding data to build new configurations from a configuration
 * template
 */
struct UpdateContext
{
  /**
   * The system for which we are building configurations
   */
  struct GNUNET_TESTING_System *system;

  /**
   * The configuration we are building
   */
  struct GNUNET_CONFIGURATION_Handle *cfg;

  /**
   * The customized service home path for this peer
   */
  char *gnunet_home;

  /**
   * Array of ports currently allocated to this peer.  These ports will be
   * released upon peer destroy and can be used by other peers which are
   * configured after.
   */
  uint16_t *ports;

  /**
   * The number of ports in the above array
   */
  unsigned int nports;

  /**
   * build status - to signal error while building a configuration
   */
  int status;
};


/**
 * Function to iterate over options.  Copies
 * the options to the target configuration,
 * updating PORT values as needed.
 *
 * @param cls the UpdateContext
 * @param section name of the section
 * @param option name of the option
 * @param value value of the option
 */
static void
update_config (void *cls,
               const char *section,
               const char *option,
               const char *value)
{
  struct UpdateContext *uc = cls;
  unsigned int ival;
  char cval[12];
  char uval[PATH_MAX];
  char *single_variable;
  char *per_host_variable;
  unsigned long long num_per_host;
  uint16_t new_port;

  if (GNUNET_OK != uc->status)
    return;
  if (! ((0 == strcmp (option, "PORT")) || (0 == strcmp (option, "UNIXPATH")) ||
         (0 == strcmp (option, "HOSTNAME"))))
    return;
  GNUNET_asprintf (&single_variable, "single_%s_per_host", section);
  GNUNET_asprintf (&per_host_variable, "num_%s_per_host", section);
  if ((0 == strcmp (option, "PORT")) && (1 == sscanf (value, "%u", &ival)))
  {
    if ((ival != 0) &&
        (GNUNET_YES != GNUNET_CONFIGURATION_get_value_yesno (uc->cfg,
                                                             "testing",
                                                             single_variable)))
    {
      new_port = GNUNET_TESTING_reserve_port (uc->system);
      if (0 == new_port)
      {
        uc->status = GNUNET_SYSERR;
        GNUNET_free (single_variable);
        GNUNET_free (per_host_variable);
        return;
      }
      GNUNET_snprintf (cval, sizeof(cval), "%u", new_port);
      value = cval;
      GNUNET_array_append (uc->ports, uc->nports, new_port);
    }
    else if ((ival != 0) &&
             (GNUNET_YES ==
              GNUNET_CONFIGURATION_get_value_yesno (uc->cfg,
                                                    "testing",
                                                    single_variable)) &&
             GNUNET_CONFIGURATION_get_value_number (uc->cfg,
                                                    "testing",
                                                    per_host_variable,
                                                    &num_per_host))
    {
      /* GNUNET_snprintf (cval, sizeof (cval), "%u", */
      /*                  ival + ctx->fdnum % num_per_host); */
      /* value = cval; */
      GNUNET_break (0);    /* FIXME */
    }
  }
  if (0 == strcmp (option, "UNIXPATH"))
  {
    if (GNUNET_YES != GNUNET_CONFIGURATION_get_value_yesno (uc->cfg,
                                                            "testing",
                                                            single_variable))
    {
      GNUNET_snprintf (uval,
                       sizeof(uval),
                       "%s/%s.sock",
                       uc->gnunet_home,
                       section);
      value = uval;
    }
    else if ((GNUNET_YES ==
              GNUNET_CONFIGURATION_get_value_number (uc->cfg,
                                                     "testing",
                                                     per_host_variable,
                                                     &num_per_host)) &&
             (num_per_host > 0))
    {
      GNUNET_break (0);    /* FIXME */
    }
  }
  if (0 == strcmp (option, "HOSTNAME"))
  {
    value = (NULL == uc->system->hostname) ? "localhost" : uc->system->hostname;
  }
  GNUNET_free (single_variable);
  GNUNET_free (per_host_variable);
  GNUNET_CONFIGURATION_set_value_string (uc->cfg, section, option, value);
}


/**
 * Section iterator to set ACCEPT_FROM/ACCEPT_FROM6 to include the address of
 * 'trusted_hosts' in all sections
 *
 * @param cls the UpdateContext
 * @param section name of the section
 */
static void
update_config_sections (void *cls, const char *section)
{
  struct UpdateContext *uc = cls;
  char **ikeys;
  char *val;
  char *ptr;
  char *orig_allowed_hosts;
  char *allowed_hosts;
  char *ACCEPT_FROM_key;
  uint16_t ikeys_cnt;
  uint16_t key;

  ikeys_cnt = 0;
  val = NULL;
  /* Ignore certain options from sections.  See
     https://gnunet.org/bugs/view.php?id=2476 */
  if (GNUNET_YES ==
      GNUNET_CONFIGURATION_have_value (uc->cfg, section, "TESTING_IGNORE_KEYS"))
  {
    GNUNET_assert (GNUNET_YES ==
                   GNUNET_CONFIGURATION_get_value_string (uc->cfg,
                                                          section,
                                                          "TESTING_IGNORE_KEYS",
                                                          &val));
    ptr = val;
    for (ikeys_cnt = 0; NULL != (ptr = strstr (ptr, ";")); ikeys_cnt++)
      ptr++;
    if (0 == ikeys_cnt)
      GNUNET_break (0);
    else
    {
      ikeys = GNUNET_malloc ((sizeof(char *)) * ikeys_cnt);
      ptr = val;
      for (key = 0; key < ikeys_cnt; key++)
      {
        ikeys[key] = ptr;
        ptr = strstr (ptr, ";");
        GNUNET_assert (NULL != ptr);      /* worked just before... */
        *ptr = '\0';
        ptr++;
      }
    }
  }
  if (0 != ikeys_cnt)
  {
    for (key = 0; key < ikeys_cnt; key++)
    {
      if (NULL != strstr (ikeys[key], "ADVERTISED_PORT"))
        break;
    }
    if ((key == ikeys_cnt) &&
        (GNUNET_YES ==
         GNUNET_CONFIGURATION_have_value (uc->cfg, section, "ADVERTISED_PORT")))
    {
      if (GNUNET_OK == GNUNET_CONFIGURATION_get_value_string (uc->cfg,
                                                              section,
                                                              "PORT",
                                                              &ptr))
      {
        GNUNET_CONFIGURATION_set_value_string (uc->cfg,
                                               section,
                                               "ADVERTISED_PORT",
                                               ptr);
        GNUNET_free (ptr);
      }
    }
    for (key = 0; key < ikeys_cnt; key++)
    {
      if (NULL != strstr (ikeys[key], "ACCEPT_FROM"))
      {
        GNUNET_free (ikeys);
        GNUNET_free (val);
        return;
      }
    }
    GNUNET_free (ikeys);
  }
  GNUNET_free (val);
  ACCEPT_FROM_key = "ACCEPT_FROM";
  if ((NULL != uc->system->trusted_ip) &&
      (NULL != strstr (uc->system->trusted_ip, ":"))) /* IPv6 in use */
    ACCEPT_FROM_key = "ACCEPT_FROM6";
  if (GNUNET_OK != GNUNET_CONFIGURATION_get_value_string (uc->cfg,
                                                          section,
                                                          ACCEPT_FROM_key,
                                                          &orig_allowed_hosts))
  {
    orig_allowed_hosts = GNUNET_strdup ("127.0.0.1;");
  }
  if (NULL == uc->system->trusted_ip)
    allowed_hosts = GNUNET_strdup (orig_allowed_hosts);
  else
    GNUNET_asprintf (&allowed_hosts,
                     "%s%s;",
                     orig_allowed_hosts,
                     uc->system->trusted_ip);
  GNUNET_free (orig_allowed_hosts);
  GNUNET_CONFIGURATION_set_value_string (uc->cfg,
                                         section,
                                         ACCEPT_FROM_key,
                                         allowed_hosts);
  GNUNET_free (allowed_hosts);
}


static struct SharedServiceInstance *
associate_shared_service (struct GNUNET_TESTING_System *system,
                          struct SharedService *ss,
                          struct GNUNET_CONFIGURATION_Handle *cfg)
{
  struct SharedServiceInstance *i;
  struct GNUNET_CONFIGURATION_Handle *temp;
  char *gnunet_home;
  uint32_t port;

  ss->n_peers++;
  if (((0 == ss->share) && (NULL == ss->instances)) ||
      ((0 != ss->share) &&
       (ss->n_instances < ((ss->n_peers + ss->share - 1) / ss->share))))
  {
    i = GNUNET_new (struct SharedServiceInstance);
    i->ss = ss;
    (void) GNUNET_asprintf (&gnunet_home,
                            "%s/shared/%s/%u",
                            system->tmppath,
                            ss->sname,
                            ss->n_instances);
    (void) GNUNET_asprintf (&i->unix_sock, "%s/sock", gnunet_home);
    port = GNUNET_TESTING_reserve_port (system);
    if (0 == port)
    {
      GNUNET_free (gnunet_home);
      cleanup_shared_service_instance (i);
      return NULL;
    }
    GNUNET_array_append (ss->instances, ss->n_instances, i);
    temp = GNUNET_CONFIGURATION_dup (ss->cfg);
    (void) GNUNET_asprintf (&i->port_str, "%u", port);
    (void) GNUNET_asprintf (&i->cfg_fn, "%s/config", gnunet_home);
    GNUNET_CONFIGURATION_set_value_string (temp,
                                           "PATHS",
                                           "GNUNET_HOME",
                                           gnunet_home);
    GNUNET_free (gnunet_home);
    GNUNET_CONFIGURATION_set_value_string (temp,
                                           ss->sname,
                                           "UNIXPATH",
                                           i->unix_sock);
    GNUNET_CONFIGURATION_set_value_string (temp,
                                           ss->sname,
                                           "PORT",
                                           i->port_str);
    if (GNUNET_SYSERR == GNUNET_CONFIGURATION_write (temp, i->cfg_fn))
    {
      GNUNET_CONFIGURATION_destroy (temp);
      cleanup_shared_service_instance (i);
      return NULL;
    }
    GNUNET_CONFIGURATION_destroy (temp);
  }
  else
  {
    GNUNET_assert (NULL != ss->instances);
    GNUNET_assert (0 < ss->n_instances);
    i = ss->instances[ss->n_instances - 1];
  }
  GNUNET_CONFIGURATION_iterate_section_values (ss->cfg,
                                               ss->sname,
                                               &cfg_copy_iterator,
                                               cfg);
  GNUNET_CONFIGURATION_set_value_string (cfg,
                                         ss->sname,
                                         "UNIXPATH",
                                         i->unix_sock);
  GNUNET_CONFIGURATION_set_value_string (cfg, ss->sname, "PORT", i->port_str);
  return i;
}


/**
 * Create a new configuration using the given configuration as a template;
 * ports and paths will be modified to select available ports on the local
 * system. The default configuration will be available in PATHS section under
 * the option DEFAULTCONFIG after the call. GNUNET_HOME is also set in PATHS
 * section to the temporary directory specific to this configuration. If we run
 * out of "*port" numbers, return #GNUNET_SYSERR.
 *
 * This is primarily a helper function used internally
 * by 'GNUNET_TESTING_peer_configure'.
 *
 * @param system system to use to coordinate resource usage
 * @param cfg template configuration to update
 * @param ports array with port numbers used in the created configuration.
 *          Will be updated upon successful return.  Can be NULL
 * @param nports the size of the `ports' array.  Will be updated.
 * @return #GNUNET_OK on success, #GNUNET_SYSERR on error - the configuration will
 *           be incomplete and should not be used there upon
 */
static int
GNUNET_TESTING_configuration_create_ (struct GNUNET_TESTING_System *system,
                                      struct GNUNET_CONFIGURATION_Handle *cfg,
                                      uint16_t **ports,
                                      unsigned int *nports)
{
  struct UpdateContext uc;
  char *default_config;

  uc.system = system;
  uc.cfg = cfg;
  uc.status = GNUNET_OK;
  uc.ports = NULL;
  uc.nports = 0;
  GNUNET_asprintf (&uc.gnunet_home,
                   "%s/%u",
                   system->tmppath,
                   system->path_counter++);
  GNUNET_asprintf (&default_config, "%s/config", uc.gnunet_home);
  GNUNET_CONFIGURATION_set_value_string (cfg,
                                         "PATHS",
                                         "DEFAULTCONFIG",
                                         default_config);
  GNUNET_CONFIGURATION_set_value_string (cfg, "arm", "CONFIG", default_config);
  GNUNET_free (default_config);
  GNUNET_CONFIGURATION_set_value_string (cfg,
                                         "PATHS",
                                         "GNUNET_HOME",
                                         uc.gnunet_home);
  /* make PORTs and UNIXPATHs unique */
  GNUNET_CONFIGURATION_iterate (cfg, &update_config, &uc);
  /* allow connections to services from system trusted_ip host */
  GNUNET_CONFIGURATION_iterate_sections (cfg, &update_config_sections, &uc);
  /* enable loopback-based connections between peers */
  GNUNET_CONFIGURATION_set_value_string (cfg, "nat", "USE_LOCALADDR", "YES");
  GNUNET_free (uc.gnunet_home);
  if ((NULL != ports) && (NULL != nports))
  {
    *ports = uc.ports;
    *nports = uc.nports;
  }
  else
    GNUNET_free (uc.ports);
  return uc.status;
}


/**
 * Create a new configuration using the given configuration as a template;
 * ports and paths will be modified to select available ports on the local
 * system. The default configuration will be available in PATHS section under
 * the option DEFAULTCONFIG after the call. GNUNET_HOME is also set in PATHS
 * section to the temporary directory specific to this configuration. If we run
 * out of "*port" numbers, return #GNUNET_SYSERR.
 *
 * This is primarily a helper function used internally
 * by #GNUNET_TESTING_peer_configure().
 *
 * @param system system to use to coordinate resource usage
 * @param cfg template configuration to update
 * @return #GNUNET_OK on success, #GNUNET_SYSERR on error - the configuration will
 *           be incomplete and should not be used there upon
 */
int
GNUNET_TESTING_configuration_create (struct GNUNET_TESTING_System *system,
                                     struct GNUNET_CONFIGURATION_Handle *cfg)
{
  return GNUNET_TESTING_configuration_create_ (system, cfg, NULL, NULL);
}


/**
 * Configure a GNUnet peer.  GNUnet must be installed on the local
 * system and available in the PATH.
 *
 * @param system system to use to coordinate resource usage
 * @param cfg configuration to use; will be UPDATED (to reflect needed
 *            changes in port numbers and paths)
 * @param key_number number of the hostkey to use for the peer
 * @param id identifier for the daemon, will be set, can be NULL
 * @param emsg set to freshly allocated error message (set to NULL on success),
 *          can be NULL
 * @return handle to the peer, NULL on error
 */
struct GNUNET_TESTING_Peer *
GNUNET_TESTING_peer_configure (struct GNUNET_TESTING_System *system,
                               struct GNUNET_CONFIGURATION_Handle *cfg,
                               uint32_t key_number,
                               struct GNUNET_PeerIdentity *id,
                               char **emsg)
{
  struct GNUNET_TESTING_Peer *peer;
  struct GNUNET_DISK_FileHandle *fd;
  char *hostkey_filename;
  char *config_filename;
  char *libexec_binary;
  char *emsg_;
  struct GNUNET_CRYPTO_EddsaPrivateKey *pk;
  uint16_t *ports;
  struct SharedService *ss;
  struct SharedServiceInstance **ss_instances;
  unsigned int cnt;
  unsigned int nports;

  ports = NULL;
  nports = 0;
  ss_instances = NULL;
  if (NULL != emsg)
    *emsg = NULL;
  if (key_number >= system->total_hostkeys)
  {
    GNUNET_asprintf (
      &emsg_,
      _ (
        "You attempted to create a testbed with more than %u hosts.  Please precompute more hostkeys first.\n"),
      (unsigned int) system->total_hostkeys);
    goto err_ret;
  }
  pk = NULL;
  if ((NULL != id) &&
      (NULL == (pk = GNUNET_TESTING_hostkey_get (system, key_number, id))))
  {
    GNUNET_asprintf (&emsg_,
                     _ ("Failed to initialize hostkey for peer %u\n"),
                     (unsigned int) key_number);
    goto err_ret;
  }
  if (NULL != pk)
    GNUNET_free (pk);
  if (GNUNET_NO == GNUNET_CONFIGURATION_have_value (cfg, "PEER", "PRIVATE_KEY"))
  {
    GNUNET_asprintf (
      &emsg_,
      _ ("PRIVATE_KEY option in PEER section missing in configuration\n"));
    goto err_ret;
  }
  /* Remove sections for shared services */
  for (cnt = 0; cnt < system->n_shared_services; cnt++)
  {
    ss = system->shared_services[cnt];
    GNUNET_CONFIGURATION_remove_section (cfg, ss->sname);
  }
  if (GNUNET_OK !=
      GNUNET_TESTING_configuration_create_ (system, cfg, &ports, &nports))
  {
    GNUNET_asprintf (&emsg_,
                     _ ("Failed to create configuration for peer "
                        "(not enough free ports?)\n"));
    goto err_ret;
  }
  GNUNET_assert (GNUNET_OK ==
                 GNUNET_CONFIGURATION_get_value_filename (cfg,
                                                          "PEER",
                                                          "PRIVATE_KEY",
                                                          &hostkey_filename));
  fd = GNUNET_DISK_file_open (hostkey_filename,
                              GNUNET_DISK_OPEN_CREATE | GNUNET_DISK_OPEN_WRITE,
                              GNUNET_DISK_PERM_USER_READ
                              | GNUNET_DISK_PERM_USER_WRITE);
  if (NULL == fd)
  {
    GNUNET_asprintf (&emsg_,
                     _ ("Cannot open hostkey file `%s': %s\n"),
                     hostkey_filename,
                     strerror (errno));
    GNUNET_free (hostkey_filename);
    goto err_ret;
  }
  GNUNET_free (hostkey_filename);
  if (GNUNET_TESTING_HOSTKEYFILESIZE !=
      GNUNET_DISK_file_write (fd,
                              system->hostkeys_data
                              + (key_number * GNUNET_TESTING_HOSTKEYFILESIZE),
                              GNUNET_TESTING_HOSTKEYFILESIZE))
  {
    GNUNET_asprintf (&emsg_,
                     _ ("Failed to write hostkey file for peer %u: %s\n"),
                     (unsigned int) key_number,
                     strerror (errno));
    GNUNET_DISK_file_close (fd);
    goto err_ret;
  }
  GNUNET_DISK_file_close (fd);
  ss_instances = GNUNET_malloc (sizeof(struct SharedServiceInstance *)
                                * system->n_shared_services);
  for (cnt = 0; cnt < system->n_shared_services; cnt++)
  {
    ss = system->shared_services[cnt];
    ss_instances[cnt] = associate_shared_service (system, ss, cfg);
    if (NULL == ss_instances[cnt])
    {
      emsg_ = GNUNET_strdup ("FIXME");
      goto err_ret;
    }
  }
  GNUNET_assert (GNUNET_OK ==
                 GNUNET_CONFIGURATION_get_value_filename (cfg,
                                                          "PATHS",
                                                          "DEFAULTCONFIG",
                                                          &config_filename));
  if (GNUNET_OK != GNUNET_CONFIGURATION_write (cfg, config_filename))
  {
    GNUNET_asprintf (&emsg_,
                     _ (
                       "Failed to write configuration file `%s' for peer %u: %s\n"),
                     config_filename,
                     (unsigned int) key_number,
                     strerror (errno));
    GNUNET_free (config_filename);
    goto err_ret;
  }
  peer = GNUNET_new (struct GNUNET_TESTING_Peer);
  peer->ss_instances = ss_instances;
  peer->cfgfile = config_filename; /* Free in peer_destroy */
  peer->cfg = GNUNET_CONFIGURATION_dup (cfg);
  libexec_binary = GNUNET_OS_get_libexec_binary_path ("gnunet-service-arm");
  if (GNUNET_SYSERR ==
      GNUNET_CONFIGURATION_get_value_string (cfg,
                                             "arm",
                                             "PREFIX",
                                             &peer->main_binary))
  {
    /* No prefix */
    GNUNET_asprintf (&peer->main_binary, "%s", libexec_binary);
    peer->args = GNUNET_strdup ("");
  }
  else
  {
    peer->args = GNUNET_strdup (libexec_binary);
  }
  peer->system = system;
  peer->key_number = key_number;
  GNUNET_free (libexec_binary);
  peer->ports = ports; /* Free in peer_destroy */
  peer->nports = nports;
  return peer;

  err_ret:
  GNUNET_free (ss_instances);
  GNUNET_free (ports);
  GNUNET_log (GNUNET_ERROR_TYPE_ERROR, "%s", emsg_);
  if (NULL != emsg)
    *emsg = emsg_;
  else
    GNUNET_free (emsg_);
  return NULL;
}


/**
 * Obtain the peer identity from a peer handle.
 *
 * @param peer peer handle for which we want the peer's identity
 * @param id identifier for the daemon, will be set
 */
void
GNUNET_TESTING_peer_get_identity (struct GNUNET_TESTING_Peer *peer,
                                  struct GNUNET_PeerIdentity *id)
{
  if (NULL != peer->id)
  {
    GNUNET_memcpy (id, peer->id, sizeof(struct GNUNET_PeerIdentity));
    return;
  }
  peer->id = GNUNET_new (struct GNUNET_PeerIdentity);
  GNUNET_free_nz (
    GNUNET_TESTING_hostkey_get (peer->system, peer->key_number, peer->id));
  GNUNET_memcpy (id, peer->id, sizeof(struct GNUNET_PeerIdentity));
}


/**
 * Start the peer.
 *
 * @param peer peer to start
 * @return #GNUNET_OK on success, #GNUNET_SYSERR on error (i.e. peer already running)
 */
int
GNUNET_TESTING_peer_start (struct GNUNET_TESTING_Peer *peer)
{
  struct SharedServiceInstance *i;
  unsigned int cnt;

  if (NULL != peer->main_process)
  {
    GNUNET_break (0);
    return GNUNET_SYSERR;
  }
  GNUNET_assert (NULL != peer->cfgfile);
  for (cnt = 0; cnt < peer->system->n_shared_services; cnt++)
  {
    i = peer->ss_instances[cnt];
    if ((0 == i->n_refs) &&
        (GNUNET_SYSERR == start_shared_service_instance (i)))
      return GNUNET_SYSERR;
    i->n_refs++;
  }
  peer->main_binary =
    GNUNET_CONFIGURATION_expand_dollar (peer->cfg, peer->main_binary);
  peer->main_process =
    GNUNET_OS_start_process_s (GNUNET_OS_INHERIT_STD_OUT_AND_ERR,
                               NULL,
                               peer->main_binary,
                               peer->args,
                               "-c",
                               peer->cfgfile,
                               NULL);
  if (NULL == peer->main_process)
  {
    GNUNET_log (GNUNET_ERROR_TYPE_ERROR,
                _ ("Failed to start `%s': %s\n"),
                peer->main_binary,
                strerror (errno));
    return GNUNET_SYSERR;
  }
  return GNUNET_OK;
}


/**
 * Sends SIGTERM to the peer's main process
 *
 * @param peer the handle to the peer
 * @return #GNUNET_OK if successful; #GNUNET_SYSERR if the main process is NULL
 *           or upon any error while sending SIGTERM
 */
int
GNUNET_TESTING_peer_kill (struct GNUNET_TESTING_Peer *peer)
{
  struct SharedServiceInstance *i;
  unsigned int cnt;

  if (NULL == peer->main_process)
  {
    GNUNET_break (0);
    return GNUNET_SYSERR;
  }
  if (0 != GNUNET_OS_process_kill (peer->main_process, GNUNET_TERM_SIG))
    return GNUNET_SYSERR;
  for (cnt = 0; cnt < peer->system->n_shared_services; cnt++)
  {
    i = peer->ss_instances[cnt];
    GNUNET_assert (0 != i->n_refs);
    i->n_refs--;
    if (0 == i->n_refs)
      stop_shared_service_instance (i);
  }
  return GNUNET_OK;
}


/**
 * Waits for a peer to terminate. The peer's main process will also be destroyed.
 *
 * @param peer the handle to the peer
 * @return #GNUNET_OK if successful; #GNUNET_SYSERR if the main process is NULL
 *           or upon any error while waiting
 */
int
GNUNET_TESTING_peer_wait (struct GNUNET_TESTING_Peer *peer)
{
  int ret;

  if (NULL == peer->main_process)
  {
    GNUNET_break (0);
    return GNUNET_SYSERR;
  }
  ret = GNUNET_OS_process_wait (peer->main_process);
  GNUNET_OS_process_destroy (peer->main_process);
  peer->main_process = NULL;
  return ret;
}


/**
 * Stop the peer.
 *
 * @param peer peer to stop
 * @return #GNUNET_OK on success, #GNUNET_SYSERR on error
 */
int
GNUNET_TESTING_peer_stop (struct GNUNET_TESTING_Peer *peer)
{
  if (GNUNET_SYSERR == GNUNET_TESTING_peer_kill (peer))
    return GNUNET_SYSERR;
  if (GNUNET_SYSERR == GNUNET_TESTING_peer_wait (peer))
    return GNUNET_SYSERR;
  return GNUNET_OK;
}


/**
 * Function called whenever we connect to or disconnect from ARM.
 *
 * @param cls closure
 * @param connected #GNUNET_YES if connected, #GNUNET_NO if disconnected,
 *                  #GNUNET_SYSERR on error.
 */
static void
disconn_status (void *cls, int connected)
{
  struct GNUNET_TESTING_Peer *peer = cls;

  if (GNUNET_SYSERR == connected)
  {
    peer->cb (peer->cb_cls, peer, connected);
    return;
  }
  if (GNUNET_YES == connected)
  {
    GNUNET_break (GNUNET_OK == GNUNET_TESTING_peer_kill (peer));
    return;
  }
  GNUNET_break (GNUNET_OK == GNUNET_TESTING_peer_wait (peer));
  GNUNET_ARM_disconnect (peer->ah);
  peer->ah = NULL;
  peer->cb (peer->cb_cls, peer, GNUNET_YES);
}


int
GNUNET_TESTING_peer_stop_async (struct GNUNET_TESTING_Peer *peer,
                                GNUNET_TESTING_PeerStopCallback cb,
                                void *cb_cls)
{
  if (NULL == peer->main_process)
    return GNUNET_SYSERR;
  peer->ah = GNUNET_ARM_connect (peer->cfg, &disconn_status, peer);
  if (NULL == peer->ah)
    return GNUNET_SYSERR;
  peer->cb = cb;
  peer->cb_cls = cb_cls;
  return GNUNET_OK;
}


/**
 * Cancel a previous asynchronous peer stop request.
 * GNUNET_TESTING_peer_stop_async() should have been called before on the given
 * peer.  It is an error to call this function if the peer stop callback was
 * already called
 *
 * @param peer the peer on which GNUNET_TESTING_peer_stop_async() was called
 *          before.
 */
void
GNUNET_TESTING_peer_stop_async_cancel (struct GNUNET_TESTING_Peer *peer)
{
  GNUNET_assert (NULL != peer->ah);
  GNUNET_ARM_disconnect (peer->ah);
  peer->ah = NULL;
}


/**
 * Destroy the peer.  Releases resources locked during peer configuration.
 * If the peer is still running, it will be stopped AND a warning will be
 * printed (users of the API should stop the peer explicitly first).
 *
 * @param peer peer to destroy
 */
void
GNUNET_TESTING_peer_destroy (struct GNUNET_TESTING_Peer *peer)
{
  unsigned int cnt;

  if (NULL != peer->main_process)
    GNUNET_TESTING_peer_stop (peer);
  if (NULL != peer->ah)
    GNUNET_ARM_disconnect (peer->ah);
  GNUNET_free (peer->cfgfile);
  if (NULL != peer->cfg)
    GNUNET_CONFIGURATION_destroy (peer->cfg);
  GNUNET_free (peer->main_binary);
  GNUNET_free (peer->args);
  GNUNET_free (peer->id);
  GNUNET_free (peer->ss_instances);
  if (NULL != peer->ports)
  {
    for (cnt = 0; cnt < peer->nports; cnt++)
      GNUNET_TESTING_release_port (peer->system, peer->ports[cnt]);
    GNUNET_free (peer->ports);
  }
  GNUNET_free (peer);
}


int
GNUNET_TESTING_peer_run (const char *testdir,
                         const char *cfgfilename,
                         GNUNET_TESTING_TestMain tm,
                         void *tm_cls)
{
  return GNUNET_TESTING_service_run (testdir, "arm", cfgfilename, tm, tm_cls);
}


/**
 * Structure for holding service data
 */
struct ServiceContext
{
  /**
   * The configuration of the peer in which the service is run
   */
  const struct GNUNET_CONFIGURATION_Handle *cfg;

  /**
   * Callback to signal service startup
   */
  GNUNET_TESTING_TestMain tm;

  /**
   * The peer in which the service is run.
   */
  struct GNUNET_TESTING_Peer *peer;

  /**
   * Closure for the above callback
   */
  void *tm_cls;
};


/**
 * Callback to be called when SCHEDULER has been started
 *
 * @param cls the ServiceContext
 */
static void
service_run_main (void *cls)
{
  struct ServiceContext *sc = cls;

  sc->tm (sc->tm_cls, sc->cfg, sc->peer);
}


int
GNUNET_TESTING_service_run (const char *testdir,
                            const char *service_name,
                            const char *cfgfilename,
                            GNUNET_TESTING_TestMain tm,
                            void *tm_cls)
{
  struct ServiceContext sc;
  struct GNUNET_TESTING_System *system;
  struct GNUNET_TESTING_Peer *peer;
  struct GNUNET_CONFIGURATION_Handle *cfg;
  char *binary;
  char *libexec_binary;

  GNUNET_log_setup (testdir, "WARNING", NULL);
  system = GNUNET_TESTING_system_create (testdir, "127.0.0.1", NULL, NULL);
  if (NULL == system)
    return 1;
  cfg = GNUNET_CONFIGURATION_create ();
  if (GNUNET_OK != GNUNET_CONFIGURATION_load (cfg, cfgfilename))
  {
    LOG (GNUNET_ERROR_TYPE_ERROR,
         _ ("Failed to load configuration from %s\n"),
         cfgfilename);
    GNUNET_CONFIGURATION_destroy (cfg);
    GNUNET_TESTING_system_destroy (system, GNUNET_YES);
    return 1;
  }
  peer = GNUNET_TESTING_peer_configure (system, cfg, 0, NULL, NULL);
  if (NULL == peer)
  {
    GNUNET_CONFIGURATION_destroy (cfg);
    hostkeys_unload (system);
    GNUNET_TESTING_system_destroy (system, GNUNET_YES);
    return 1;
  }
  GNUNET_free (peer->main_binary);
  GNUNET_free (peer->args);
  GNUNET_asprintf (&binary, "gnunet-service-%s", service_name);
  libexec_binary = GNUNET_OS_get_libexec_binary_path (binary);
  if (GNUNET_SYSERR ==
      GNUNET_CONFIGURATION_get_value_string (cfg,
                                             service_name,
                                             "PREFIX",
                                             &peer->main_binary))
  {
    /* No prefix */
    GNUNET_asprintf (&peer->main_binary, "%s", libexec_binary);
    peer->args = GNUNET_strdup ("");
  }
  else
    peer->args = GNUNET_strdup (libexec_binary);

  GNUNET_free (libexec_binary);
  GNUNET_free (binary);
  if (GNUNET_OK != GNUNET_TESTING_peer_start (peer))
  {
    GNUNET_TESTING_peer_destroy (peer);
    GNUNET_CONFIGURATION_destroy (cfg);
    GNUNET_TESTING_system_destroy (system, GNUNET_YES);
    return 1;
  }
  sc.cfg = cfg;
  sc.tm = tm;
  sc.tm_cls = tm_cls;
  sc.peer = peer;
  GNUNET_SCHEDULER_run (&service_run_main, &sc);  /* Scheduler loop */
  if ((NULL != peer->main_process) &&
      (GNUNET_OK != GNUNET_TESTING_peer_stop (peer)))
  {
    GNUNET_TESTING_peer_destroy (peer);
    GNUNET_CONFIGURATION_destroy (cfg);
    GNUNET_TESTING_system_destroy (system, GNUNET_YES);
    return 1;
  }
  GNUNET_TESTING_peer_destroy (peer);
  GNUNET_CONFIGURATION_destroy (cfg);
  GNUNET_TESTING_system_destroy (system, GNUNET_YES);
  return 0;
}


/**
 * Sometimes we use the binary name to determine which specific
 * test to run.  In those cases, the string after the last "_"
 * in 'argv[0]' specifies a string that determines the configuration
 * file or plugin to use.
 *
 * This function returns the respective substring, taking care
 * of issues such as binaries ending in '.exe' on W32.
 *
 * @param argv0 the name of the binary
 * @return string between the last '_' and the '.exe' (or the end of the string),
 *         NULL if argv0 has no '_'
 */
char *
GNUNET_TESTING_get_testname_from_underscore (const char *argv0)
{
  size_t slen = strlen (argv0) + 1;
  char sbuf[slen];
  char *ret;
  char *dot;

  GNUNET_memcpy (sbuf, argv0, slen);
  ret = strrchr (sbuf, '_');
  if (NULL == ret)
    return NULL;
  ret++; /* skip underscore */
  dot = strchr (ret, '.');
  if (NULL != dot)
    *dot = '\0';
  return GNUNET_strdup (ret);
}


static unsigned int
get_first_value (char *line)
{
  char *copy;
  size_t slen;
  char *token;
  unsigned int ret;
  char *rest = NULL;

  slen = strlen (line) + 1;
  copy = malloc (slen);
  memcpy (copy, line, slen);
  token = strtok_r (copy, ":", &rest);
  token = strtok_r (NULL, ":", &rest);
  GNUNET_assert (1 == sscanf (token, "%u", &ret));
  GNUNET_free (copy);
  return ret;
}


static char *
get_key (char *line)
{
  char *copy;
  size_t slen;
  size_t tlen;
  char *token;
  char *ret;
  char *rest = NULL;

  slen = strlen (line) + 1;
  copy = malloc (slen);
  memcpy (copy, line, slen);
  token = strtok_r (copy, ":", &rest);
  tlen = strlen (token) + 1;
  ret = malloc (tlen);
  memcpy (ret, token, tlen);
  GNUNET_free (copy);
  return ret;
}


static char *
get_first_string_value (char *line)
{
  char *copy;
  size_t slen, slen_token;
  char *token;
  char *ret;
  char *rest = NULL;

  slen = strlen (line) + 1;
  copy = malloc (slen);
  memcpy (copy, line, slen);
  token = strtok_r (copy, ":", &rest);
  token = strtok_r (NULL, ":", &rest);
  LOG (GNUNET_ERROR_TYPE_DEBUG,
       "first token %s\n",
       token);
  slen_token = strlen (token);
  ret = malloc (slen_token + 1);
  memcpy (ret, token, slen_token + 1);
  GNUNET_free (copy);
  return ret;
}


static unsigned int
get_second_value (char *line)
{
  char *copy;
  size_t slen;
  char *token;
  unsigned int ret;
  char *rest = NULL;

  slen = strlen (line) + 1;
  copy = malloc (slen);
  memcpy (copy, line, slen);
  token = strtok_r (copy, ":", &rest);
  token = strtok_r (NULL, ":", &rest);
  token = strtok_r (NULL, ":", &rest);
  GNUNET_assert (1 == sscanf (token, "%u", &ret));
  GNUNET_free (copy);
  return ret;
}


static char *
get_value (char *key, char *line)
{
  char *copy;
  size_t slen, slen_token;
  char *token;
  char *token2;
  char *temp;
  char *rest = NULL;
  char *ret;

  slen = strlen (line) + 1;
  copy = malloc (slen);
  memcpy (copy, line, slen);
  temp = strstr (copy, key);
  if (NULL == temp)
    return NULL;
  token = strtok_r (temp, ":", &rest);
  token = strtok_r (NULL, ":", &rest);
  token2 = strtok_r (token, "}", &rest);
  slen_token = strlen (token2);
  ret = malloc (slen_token + 1);
  memcpy (ret, token2, slen_token + 1);
  GNUNET_free (copy);
  return ret;
}


static struct GNUNET_TESTING_NodeConnection *
get_connect_value (char *line, struct GNUNET_TESTING_NetjailNode *node)
{
  struct GNUNET_TESTING_NodeConnection *node_connection;
  char *copy;
  size_t slen;
  char *token;
  char *token2;
  unsigned int node_n;
  unsigned int namespace_n;
  char *rest = NULL;
  char *rest2 = NULL;
  struct GNUNET_TESTING_AddressPrefix *prefix;
  unsigned int sscanf_ret;

  node_connection = GNUNET_new (struct GNUNET_TESTING_NodeConnection);
  node_connection->node = node;

  slen = strlen (line) + 1;
  copy = malloc (slen);
  memcpy (copy, line, slen);
  token = strtok_r (copy, ":", &rest);
  if (0 == strcmp ("{K", token))
  {
    node_connection->node_type = GNUNET_TESTING_GLOBAL_NODE;
    token = strtok_r (NULL, ":", &rest);
    GNUNET_assert (1 == sscanf (token, "%u", &node_n));
    LOG (GNUNET_ERROR_TYPE_DEBUG,
         "node_n %u\n",
         node_n);
    node_connection->node_n = node_n;
    node_connection->namespace_n = 0;
  }
  else if (0 == strcmp ("{P", token))
  {
    node_connection->node_type = GNUNET_TESTING_SUBNET_NODE;
    token = strtok_r (NULL, ":", &rest);
    errno = 0;
    sscanf_ret = sscanf (token, "%u", &namespace_n);
    if (errno != 0)
    {
      GNUNET_log_strerror (GNUNET_ERROR_TYPE_ERROR, "sscanf");
    }
    GNUNET_assert (0 < sscanf_ret);
    node_connection->namespace_n = namespace_n;
    token = strtok_r (NULL, ":", &rest);
    errno = 0;
    sscanf_ret = sscanf (token, "%u", &node_n);
    if (errno != 0)
    {
      GNUNET_log_strerror (GNUNET_ERROR_TYPE_ERROR, "sscanf");
    }
    GNUNET_assert (0 < sscanf_ret);
    node_connection->node_n = node_n;
    LOG (GNUNET_ERROR_TYPE_DEBUG,
         "node_n %u namespace_n %u node->node_n %u node->namespace_n %u\n",
         node_n,
         namespace_n,
         node->node_n,
         node->namespace_n);
  }
  else
  {
    GNUNET_free (node_connection);
  }

  while (NULL != (token = strtok_r (NULL, ":", &rest)))
  {
    prefix = GNUNET_new (struct GNUNET_TESTING_AddressPrefix);
    token2 = strtok_r (token, "}", &rest2);
    if (NULL != token2)
    {
      slen = strlen (token2) + 1;
      prefix->address_prefix = malloc (slen);
      memcpy (prefix->address_prefix, token2, slen);
    }
    else
    {
      slen = strlen (token) + 1;
      prefix->address_prefix = malloc (slen);
      memcpy (prefix->address_prefix, token, slen);
    }

    LOG (GNUNET_ERROR_TYPE_DEBUG,
         "address_prefix %s\n",
         prefix->address_prefix);

    GNUNET_CONTAINER_DLL_insert (node_connection->address_prefixes_head,
                                 node_connection->address_prefixes_tail,
                                 prefix);
    LOG (GNUNET_ERROR_TYPE_DEBUG,
         "address_prefix %s\n",
         prefix->address_prefix);
  }

  GNUNET_free (copy);
  return node_connection;
}


static void
node_connections (char *line, struct GNUNET_TESTING_NetjailNode *node)
{
  char *value, *value2;
  char *temp;
  char *copy;
  size_t slen;
  char *rest = NULL;
  char *rest2 = NULL;
  struct GNUNET_TESTING_NodeConnection *node_connection;


  temp = strstr (line, "connect");
  if (NULL != temp)
  {
    slen = strlen (temp) + 1;
    copy = GNUNET_malloc (slen);
    memcpy (copy, temp, slen);
    strtok_r (copy, ":", &rest);
    value = strtok_r (rest, "|", &rest2);

    while (NULL != value)
    {
      LOG (GNUNET_ERROR_TYPE_DEBUG,
           "node_connections value %s\n",
           value);
      node_connection = get_connect_value (value, node);
      GNUNET_CONTAINER_DLL_insert (node->node_connections_head,
                                   node->node_connections_tail,
                                   node_connection);
      value2 = strstr (value, "}}");
      if (NULL != value2)
        break;
      value = strtok_r (NULL, "|", &rest2);

    }
    GNUNET_free (copy);
  }
}


static int
log_nodes (void *cls, const struct GNUNET_ShortHashCode *id, void *value)
{
  struct GNUNET_TESTING_NetjailNode *node = value;
  struct GNUNET_TESTING_NodeConnection *pos_connection;
  struct GNUNET_TESTING_AddressPrefix *pos_prefix;

  LOG (GNUNET_ERROR_TYPE_DEBUG,
       "plugin: %s space: %u node: %u global: %u\n",
       node->plugin,
       node->namespace_n,
       node->node_n,
       node->is_global);

  for (pos_connection = node->node_connections_head; NULL != pos_connection;
       pos_connection = pos_connection->next)
  {

    LOG (GNUNET_ERROR_TYPE_DEBUG,
         "namespace_n: %u node_n: %u node_type: %u\n",
         pos_connection->namespace_n,
         pos_connection->node_n,
         pos_connection->node_type);

    for (pos_prefix = pos_connection->address_prefixes_head; NULL != pos_prefix;
         pos_prefix =
           pos_prefix->next)
    {
      LOG (GNUNET_ERROR_TYPE_DEBUG,
           "prefix: %s\n",
           pos_prefix->address_prefix);
    }
  }
  return GNUNET_YES;
}


static int
log_namespaces (void *cls, const struct GNUNET_ShortHashCode *id, void *value)
{
  struct GNUNET_TESTING_NetjailNamespace *namespace = value;

  GNUNET_CONTAINER_multishortmap_iterate (namespace->nodes, &log_nodes, NULL);
  return GNUNET_YES;
}


static int
log_topo (struct GNUNET_TESTING_NetjailTopology *topology)
{
  LOG (GNUNET_ERROR_TYPE_DEBUG,
       "plugin: %s spaces: %u nodes: %u known: %u\n",
       topology->plugin,
       topology->namespaces_n,
       topology->nodes_m,
       topology->nodes_x);

  GNUNET_CONTAINER_multishortmap_iterate (topology->map_namespaces,
                                          log_namespaces, NULL);
  GNUNET_CONTAINER_multishortmap_iterate (topology->map_globals, &log_nodes,
                                          NULL);
  return GNUNET_YES;
}

void
get_node_info (unsigned int num,
               struct GNUNET_TESTING_NetjailTopology *topology,
               struct GNUNET_TESTING_NetjailNode **node_ex,
               struct GNUNET_TESTING_NetjailNamespace **namespace_ex,
               struct GNUNET_TESTING_NodeConnection **node_connections_ex)
{
  struct GNUNET_ShortHashCode *hkey;
  struct GNUNET_HashCode hc;
  unsigned int namespace_n;
  unsigned int node_m;
  struct GNUNET_TESTING_NetjailNode *node;
  struct GNUNET_TESTING_NetjailNamespace *namespace;
  struct GNUNET_TESTING_NodeConnection *node_connections = NULL;

  log_topo (topology);
  hkey = GNUNET_new (struct GNUNET_ShortHashCode);
  LOG (GNUNET_ERROR_TYPE_DEBUG,
       "num: %u \n",
       num);
  if (topology->nodes_x >= num)
  {

    GNUNET_CRYPTO_hash (&num, sizeof(num), &hc);
    memcpy (hkey,
            &hc,
            sizeof (*hkey));
    node = GNUNET_CONTAINER_multishortmap_get (topology->map_globals,
                                               hkey);
    if (NULL != node)
    {
      *node_ex = node;
      *node_connections_ex = node->node_connections_head;
    }
  }
  else
  {
    namespace_n = (unsigned int) ceil ((double) (num - topology->nodes_x)
                                       / topology->nodes_m);
    LOG (GNUNET_ERROR_TYPE_DEBUG,
         "ceil num: %u nodes_x: %u nodes_m: %u namespace_n: %u\n",
         num,
         topology->nodes_x,
         topology->nodes_m,
         namespace_n);
    hkey = GNUNET_new (struct GNUNET_ShortHashCode);
    GNUNET_CRYPTO_hash (&namespace_n, sizeof(namespace_n), &hc);
    memcpy (hkey,
            &hc,
            sizeof (*hkey));
    namespace = GNUNET_CONTAINER_multishortmap_get (topology->map_namespaces,
                                                    hkey);
    if (NULL != namespace)
    {
      node_m = num - topology->nodes_x - topology->nodes_m * (namespace_n - 1);
      hkey = GNUNET_new (struct GNUNET_ShortHashCode);
      GNUNET_CRYPTO_hash (&node_m, sizeof(node_m), &hc);
      memcpy (hkey,
              &hc,
              sizeof (*hkey));
      node = GNUNET_CONTAINER_multishortmap_get (namespace->nodes,
                                                 hkey);
      if (NULL != node)
      {
        LOG (GNUNET_ERROR_TYPE_DEBUG,
             "node additional_connects: %u %p\n",
             node->additional_connects,
             node);
        node_connections = node->node_connections_head;
      }
      *node_ex = node;
      *namespace_ex = namespace;
      *node_connections_ex = node_connections;
    }
    GNUNET_free (hkey);
  }
}


/**
 * Get the connections to other nodes for a specific node.
 *
 * @param num The specific node we want the connections for.
 * @param topology The topology we get the connections from.
 * @return The connections of the node.
 */
struct GNUNET_TESTING_NodeConnection *
GNUNET_TESTING_get_connections (unsigned int num,
                                struct GNUNET_TESTING_NetjailTopology *topology)
{
  struct GNUNET_TESTING_NetjailNode *node;
  struct GNUNET_TESTING_NetjailNamespace *namespace;
  struct GNUNET_TESTING_NodeConnection *node_connections;

  LOG (GNUNET_ERROR_TYPE_DEBUG,
       "get_connections\n");

  get_node_info (num, topology, &node, &namespace, &node_connections);

  return node_connections;
}


struct GNUNET_PeerIdentity *
GNUNET_TESTING_get_pub_key (unsigned int num,
                            const struct GNUNET_TESTING_System *tl_system)
{
  struct GNUNET_PeerIdentity *peer = GNUNET_new (struct GNUNET_PeerIdentity);
  struct GNUNET_CRYPTO_EddsaPublicKey *pub_key = GNUNET_new (struct
                                                             GNUNET_CRYPTO_EddsaPublicKey);
  struct GNUNET_CRYPTO_EddsaPrivateKey *priv_key;

  priv_key = GNUNET_TESTING_hostkey_get (tl_system,
                                         num,
                                         peer);

  GNUNET_CRYPTO_eddsa_key_get_public (priv_key,
                                      pub_key);
  peer->public_key = *pub_key;
  GNUNET_free (priv_key);
  GNUNET_free (pub_key);
  return peer;
}


int
free_nodes_cb (void *cls,
               const struct GNUNET_ShortHashCode *key,
               void *value)
{
  (void) cls;
  struct GNUNET_TESTING_NetjailNode *node = value;
  struct GNUNET_TESTING_NodeConnection *pos_connection;
  struct GNUNET_TESTING_AddressPrefix *pos_prefix;

  while (NULL != (pos_connection = node->node_connections_head))
  {
    while (NULL != (pos_prefix = pos_connection->address_prefixes_head))
    {
      GNUNET_CONTAINER_DLL_remove (pos_connection->address_prefixes_head,
                                   pos_connection->address_prefixes_tail,
                                   pos_prefix);
      GNUNET_free (pos_prefix->address_prefix);
      GNUNET_free (pos_prefix);
    }
    GNUNET_CONTAINER_DLL_remove (node->node_connections_head,
                                 node->node_connections_tail,
                                 pos_connection);
    GNUNET_free (pos_connection);
  }

  GNUNET_free (node->plugin);
  GNUNET_free (node);
  return GNUNET_OK;
}


int
free_namespaces_cb (void *cls,
                    const struct GNUNET_ShortHashCode *key,
                    void *value)
{
  (void) cls;
  struct GNUNET_TESTING_NetjailNamespace *namespace = value;

  GNUNET_free (namespace->router);
  GNUNET_CONTAINER_multishortmap_iterate (namespace->nodes, free_nodes_cb,
                                          NULL);
  return GNUNET_OK;

}


/**
 * Deallocate memory of the struct GNUNET_TESTING_NetjailTopology.
 *
 * @param topology The GNUNET_TESTING_NetjailTopology to be deallocated.
 */
void
GNUNET_TESTING_free_topology (struct GNUNET_TESTING_NetjailTopology *topology)
{
  GNUNET_CONTAINER_multishortmap_iterate (topology->map_namespaces,
                                          free_namespaces_cb, NULL);
  GNUNET_CONTAINER_multishortmap_destroy (topology->map_namespaces);
  GNUNET_CONTAINER_multishortmap_iterate (topology->map_globals, free_nodes_cb,
                                          NULL);
  GNUNET_CONTAINER_multishortmap_destroy (topology->map_globals);
  GNUNET_free (topology->plugin);
  GNUNET_free (topology);
}


unsigned int
GNUNET_TESTING_calculate_num (
  struct GNUNET_TESTING_NodeConnection *node_connection,
  struct GNUNET_TESTING_NetjailTopology *topology)
{
  unsigned int n, m, num;

  n = node_connection->namespace_n;
  m = node_connection->node_n;

  if (0 == n)
    num = m;
  else
    num = (n - 1) * topology->nodes_m + m + topology->nodes_x;

  return num;
}


/**
 * Get the address for a specific communicator from a connection.
 *
 * @param connection The connection we like to have the address from.
 * @param prefix The communicator protocol prefix.
 * @return The address of the communicator.
 */
char *
GNUNET_TESTING_get_address (struct GNUNET_TESTING_NodeConnection *connection,
                            char *prefix)
{
  struct GNUNET_TESTING_NetjailNode *node;
  char *addr;
  char *template;
  unsigned int node_n;

  LOG (GNUNET_ERROR_TYPE_DEBUG,
       "node_n: %u\n",
       connection->node_n);

  node = connection->node;
  if (connection->namespace_n == node->namespace_n)
  {
    template = CONNECT_ADDRESS_TEMPLATE;
    node_n = connection->node_n;
  }
  else if (0 == connection->namespace_n)
  {
    template = KNOWN_CONNECT_ADDRESS_TEMPLATE;
    node_n = connection->node_n;
  }
  else if (1 == connection->node_n)
  {
    template = ROUTER_CONNECT_ADDRESS_TEMPLATE;
    node_n = connection->namespace_n;
  }
  else
  {
    return NULL;
  }

  if (0 == strcmp (PREFIX_TCP, prefix))
  {

    GNUNET_asprintf (&addr,
                     template,
                     prefix,
                     node_n);
  }
  else if (0 == strcmp (PREFIX_UDP, prefix))
  {
    GNUNET_asprintf (&addr,
                     template,
                     prefix,
                     node_n);
  }
  else
  {
    GNUNET_assert (0);
  }

  return addr;
}

/**
 * Get the number of unintentional additional connections the node waits for.
 *
 * @param num The specific node we want the additional connects for.
 * @return The number of additional connects
 */
unsigned int
GNUNET_TESTING_get_additional_connects (unsigned int num,
                                        struct GNUNET_TESTING_NetjailTopology *
                                        topology)
{
  struct GNUNET_TESTING_NetjailNode *node;
  struct GNUNET_TESTING_NetjailNamespace *namespace;
  struct GNUNET_TESTING_NodeConnection *node_connections;

  LOG (GNUNET_ERROR_TYPE_DEBUG,
       "get_additional_connects\n");

  get_node_info (num, topology, &node, &namespace, &node_connections);

  LOG (GNUNET_ERROR_TYPE_DEBUG,
       "node additional_connects for node %p\n",
       node);
  LOG (GNUNET_ERROR_TYPE_DEBUG,
       "node additional_connects: %u\n",
       node->additional_connects);

  return node->additional_connects;
}


<<<<<<< HEAD
/**
 * Create a GNUNET_CMDS_LOCAL_FINISHED message.
 *
 * @return The GNUNET_CMDS_LOCAL_FINISHED message.
*/
=======

>>>>>>> d748b0c9
struct GNUNET_MessageHeader *
GNUNET_TESTING_send_local_test_finished_msg ()
{
  struct GNUNET_CMDS_LOCAL_FINISHED *reply;
  size_t msg_length;

  msg_length = sizeof(struct GNUNET_CMDS_LOCAL_FINISHED);
  reply = GNUNET_new (struct GNUNET_CMDS_LOCAL_FINISHED);
  reply->header.type = htons (GNUNET_MESSAGE_TYPE_CMDS_HELPER_LOCAL_FINISHED);
  reply->header.size = htons ((uint16_t) msg_length);

  return (struct GNUNET_MessageHeader *) reply;
}


static void
parse_ac (struct GNUNET_TESTING_NetjailNode *p_node, char *token)
{
  char *ac_value;

  ac_value = get_value ("AC", token);
  if (NULL != ac_value)
  {
    LOG (GNUNET_ERROR_TYPE_DEBUG,
         "ac value: %s\n",
         ac_value);
    sscanf (ac_value, "%u", &p_node->additional_connects);
    LOG (GNUNET_ERROR_TYPE_DEBUG,
         "AC %u\n",
         p_node->additional_connects);
  }
  else
  {
    p_node->additional_connects = 0;
  }
  GNUNET_free (ac_value);
}


/**
 * Parse the topology data.
 *
 * @param data The topology data.
 * @return The GNUNET_TESTING_NetjailTopology
 */
struct GNUNET_TESTING_NetjailTopology *
GNUNET_TESTING_get_topo_from_string (char *data)
{
  char *token;
  char *key = NULL;
  unsigned int out;
  char *rest = NULL;
  char *value = NULL;
  char *value2;
  int ret;
  struct GNUNET_TESTING_NetjailTopology *topo;
  struct GNUNET_TESTING_NetjailRouter *router;
  struct GNUNET_TESTING_NetjailNamespace *namespace;
  struct GNUNET_ShortHashCode *hkey;
  struct GNUNET_HashCode hc;

  token = strtok_r (data, "\n", &rest);
  topo = GNUNET_new (struct GNUNET_TESTING_NetjailTopology);
  topo->map_namespaces =
    GNUNET_CONTAINER_multishortmap_create (1,GNUNET_NO);
  topo->map_globals =
    GNUNET_CONTAINER_multishortmap_create (1,GNUNET_NO);

  while (NULL != token)
  {
    if (NULL != key)
      free (key);
    key = get_key (token);
    LOG (GNUNET_ERROR_TYPE_DEBUG,
         "In the loop with token: %s beginning with %s\n",
         token,
         key);
    if (0 == strcmp (key, "M"))
    {
      LOG (GNUNET_ERROR_TYPE_DEBUG,
           "Get first Value for M.\n");
      out = get_first_value (token);
      LOG (GNUNET_ERROR_TYPE_DEBUG,
           "M: %u\n",
           out);
      topo->nodes_m = out;
    }
    else if (0 == strcmp (key, "N"))
    {
      LOG (GNUNET_ERROR_TYPE_DEBUG,
           "Get first Value for N.\n");
      out = get_first_value (token);
      LOG (GNUNET_ERROR_TYPE_DEBUG,
           "N: %u\n",
           out);
      topo->namespaces_n = out;
    }
    else if (0 == strcmp (key, "X"))
    {
      LOG (GNUNET_ERROR_TYPE_DEBUG,
           "Get first Value for X.\n");
      out = get_first_value (token);
      LOG (GNUNET_ERROR_TYPE_DEBUG,
           "X: %u\n",
           out);
      topo->nodes_x = out;
    }
    else if (0 == strcmp (key, "AC"))
    {
      LOG (GNUNET_ERROR_TYPE_DEBUG,
           "Get first Value for AC.\n");
      out = get_first_value (token);
      LOG (GNUNET_ERROR_TYPE_DEBUG,
           "AC: %u\n",
           out);
      topo->additional_connects = out;
    }
    else if (0 == strcmp (key, "T"))
    {
      LOG (GNUNET_ERROR_TYPE_DEBUG,
           "Get first string value for T.\n");
      value = get_first_string_value (token);
      LOG (GNUNET_ERROR_TYPE_DEBUG,
           "value: %s\n",
           value);
      topo->plugin = value;
    }
    else if (0 == strcmp (key, "K"))
    {
      hkey = GNUNET_new (struct GNUNET_ShortHashCode);
      struct GNUNET_TESTING_NetjailNode *k_node = GNUNET_new (struct
                                                              GNUNET_TESTING_NetjailNode);

      LOG (GNUNET_ERROR_TYPE_DEBUG,
           "Get first Value for K.\n");
      out = get_first_value (token);
      LOG (GNUNET_ERROR_TYPE_DEBUG,
           "K: %u\n",
           out);
      k_node->node_n = out;
      GNUNET_CRYPTO_hash (&out, sizeof(out), &hc);
      memcpy (hkey,
              &hc,
              sizeof (*hkey));
      k_node->is_global = GNUNET_YES;

      if (GNUNET_YES == GNUNET_CONTAINER_multishortmap_contains (
            topo->map_globals,
            hkey))
        GNUNET_break (0);
      else
        GNUNET_CONTAINER_multishortmap_put (topo->map_globals,
                                            hkey,
                                            k_node,
                                            GNUNET_CONTAINER_MULTIHASHMAPOPTION_MULTIPLE);
      LOG (GNUNET_ERROR_TYPE_DEBUG,
           "Get value for key value on K.\n");
      value = get_value ("plugin", token);
      LOG (GNUNET_ERROR_TYPE_DEBUG,
           "value: %s\n",
           value);
      k_node->plugin = value;
      parse_ac (k_node, token);
      node_connections (token, k_node);
      GNUNET_free (value);
    }
    else if (0 == strcmp (key, "R"))
    {
      hkey = GNUNET_new (struct GNUNET_ShortHashCode);
      router = GNUNET_new (struct GNUNET_TESTING_NetjailRouter);

      LOG (GNUNET_ERROR_TYPE_DEBUG,
           "Get first Value for R.\n");
      out = get_first_value (token);
      LOG (GNUNET_ERROR_TYPE_DEBUG,
           "R: %u\n",
           out);
      GNUNET_CRYPTO_hash (&out, sizeof(out), &hc);
      memcpy (hkey,
              &hc,
              sizeof (*hkey));
      LOG (GNUNET_ERROR_TYPE_DEBUG,
           "Get value for key tcp_port on R.\n");
      value = get_value ("tcp_port", token);
      LOG (GNUNET_ERROR_TYPE_DEBUG,
           "tcp_port: %s\n",
           value);
      ret = sscanf (value, "%u", &(router->tcp_port));
      GNUNET_free (value);
      GNUNET_break (0 != ret && 1 >= router->tcp_port);

      LOG (GNUNET_ERROR_TYPE_DEBUG,
           "Get value for key udp_port on R.\n");
      value2 = get_value ("udp_port", token);
      ret = sscanf (value2, "%u", &(router->udp_port));
      GNUNET_free (value2);
      GNUNET_break (0 != ret && 1 >= router->udp_port);
      LOG (GNUNET_ERROR_TYPE_DEBUG,
           "udp_port: %s\n",
           value2);
      GNUNET_free (value2);
      if (GNUNET_YES == GNUNET_CONTAINER_multishortmap_contains (
            topo->map_namespaces,
            hkey))
      {
        namespace = GNUNET_CONTAINER_multishortmap_get (topo->map_namespaces,
                                                        hkey);
      }
      else
      {
        namespace = GNUNET_new (struct GNUNET_TESTING_NetjailNamespace);
        namespace->namespace_n = out;
        namespace->nodes = GNUNET_CONTAINER_multishortmap_create (1,GNUNET_NO);
        GNUNET_CONTAINER_multishortmap_put (topo->map_namespaces,
                                            hkey,
                                            namespace,
                                            GNUNET_CONTAINER_MULTIHASHMAPOPTION_MULTIPLE);
      }
      namespace->router = router;

    }
    else if (0 == strcmp (key, "P"))
    {
      struct GNUNET_TESTING_NetjailNode *p_node = GNUNET_new (struct
                                                              GNUNET_TESTING_NetjailNode);
      hkey = GNUNET_new (struct GNUNET_ShortHashCode);

      LOG (GNUNET_ERROR_TYPE_DEBUG,
           "Get first Value for P.\n");
      out = get_first_value (token);
      LOG (GNUNET_ERROR_TYPE_DEBUG,
           "P: %u\n",
           out);
      GNUNET_CRYPTO_hash (&out, sizeof(out), &hc);
      memcpy (hkey,
              &hc,
              sizeof (*hkey));

      if (GNUNET_YES == GNUNET_CONTAINER_multishortmap_contains (
            topo->map_namespaces,
            hkey))
      {
        namespace = GNUNET_CONTAINER_multishortmap_get (topo->map_namespaces,
                                                        hkey);
      }
      else
      {
        namespace = GNUNET_new (struct GNUNET_TESTING_NetjailNamespace);
        namespace->nodes = GNUNET_CONTAINER_multishortmap_create (1,GNUNET_NO);
        namespace->namespace_n = out;
        GNUNET_CONTAINER_multishortmap_put (topo->map_namespaces,
                                            hkey,
                                            namespace,
                                            GNUNET_CONTAINER_MULTIHASHMAPOPTION_MULTIPLE);
      }
      LOG (GNUNET_ERROR_TYPE_DEBUG,
           "Get second Value for P.\n");
      out = get_second_value (token);
      LOG (GNUNET_ERROR_TYPE_DEBUG,
           "P: %u\n",
           out);
      GNUNET_CRYPTO_hash (&out, sizeof(out), &hc);
      memcpy (hkey,
              &hc,
              sizeof (*hkey));
      if (GNUNET_YES == GNUNET_CONTAINER_multishortmap_contains (
            namespace->nodes,
            hkey))
      {
        GNUNET_break (0);
      }
      else
      {

        GNUNET_CONTAINER_multishortmap_put (namespace->nodes,
                                            hkey,
                                            p_node,
                                            GNUNET_CONTAINER_MULTIHASHMAPOPTION_MULTIPLE);
        LOG (GNUNET_ERROR_TYPE_DEBUG,
             "Get value for key plugin on P.\n");
        value = get_value ("plugin", token);
        if (NULL != value)
        {
          LOG (GNUNET_ERROR_TYPE_DEBUG,
               "plugin: %s\n",
               value);
          p_node->plugin = GNUNET_malloc (sizeof(*value));
          memcpy (p_node->plugin, value, sizeof (*value));
        }
        GNUNET_free (value);
        p_node->node_n = out;
        p_node->namespace_n = namespace->namespace_n;
      }
      LOG (GNUNET_ERROR_TYPE_DEBUG,
           "Get AC Value for P.\n");
      parse_ac (p_node, token);
      node_connections (token, p_node);
    }
    token = strtok_r (NULL, "\n", &rest);
    if (NULL != token)
      LOG (GNUNET_ERROR_TYPE_DEBUG,
           "Next token %s\n",
           token);
  }
  if (NULL != key)
    GNUNET_free (key);

  return topo;
}


/**
 * Getting the topology from file.
 *
 * @param filename The name of the topology file.
 * @return The GNUNET_TESTING_NetjailTopology
 */
struct GNUNET_TESTING_NetjailTopology *
GNUNET_TESTING_get_topo_from_file (const char *filename)
{
  uint64_t fs;
  char *data;
  struct GNUNET_TESTING_NetjailTopology *topo;

  if (GNUNET_YES != GNUNET_DISK_file_test (filename))
  {
    LOG (GNUNET_ERROR_TYPE_ERROR,
         _ ("Topology file %s not found\n"),
         filename);
    return NULL;
  }
  if (GNUNET_OK !=
      GNUNET_DISK_file_size (filename, &fs, GNUNET_YES, GNUNET_YES))
  {
    LOG (GNUNET_ERROR_TYPE_ERROR,
         _ ("Topology file %s has no data\n"),
         filename);
    return NULL;
  }
  data = GNUNET_malloc (fs + 1);
  if (fs != GNUNET_DISK_fn_read (filename, data, fs))
  {
    LOG (GNUNET_ERROR_TYPE_ERROR,
         _ ("Topology file %s cannot be read\n"),
         filename);
    GNUNET_free (data);
    return NULL;
  }

  LOG (GNUNET_ERROR_TYPE_DEBUG,
       "file length %lu\n",
       fs);
  data[fs] = '\0';

  topo = GNUNET_TESTING_get_topo_from_string (data);

  GNUNET_free (data);

  return topo;
}


/* end of testing.c */<|MERGE_RESOLUTION|>--- conflicted
+++ resolved
@@ -2363,15 +2363,6 @@
 }
 
 
-<<<<<<< HEAD
-/**
- * Create a GNUNET_CMDS_LOCAL_FINISHED message.
- *
- * @return The GNUNET_CMDS_LOCAL_FINISHED message.
-*/
-=======
-
->>>>>>> d748b0c9
 struct GNUNET_MessageHeader *
 GNUNET_TESTING_send_local_test_finished_msg ()
 {
