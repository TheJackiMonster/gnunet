/*
 * This file is part of GNUnet
 * Copyright (C) 2013 GNUnet e.V.
 *
 * GNUnet is free software; you can redistribute it and/or modify
 * it under the terms of the GNU General Public License as published
 * by the Free Software Foundation; either version 3, or (at your
 * option) any later version.
 *
 * GNUnet is distributed in the hope that it will be useful, but
 * WITHOUT ANY WARRANTY; without even the implied warranty of
 * MERCHANTABILITY or FITNESS FOR A PARTICULAR PURPOSE.  See the GNU
 * General Public License for more details.
 *
 * You should have received a copy of the GNU General Public License
 * along with GNUnet; see the file COPYING.  If not, write to the
 * Free Software Foundation, Inc., 51 Franklin Street, Fifth Floor,
 * Boston, MA 02110-1301, USA.
 */

/**
 * @file multicast/test_multicast_multipeers.c
 * @brief Tests for the Multicast API with multiple peers.
 * @author xrs
 */

#include <inttypes.h>

#include "platform.h"
#include "gnunet_crypto_lib.h"
#include "gnunet_common.h"
#include "gnunet_util_lib.h"
#include "gnunet_testbed_service.h"
#include "gnunet_multicast_service.h"

#define NUM_PEERS 2

static struct GNUNET_TESTBED_Operation *op0;
static struct GNUNET_TESTBED_Operation *op1;
static struct GNUNET_TESTBED_Operation *pi_op0;
static struct GNUNET_TESTBED_Operation *pi_op1;

static struct GNUNET_TESTBED_Peer **peers;
const struct GNUNET_PeerIdentity *peer_id[2];

static struct GNUNET_SCHEDULER_Task *timeout_tid;

static struct GNUNET_MULTICAST_Origin *origin;
static struct GNUNET_MULTICAST_Member *member;

struct GNUNET_CRYPTO_EddsaPrivateKey *group_key;
struct GNUNET_CRYPTO_EddsaPublicKey group_pub_key;

struct GNUNET_CRYPTO_EcdsaPrivateKey *member_key;
struct GNUNET_CRYPTO_EcdsaPublicKey member_pub_key;


enum
{
  TEST_INIT          = 0,
  TEST_ORIGIN_START  = 1,
  TEST_MEMBER_JOIN   = 2,
} test;


/**
 * Global result for testcase.
 */
static int result;


/**
 * Function run on CTRL-C or shutdown (i.e. success/timeout/etc.).
 * Cleans up.
 */
static void
shutdown_task (void *cls)
{
  if (NULL != op0)
  {
    GNUNET_TESTBED_operation_done (op0);
    op0 = NULL;
  }
  if (NULL != op1)
  {
    GNUNET_TESTBED_operation_done (op1);
    op1 = NULL;
  }
  if (NULL != pi_op0)
  {
    GNUNET_TESTBED_operation_done (pi_op0);
    pi_op0 = NULL;
  }
  if (NULL != pi_op1)
  {
    GNUNET_TESTBED_operation_done (pi_op1);
    pi_op1 = NULL;
  }
  if (NULL != timeout_tid)
    {
      GNUNET_SCHEDULER_cancel (timeout_tid);
      timeout_tid = NULL;
    }
}


static void
timeout_task (void *cls)
{
  GNUNET_log (GNUNET_ERROR_TYPE_ERROR,
	      "Timeout!\n");
  result = GNUNET_SYSERR;
  GNUNET_SCHEDULER_shutdown ();
}


static void
member_join_request (void *cls,
                     const struct GNUNET_CRYPTO_EcdsaPublicKey *member_pub_key,
                     const struct GNUNET_MessageHeader *join_msg,
                     struct GNUNET_MULTICAST_JoinHandle *jh)
{
  GNUNET_log (GNUNET_ERROR_TYPE_INFO,
              "Member sent a join request.\n");

}

int notify (void *cls,
            size_t *data_size,
            void *data)
{
  GNUNET_log (GNUNET_ERROR_TYPE_INFO, 
              "Member sents message to origin.\n");

  char text[] = "ping";
  *data_size = strlen(text);
  GNUNET_memcpy(data, text, *data_size);

  GNUNET_log (GNUNET_ERROR_TYPE_INFO, 
              "len: %i.\n", strlen(text));

  return GNUNET_YES;
}


static void
member_join_decision (void *cls,
                      int is_admitted,
                      const struct GNUNET_PeerIdentity *peer,
                      uint16_t relay_count,
                      const struct GNUNET_PeerIdentity *relays,
                      const struct GNUNET_MessageHeader *join_msg)
{
<<<<<<< HEAD
  struct GNUNET_MULTICAST_MemberTransmitHandle *req;
  
  GNUNET_log (GNUNET_ERROR_TYPE_INFO, 
              "Member received a decision from origin: %s\n", (GNUNET_YES == is_admitted)?"accepted":"rejected");
  
  if (GNUNET_YES == is_admitted)
  {
    req = GNUNET_MULTICAST_member_to_origin (member,
                                             0,
                                             notify,
                                             NULL);
  }
=======
  GNUNET_log (GNUNET_ERROR_TYPE_INFO,
              "Member received a decision from origin: %s\n", (GNUNET_YES == is_admitted)?"accepted":"rejected");

  result = GNUNET_OK;
  GNUNET_SCHEDULER_shutdown ();
>>>>>>> a9a6b98c
}

static void
member_replay_frag ()
{
  GNUNET_log (GNUNET_ERROR_TYPE_INFO,
              "member replay frag...\n");
}

static void
member_replay_msg ()
{
  GNUNET_log (GNUNET_ERROR_TYPE_INFO,
              "member replay msg...\n");
}

static void
member_message ()
{
  GNUNET_log (GNUNET_ERROR_TYPE_INFO,
              "member message...\n");
}

static void
origin_join_request (void *cls,
                 const struct GNUNET_CRYPTO_EcdsaPublicKey *member_pub_key,
                 const struct GNUNET_MessageHeader *join_msg,
                 struct GNUNET_MULTICAST_JoinHandle *jh)
{
  struct GNUNET_MessageHeader *join_resp;

  uint8_t data_size = ntohs (join_msg->size);

<<<<<<< HEAD
  GNUNET_log (GNUNET_ERROR_TYPE_INFO, 
              "origin: got a join request...\n");
  GNUNET_log (GNUNET_ERROR_TYPE_INFO, 
              "member to origin: '%s'\n", (char *)&join_msg[1]);
=======
  GNUNET_log (GNUNET_ERROR_TYPE_INFO,
              "Dizzy: Mh, got a join request...\n");
  GNUNET_log (GNUNET_ERROR_TYPE_INFO,
              "'%s'\n", (char *)&join_msg[1]);
  GNUNET_log (GNUNET_ERROR_TYPE_INFO,
              "Dizzy: Oh, it's Bird! Let's get him in.\n");
>>>>>>> a9a6b98c

  char data[] = "Come in!";
  data_size = strlen (data) + 1;
  join_resp = GNUNET_malloc (sizeof (join_resp) + data_size);
  join_resp->size = htons (sizeof (join_resp) + data_size);
  join_resp->type = htons (123);
  GNUNET_memcpy (&join_resp[1], data, data_size);

  GNUNET_MULTICAST_join_decision (jh,
                                  GNUNET_YES,
                                  0,
                                  NULL,
                                  join_resp);

  result = GNUNET_OK;
}

static void
origin_replay_frag (void *cls,
                    const struct GNUNET_CRYPTO_EcdsaPublicKey *member_pub_key,
                    uint64_t fragment_id,
                    uint64_t flags,
                    struct GNUNET_MULTICAST_ReplayHandle *rh)
{
  GNUNET_log (GNUNET_ERROR_TYPE_INFO, "origin replay fraq msg\n");
}

static void
origin_replay_msg (void *cls,
<<<<<<< HEAD
                   const struct GNUNET_CRYPTO_EcdsaPublicKey *member_pub_key,
                   uint64_t message_id,
                   uint64_t fragment_offset,
                   uint64_t flags,
                   struct GNUNET_MULTICAST_ReplayHandle *rh) 
=======
               const struct GNUNET_CRYPTO_EcdsaPublicKey *member_pub_key,
               uint64_t message_id,
               uint64_t fragment_offset,
               uint64_t flags,
               struct GNUNET_MULTICAST_ReplayHandle *rh)
>>>>>>> a9a6b98c
{

  GNUNET_log (GNUNET_ERROR_TYPE_INFO, "origin replay msg\n");
}

static void
origin_request (void *cls,
                const struct GNUNET_MULTICAST_RequestHeader *req)
{
  GNUNET_log (GNUNET_ERROR_TYPE_INFO, "origin request msg\n");
<<<<<<< HEAD
  
  //FIXME: get req content and send a pong
  //GNUNET_log (GNUNET_ERROR_TYPE_INFO, 
  //            "Member sent: '%s'\n", req);

  result = GNUNET_OK;
  GNUNET_SCHEDULER_shutdown ();
=======

>>>>>>> a9a6b98c
}

static void
origin_message (void *cls,
<<<<<<< HEAD
                const struct GNUNET_MULTICAST_MessageHeader *msg) 
=======
            const struct GNUNET_MULTICAST_MessageHeader *msg)
>>>>>>> a9a6b98c
{
  GNUNET_log (GNUNET_ERROR_TYPE_INFO, "origin message msg\n");
}


static void
service_connect1 (void *cls,
                  struct GNUNET_TESTBED_Operation *op,
                  void *ca_result,
                  const char *emsg)
{
  member = ca_result;

  if (NULL != member)
    GNUNET_log (GNUNET_ERROR_TYPE_INFO, "Connected to multicast service of member\n");
  else
    result = GNUNET_SYSERR;
}

static void
multicast_da1 (void *cls,
               void * op_result)
{
  GNUNET_log (GNUNET_ERROR_TYPE_INFO,
              "Member parting from multicast group\n");

  GNUNET_MULTICAST_member_part (member, NULL, NULL);
}


static void *
multicast_ca1 (void *cls,
               const struct GNUNET_CONFIGURATION_Handle *cfg)
{
  struct GNUNET_MessageHeader *join_msg;

  // Get members keys
  member_key = GNUNET_CRYPTO_ecdsa_key_create ();
  GNUNET_CRYPTO_ecdsa_key_get_public (member_key, &member_pub_key);
<<<<<<< HEAD
  
  char data[] = "Hi, can I enter?";
=======

  char data[] = "Whut's up, Dizzy!";
>>>>>>> a9a6b98c
  uint8_t data_size = strlen (data) + 1;
  join_msg = GNUNET_malloc (sizeof (join_msg) + data_size);
  join_msg->size = htons (sizeof (join_msg) + data_size);
  join_msg->type = htons (123);
  GNUNET_memcpy (&join_msg[1], data, data_size);

  GNUNET_log (GNUNET_ERROR_TYPE_INFO,
              "Members tries to join multicast group\n");

  return GNUNET_MULTICAST_member_join (cfg,
                                       &group_pub_key,
                                       member_key,
                                       peer_id[0],
                                       0,
                                       NULL,
                                       join_msg, /* join message */
                                       member_join_request,
                                       member_join_decision,
                                       member_replay_frag,
                                       member_replay_msg,
                                       member_message,
                                       NULL);
}


static void
peer_information_cb (void *cls,
                     struct GNUNET_TESTBED_Operation *op,
                     const struct GNUNET_TESTBED_PeerInformation *pinfo,
                     const char *emsg)
{
  int i = (int) (long) cls;

  if (NULL == pinfo) {
    result = GNUNET_SYSERR;
    GNUNET_SCHEDULER_shutdown ();
  }

  peer_id[i] = pinfo->result.id;

  GNUNET_log (GNUNET_ERROR_TYPE_INFO,
              "Got peer information of %s (%s)\n", (0==i)?"origin":"member" ,GNUNET_i2s(pinfo->result.id));

  GNUNET_log (GNUNET_ERROR_TYPE_INFO,
              "Create member peer\n");

  if (0 == i) {
  /* connect to multicast service of member */
  op1 = GNUNET_TESTBED_service_connect (NULL,                    /* Closure for operation */
                                        peers[1],                /* The peer whose service to connect to */
                                        "multicast",             /* The name of the service */
                                        service_connect1,   /* callback to call after a handle to service
                                                               is opened */
                                        NULL,                    /* closure for the above callback */
                                        multicast_ca1,      /* callback to call with peer's configuration;
                                                               this should open the needed service connection */
                                        multicast_da1,     /* callback to be called when closing the
                                                              opened service connection */
                                        NULL);                   /* closure for the above two callbacks */
  }
}

/**
 * Test logic of peer "0" being origin starts here.
 *
 * @param cls closure, for the example: NULL
 * @param op should be equal to "dht_op"
 * @param ca_result result of the connect operation, the
 *        connection to the DHT service
 * @param emsg error message, if testbed somehow failed to
 *        connect to the DHT.
 */
static void
service_connect0 (void *cls,
                  struct GNUNET_TESTBED_Operation *op,
                  void *ca_result,
                  const char *emsg)
{
  origin = ca_result;

  GNUNET_log (GNUNET_ERROR_TYPE_INFO,
              "Connected to multicast service of origin\n");

  // Get GNUnet identity of origin
  pi_op0 = GNUNET_TESTBED_peer_get_information (peers[0],
                                               GNUNET_TESTBED_PIT_IDENTITY,
                                               peer_information_cb,
                                               (void *) 0);
  // Get GNUnet identity of member
  pi_op1 = GNUNET_TESTBED_peer_get_information (peers[1],
                                               GNUNET_TESTBED_PIT_IDENTITY,
                                               peer_information_cb,
                                               (void *) 1);

  /* Connection to service successful. Here we'd usually do something with
   * the service. */
  result = GNUNET_OK;
  //GNUNET_SCHEDULER_shutdown (); /* Also kills the testbed */
}



/**
 * Function run when service multicast has started and is providing us
 * with a configuration file.
 */
static void *
multicast_ca0 (void *cls,
               const struct GNUNET_CONFIGURATION_Handle *cfg)
{
  group_key = GNUNET_CRYPTO_eddsa_key_create ();
  GNUNET_CRYPTO_eddsa_key_get_public (group_key, &group_pub_key);

  return GNUNET_MULTICAST_origin_start (cfg,
                                        group_key,
                                        0,
                                        origin_join_request,
                                        origin_replay_frag,
                                        origin_replay_msg,
                                        origin_request,
                                        origin_message,
                                        NULL);
}

static void
multicast_da0 (void *cls,
               void *op_result)
{
  GNUNET_log (GNUNET_ERROR_TYPE_INFO,
              "Origin closes multicast group\n");

  GNUNET_MULTICAST_origin_stop (origin, NULL, NULL);
}


/**
 * Main function inovked from TESTBED once all of the
 * peers are up and running.  This one then connects
 * just to the multicast service of peer 0 and 1.
 * Peer 0 is going to be origin.
 * Peer 1 is going to be one member.
 * Origin will start a multicast group and the member will try to join it.
 * After that we execute some multicast test.
 *
 * @param cls closure
 * @param h the run handle
 * @param peers started peers for the test
 * @param num_peers size of the 'peers' array
 * @param links_succeeded number of links between peers that were created
 * @param links_failed number of links testbed was unable to establish
 */
static void
testbed_master (void *cls,
     struct GNUNET_TESTBED_RunHandle *h,
     unsigned int num_peers,
     struct GNUNET_TESTBED_Peer **p,
     unsigned int links_succeeded,
     unsigned int links_failed)
{
  /* Testbed is ready with peers running and connected in a pre-defined overlay
     topology (FIXME)  */
  GNUNET_log (GNUNET_ERROR_TYPE_INFO,
              "Connected to testbed_master()\n");

  peers = p;

  GNUNET_log (GNUNET_ERROR_TYPE_INFO,
              "Create origin peer\n");
  op0 = GNUNET_TESTBED_service_connect (NULL,                    /* Closure for operation */
                                        peers[0],                /* The peer whose service to connect to */
                                        "multicast",             /* The name of the service */
                                        service_connect0,   /* callback to call after a handle to service
                                                               is opened */
                                        NULL,                    /* closure for the above callback */
                                        multicast_ca0,      /* callback to call with peer's configuration;
                                                               this should open the needed service connection */
                                        multicast_da0,     /* callback to be called when closing the
                                                              opened service connection */
                                        NULL);                   /* closure for the above two callbacks */

  GNUNET_SCHEDULER_add_shutdown (&shutdown_task, NULL); /* Schedule a new task on shutdown */

  /* Schedule the shutdown task with a delay of a few Seconds */
  timeout_tid = GNUNET_SCHEDULER_add_delayed (GNUNET_TIME_relative_multiply(GNUNET_TIME_UNIT_SECONDS, 40),
					      &timeout_task, NULL);
}


int
main (int argc, char *argv[])
{
  int ret;

  result = GNUNET_SYSERR;
  ret = GNUNET_TESTBED_test_run
      ("test-multicast-multipeer",  /* test case name */
       "test_multicast.conf", /* template configuration */
       NUM_PEERS,       /* number of peers to start */
       0LL, /* Event mask - set to 0 for no event notifications */
       NULL, /* Controller event callback */
       NULL, /* Closure for controller event callback */
       testbed_master, /* continuation callback to be called when testbed setup is complete */
       NULL); /* Closure for the test_master callback */
  if ( (GNUNET_OK != ret) || (GNUNET_OK != result) )
    return 1;
  return 0;
}

/* end of test_multicast_multipeer.c */<|MERGE_RESOLUTION|>--- conflicted
+++ resolved
@@ -151,7 +151,6 @@
                       const struct GNUNET_PeerIdentity *relays,
                       const struct GNUNET_MessageHeader *join_msg)
 {
-<<<<<<< HEAD
   struct GNUNET_MULTICAST_MemberTransmitHandle *req;
   
   GNUNET_log (GNUNET_ERROR_TYPE_INFO, 
@@ -164,13 +163,6 @@
                                              notify,
                                              NULL);
   }
-=======
-  GNUNET_log (GNUNET_ERROR_TYPE_INFO,
-              "Member received a decision from origin: %s\n", (GNUNET_YES == is_admitted)?"accepted":"rejected");
-
-  result = GNUNET_OK;
-  GNUNET_SCHEDULER_shutdown ();
->>>>>>> a9a6b98c
 }
 
 static void
@@ -204,19 +196,10 @@
 
   uint8_t data_size = ntohs (join_msg->size);
 
-<<<<<<< HEAD
   GNUNET_log (GNUNET_ERROR_TYPE_INFO, 
               "origin: got a join request...\n");
   GNUNET_log (GNUNET_ERROR_TYPE_INFO, 
               "member to origin: '%s'\n", (char *)&join_msg[1]);
-=======
-  GNUNET_log (GNUNET_ERROR_TYPE_INFO,
-              "Dizzy: Mh, got a join request...\n");
-  GNUNET_log (GNUNET_ERROR_TYPE_INFO,
-              "'%s'\n", (char *)&join_msg[1]);
-  GNUNET_log (GNUNET_ERROR_TYPE_INFO,
-              "Dizzy: Oh, it's Bird! Let's get him in.\n");
->>>>>>> a9a6b98c
 
   char data[] = "Come in!";
   data_size = strlen (data) + 1;
@@ -246,19 +229,11 @@
 
 static void
 origin_replay_msg (void *cls,
-<<<<<<< HEAD
                    const struct GNUNET_CRYPTO_EcdsaPublicKey *member_pub_key,
                    uint64_t message_id,
                    uint64_t fragment_offset,
                    uint64_t flags,
                    struct GNUNET_MULTICAST_ReplayHandle *rh) 
-=======
-               const struct GNUNET_CRYPTO_EcdsaPublicKey *member_pub_key,
-               uint64_t message_id,
-               uint64_t fragment_offset,
-               uint64_t flags,
-               struct GNUNET_MULTICAST_ReplayHandle *rh)
->>>>>>> a9a6b98c
 {
 
   GNUNET_log (GNUNET_ERROR_TYPE_INFO, "origin replay msg\n");
@@ -269,7 +244,6 @@
                 const struct GNUNET_MULTICAST_RequestHeader *req)
 {
   GNUNET_log (GNUNET_ERROR_TYPE_INFO, "origin request msg\n");
-<<<<<<< HEAD
   
   //FIXME: get req content and send a pong
   //GNUNET_log (GNUNET_ERROR_TYPE_INFO, 
@@ -277,18 +251,11 @@
 
   result = GNUNET_OK;
   GNUNET_SCHEDULER_shutdown ();
-=======
-
->>>>>>> a9a6b98c
 }
 
 static void
 origin_message (void *cls,
-<<<<<<< HEAD
                 const struct GNUNET_MULTICAST_MessageHeader *msg) 
-=======
-            const struct GNUNET_MULTICAST_MessageHeader *msg)
->>>>>>> a9a6b98c
 {
   GNUNET_log (GNUNET_ERROR_TYPE_INFO, "origin message msg\n");
 }
@@ -328,13 +295,8 @@
   // Get members keys
   member_key = GNUNET_CRYPTO_ecdsa_key_create ();
   GNUNET_CRYPTO_ecdsa_key_get_public (member_key, &member_pub_key);
-<<<<<<< HEAD
   
   char data[] = "Hi, can I enter?";
-=======
-
-  char data[] = "Whut's up, Dizzy!";
->>>>>>> a9a6b98c
   uint8_t data_size = strlen (data) + 1;
   join_msg = GNUNET_malloc (sizeof (join_msg) + data_size);
   join_msg->size = htons (sizeof (join_msg) + data_size);
