--- conflicted
+++ resolved
@@ -918,18 +918,16 @@
     GNUNET_TRANSPORT_communicator_mq_del (receiver->d_qh);
     receiver->d_qh = NULL;
   }
-<<<<<<< HEAD
+  else if (NULL != receiver->d_mq)
+  {
+    GNUNET_MQ_destroy (receiver->d_mq);
+    receiver->d_mq = NULL;
+  }
   if (NULL != receiver->udp_sock)
   {
     GNUNET_break (GNUNET_OK ==
                   GNUNET_NETWORK_socket_close (receiver->udp_sock));
     receiver->udp_sock = NULL;
-=======
-  else if (NULL != receiver->d_mq)
-  {
-    GNUNET_MQ_destroy (receiver->d_mq);
-    receiver->d_mq = NULL;
->>>>>>> a0f729cc
   }
   GNUNET_assert (GNUNET_YES ==
                  GNUNET_CONTAINER_multihashmap_remove (receivers,
@@ -2999,89 +2997,10 @@
 static int
 mq_init (void *cls, const struct GNUNET_PeerIdentity *peer, const char *address)
 {
-<<<<<<< HEAD
   (void) cls;
   return create_receiver (peer,
                           address,
                           NULL);
-=======
-  struct ReceiverAddress *receiver;
-  struct GNUNET_HashContext *hsh;
-  struct GNUNET_HashCode receiver_key;
-  const char *path;
-  struct sockaddr *in;
-  socklen_t in_len;
-
-  if (0 != strncmp (address,
-                    COMMUNICATOR_ADDRESS_PREFIX "-",
-                    strlen (COMMUNICATOR_ADDRESS_PREFIX "-")))
-  {
-    GNUNET_break_op (0);
-    return GNUNET_SYSERR;
-  }
-  path = &address[strlen (COMMUNICATOR_ADDRESS_PREFIX "-")];
-  in = udp_address_to_sockaddr (path, &in_len);
-
-  if (NULL == in)
-  {
-    GNUNET_log (GNUNET_ERROR_TYPE_ERROR,
-                "Failed to setup UDP socket address\n");
-    return GNUNET_SYSERR;
-  }
-  if ((AF_INET6 == in->sa_family) &&
-      (GNUNET_YES == disable_v6))
-  {
-    GNUNET_log (GNUNET_ERROR_TYPE_DEBUG,
-                "IPv6 disabled, skipping %s\n", address);
-    GNUNET_free (in);
-    return GNUNET_SYSERR;
-  }
-
-  hsh = GNUNET_CRYPTO_hash_context_start ();
-  GNUNET_CRYPTO_hash_context_read (hsh, in, in_len);
-  GNUNET_CRYPTO_hash_context_read (hsh, peer, sizeof(*peer));
-  GNUNET_CRYPTO_hash_context_finish (hsh, &receiver_key);
-
-  receiver = GNUNET_CONTAINER_multihashmap_get (receivers, &receiver_key);
-  if (NULL != receiver)
-  {
-    GNUNET_log (GNUNET_ERROR_TYPE_DEBUG,
-                "receiver %s already exist or is being connected to\n",
-                address);
-    GNUNET_free (in);
-    return GNUNET_NO;
-  }
-
-  receiver = GNUNET_new (struct ReceiverAddress);
-  receiver->key = receiver_key;
-  receiver->address = in;
-  receiver->address_len = in_len;
-  receiver->target = *peer;
-  receiver->nt = GNUNET_NT_scanner_get_type (is, in, in_len);
-  (void) GNUNET_CONTAINER_multihashmap_put (
-    receivers,
-    &receiver->key,
-    receiver,
-    GNUNET_CONTAINER_MULTIHASHMAPOPTION_MULTIPLE);
-  GNUNET_log (GNUNET_ERROR_TYPE_DEBUG,
-              "Added %s to receivers\n",
-              GNUNET_i2s_full (&receiver->target));
-  receiver->timeout =
-    GNUNET_TIME_relative_to_absolute (GNUNET_CONSTANTS_IDLE_CONNECTION_TIMEOUT);
-  receiver->hn = GNUNET_CONTAINER_heap_insert (receivers_heap,
-                                               receiver,
-                                               receiver->timeout.abs_value_us);
-  GNUNET_STATISTICS_set (stats,
-                         "# receivers active",
-                         GNUNET_CONTAINER_multihashmap_size (receivers),
-                         GNUNET_NO);
-  receiver->foreign_addr =
-    sockaddr_to_udpaddr_string (receiver->address, receiver->address_len);
-  setup_receiver_mq (receiver);
-  if (NULL == timeout_task)
-    timeout_task = GNUNET_SCHEDULER_add_now (&check_timeouts, NULL);
-  return GNUNET_OK;
->>>>>>> a0f729cc
 }
 
 
