--- conflicted
+++ resolved
@@ -5533,10 +5533,7 @@
                    "%s://%s",
                    prefix,
                    dash);
-<<<<<<< HEAD
-=======
   GNUNET_free (prefix);
->>>>>>> 8f8e9b1a
   ale->st = NULL;
   GNUNET_log (GNUNET_ERROR_TYPE_DEBUG,
               "Storing our address `%s' in peerstore until %s!\n",
