/*
   This file is part of GNUnet.
   Copyright (C) 2010-2016, 2018, 2019 GNUnet e.V.

   GNUnet is free software: you can redistribute it and/or modify it
   under the terms of the GNU Affero General Public License as published
   by the Free Software Foundation, either version 3 of the License,
   or (at your option) any later version.

   GNUnet is distributed in the hope that it will be useful, but
   WITHOUT ANY WARRANTY; without even the implied warranty of
   MERCHANTABILITY or FITNESS FOR A PARTICULAR PURPOSE.  See the GNU
   Affero General Public License for more details.

   You should have received a copy of the GNU Affero General Public License
   along with this program.  If not, see <http://www.gnu.org/licenses/>.

     SPDX-License-Identifier: AGPL3.0-or-later
 */
/**
 * @file transport/gnunet-service-transport.c
 * @brief main for gnunet-service-transport
 * @author Christian Grothoff
 *
 * TODO:
 * Implement next:
 * - review retransmission logic, right now there is no smartness there!
 *   => congestion control, etc [PERFORMANCE-BASICS]
 *
 * Optimizations-Statistics:
 * - Track ACK losses based on ACK-counter [ROUTING]
 * - Need to track total bandwidth per VirtualLink and adjust how frequently
 *   we send FC messages based on bandwidth-delay-product (and relation
 *   to the window size!). See OPTIMIZE-FC-BDP.
 * - Consider more statistics in #check_connection_quality() [FIXME-CONQ-STATISTICS]
 * - Adapt available_fc_window_size, using larger values for high-bandwidth
 *   and high-latency links *if* we have the RAM [GOODPUT / utilization / stalls]
 * - Set last_window_consum_limit promise properly based on
 *   latency and bandwidth of the respective connection [GOODPUT / utilization / stalls]
 *
 * Optimizations-DV:
 * - When forwarding DV learn messages, if a peer is reached that
 *   has a *bidirectional* link to the origin beyond 1st hop,
 *   do NOT forward it to peers _other_ than the origin, as
 *   there is clearly a better path directly from the origin to
 *   whatever else we could reach.
 * - When we passively learned DV (with unconfirmed freshness), we
 *   right now add the path to our list but with a zero path_valid_until
 *   time and only use it for unconfirmed routes.  However, we could consider
 *   triggering an explicit validation mechanism ourselves, specifically routing
 *   a challenge-response message over the path [ROUTING]
 * = if available, try to confirm unconfirmed DV paths when trying to establish
 *   virtual link for a `struct IncomingRequest`. (i.e. if DVH is
 *   unconfirmed, incoming requests cause us to try to validate a passively
 *   learned path (requires new message type!))
 *
 * Optimizations-Fragmentation:
 * - Fragments send over a reliable channel could do without the
 *   AcknowledgementUUIDP altogether, as they won't be acked! [BANDWIDTH]
 *   (-> have 2nd type of acknowledgment message; low priority, as we
 *       do not have an MTU-limited *reliable* communicator) [FIXME-FRAG-REL-UUID]
 * - if messages are below MTU, consider adding ACKs and other stuff
 *   to the same transmission to avoid tiny messages (requires planning at
 *   receiver, and additional MST-style demultiplex at receiver!) [PACKET COUNT]
 *
 * Optimizations-internals:
 * - queue_send_msg by API design has to make a copy
 *   of the payload, and route_message on top of that requires a malloc/free.
 *   Change design to approximate "zero" copy better... [CPU]
 * - could avoid copying body of message into each fragment and keep
 *   fragments as just pointers into the original message and only
 *   fully build fragments just before transmission (optimization, should
 *   reduce CPU and memory use) [CPU, MEMORY]
 */
#include "platform.h"
#include "gnunet_util_lib.h"
#include "gnunet_statistics_service.h"
#include "gnunet_transport_monitor_service.h"
#include "gnunet_peerstore_service.h"
#include "gnunet_hello_uri_lib.h"
#include "gnunet_signatures.h"
#include "transport.h"

/**
 * Size of ring buffer to cache CORE and forwarded DVBox messages.
 */
#define RING_BUFFER_SIZE 16

/**
 * Maximum number of FC retransmissions for a running retransmission task.
 */
#define MAX_FC_RETRANSMIT_COUNT 1000

/**
 * Maximum number of messages we acknowledge together in one
 * cumulative ACK.  Larger values may save a bit of bandwidth.
 */
#define MAX_CUMMULATIVE_ACKS 64

/**
 * What is the 1:n chance that we send a Flow control response when
 * receiving a flow control message that did not change anything for
 * us? Basically, this is used in the case where both peers are stuck
 * on flow control (no window changes), but one might continue sending
 * flow control messages to the other peer as the first FC message
 * when things stalled got lost, and then subsequently the other peer
 * does *usually* not respond as nothing changed.  So to ensure that
 * eventually the FC messages stop, we do send with 1/8th probability
 * an FC message even if nothing changed.  That prevents one peer
 * being stuck in sending (useless) FC messages "forever".
 */
#define FC_NO_CHANGE_REPLY_PROBABILITY 8

/**
 * What is the size we assume for a read operation in the
 * absence of an MTU for the purpose of flow control?
 */
#define IN_PACKET_SIZE_WITHOUT_MTU 128

/**
 * Number of slots we keep of historic data for computation of
 * goodput / message loss ratio.
 */
#define GOODPUT_AGING_SLOTS 4

/**
 * How big is the flow control window size by default;
 * limits per-neighbour RAM utilization.
 */
#define DEFAULT_WINDOW_SIZE (128 * 1024)

/**
 * For how many incoming connections do we try to create a
 * virtual link for (at the same time!).  This does NOT
 * limit the number of incoming connections, just the number
 * for which we are actively trying to find working addresses
 * in the absence (!) of our own applications wanting the
 * link to go up.
 */
#define MAX_INCOMING_REQUEST 16

/**
 * Maximum number of peers we select for forwarding DVInit
 * messages at the same time (excluding initiator).
 */
#define MAX_DV_DISCOVERY_SELECTION 16

/**
 * Window size. How many messages to the same target do we pass
 * to CORE without a RECV_OK in between? Small values limit
 * thoughput, large values will increase latency.
 *
 * FIXME-OPTIMIZE: find out what good values are experimentally,
 * maybe set adaptively (i.e. to observed available bandwidth).
 */
#define RECV_WINDOW_SIZE 4

/**
 * Minimum number of hops we should forward DV learn messages
 * even if they are NOT useful for us in hope of looping
 * back to the initiator?
 *
 * FIXME: allow initiator some control here instead?
 */
#define MIN_DV_PATH_LENGTH_FOR_INITIATOR 3

/**
 * Maximum DV distance allowed ever.
 */
#define MAX_DV_HOPS_ALLOWED 16

/**
 * Maximum number of DV learning activities we may
 * have pending at the same time.
 */
#define MAX_DV_LEARN_PENDING 64

/**
 * Maximum number of DV paths we keep simultaneously to the same target.
 */
#define MAX_DV_PATHS_TO_TARGET 3

/**
 * If a queue delays the next message by more than this number
 * of seconds we log a warning. Note: this is for testing,
 * the value chosen here might be too aggressively low!
 */
#define DELAY_WARN_THRESHOLD \
        GNUNET_TIME_relative_multiply (GNUNET_TIME_UNIT_SECONDS, 5)

/**
 * If a DVBox could not be forwarded after this number of
 * seconds we drop it.
 */
#define DV_FORWARD_TIMEOUT \
        GNUNET_TIME_relative_multiply (GNUNET_TIME_UNIT_SECONDS, 60)

/**
 * Default value for how long we wait for reliability ack.
 */
#define DEFAULT_ACK_WAIT_DURATION \
        GNUNET_TIME_relative_multiply (GNUNET_TIME_UNIT_SECONDS, 1)

/**
 * We only consider queues as "quality" connections when
 * suppressing the generation of DV initiation messages if
 * the latency of the queue is below this threshold.
 */
#define DV_QUALITY_RTT_THRESHOLD \
        GNUNET_TIME_relative_multiply (GNUNET_TIME_UNIT_SECONDS, 1)

/**
 * How long do we consider a DV path valid if we see no
 * further updates on it? Note: the value chosen here might be too low!
 */
#define DV_PATH_VALIDITY_TIMEOUT \
        GNUNET_TIME_relative_multiply (GNUNET_TIME_UNIT_MINUTES, 5)

/**
 * How long do we cache backchannel (struct Backtalker) information
 * after a backchannel goes inactive?
 */
#define BACKCHANNEL_INACTIVITY_TIMEOUT \
        GNUNET_TIME_relative_multiply (GNUNET_TIME_UNIT_MINUTES, 5)

/**
 * How long before paths expire would we like to (re)discover DV paths? Should
 * be below #DV_PATH_VALIDITY_TIMEOUT.
 */
#define DV_PATH_DISCOVERY_FREQUENCY \
        GNUNET_TIME_relative_multiply (GNUNET_TIME_UNIT_MINUTES, 4)

/**
 * How long are ephemeral keys valid?
 */
#define EPHEMERAL_VALIDITY \
        GNUNET_TIME_relative_multiply (GNUNET_TIME_UNIT_HOURS, 4)

/**
 * How long do we keep partially reassembled messages around before giving up?
 */
#define REASSEMBLY_EXPIRATION \
        GNUNET_TIME_relative_multiply (GNUNET_TIME_UNIT_MINUTES, 4)

/**
 * What is the fastest rate at which we send challenges *if* we keep learning
 * an address (gossip, DHT, etc.)?
 */
#define FAST_VALIDATION_CHALLENGE_FREQ \
        GNUNET_TIME_relative_multiply (GNUNET_TIME_UNIT_MINUTES, 1)

/**
 * What is the slowest rate at which we send challenges?
 */
#define MAX_VALIDATION_CHALLENGE_FREQ \
        GNUNET_TIME_relative_multiply (GNUNET_TIME_UNIT_DAYS, 1)

/**
 * How long until we forget about historic accumulators and thus
 * reset the ACK counter? Should exceed the maximum time an
 * active connection experiences without an ACK.
 */
#define ACK_CUMMULATOR_TIMEOUT \
        GNUNET_TIME_relative_multiply (GNUNET_TIME_UNIT_HOURS, 4)

/**
 * What is the non-randomized base frequency at which we
 * would initiate DV learn messages?
 */
#define DV_LEARN_BASE_FREQUENCY GNUNET_TIME_UNIT_MINUTES

/**
 * How many good connections (confirmed, bi-directional, not DV)
 * do we need to have to suppress initiating DV learn messages?
 */
#define DV_LEARN_QUALITY_THRESHOLD 100

/**
 * When do we forget an invalid address for sure?
 */
#define MAX_ADDRESS_VALID_UNTIL \
        GNUNET_TIME_relative_multiply (GNUNET_TIME_UNIT_MONTHS, 1)

/**
 * How long do we consider an address valid if we just checked?
 */
#define ADDRESS_VALIDATION_LIFETIME \
        GNUNET_TIME_relative_multiply (GNUNET_TIME_UNIT_HOURS, 4)

/**
 * What is the maximum frequency at which we do address validation?
 * A random value between 0 and this value is added when scheduling
 * the #validation_task (both to ensure we do not validate too often,
 * and to randomize a bit).
 */
#define MIN_DELAY_ADDRESS_VALIDATION GNUNET_TIME_UNIT_MILLISECONDS

/**
 * How many network RTTs before an address validation expires should we begin
 * trying to revalidate? (Note that the RTT used here is the one that we
 * experienced during the last validation, not necessarily the latest RTT
 * observed).
 */
#define VALIDATION_RTT_BUFFER_FACTOR 3

/**
 * How many messages can we have pending for a given communicator
 * process before we start to throttle that communicator?
 *
 * Used if a communicator might be CPU-bound and cannot handle the traffic.
 */
#define COMMUNICATOR_TOTAL_QUEUE_LIMIT 512

/**
 * How many messages can we have pending for a given queue (queue to
 * a particular peer via a communicator) process before we start to
 * throttle that queue?
 */
#define QUEUE_LENGTH_LIMIT 32


GNUNET_NETWORK_STRUCT_BEGIN

/**
 * Unique identifier we attach to a message.
 */
struct MessageUUIDP
{
  /**
   * Unique value, generated by incrementing the
   * `message_uuid_ctr` of `struct Neighbour`.
   */
  uint64_t uuid GNUNET_PACKED;
};


/**
 * Unique identifier to map an acknowledgement to a transmission.
 */
struct AcknowledgementUUIDP
{
  /**
   * The UUID value.
   */
  struct GNUNET_Uuid value;
};

/**
 * Outer layer of an encapsulated backchannel message.
 */
struct TransportBackchannelEncapsulationMessage
{
  /**
   * Type is #GNUNET_MESSAGE_TYPE_TRANSPORT_BACKCHANNEL_ENCAPSULATION.
   */
  struct GNUNET_MessageHeader header;

  /* Followed by *another* message header which is the message to
     the communicator */

  /* Followed by a 0-terminated name of the communicator */
};


/**
 * Body by which a peer confirms that it is using an ephemeral key.
 */
struct EphemeralConfirmationPS
{
  /**
   * Purpose is #GNUNET_SIGNATURE_PURPOSE_TRANSPORT_EPHEMERAL
   */
  struct GNUNET_CRYPTO_EccSignaturePurpose purpose;

  /**
   * How long is this signature over the ephemeral key valid?
   *
   * Note that the receiver MUST IGNORE the absolute time, and only interpret
   * the value as a mononic time and reject "older" values than the last one
   * observed.  This is necessary as we do not want to require synchronized
   * clocks and may not have a bidirectional communication channel.
   *
   * Even with this, there is no real guarantee against replay achieved here,
   * unless the latest timestamp is persisted.  While persistence should be
   * provided via PEERSTORE, we do not consider the mechanism reliable!  Thus,
   * communicators must protect against replay attacks when using backchannel
   * communication!
   */
  struct GNUNET_TIME_AbsoluteNBO sender_monotonic_time;

  /**
   * Target's peer identity.
   */
  struct GNUNET_PeerIdentity target;

  /**
   * Ephemeral key setup by the sender for @e target, used
   * to encrypt the payload.
   */
  struct GNUNET_CRYPTO_EcdhePublicKey ephemeral_key;
};


/**
 * Plaintext of the variable-size payload that is encrypted
 * within a `struct TransportBackchannelEncapsulationMessage`
 */
struct TransportDVBoxPayloadP
{
  /**
   * Sender's peer identity.
   */
  struct GNUNET_PeerIdentity sender;

  /**
   * Signature of the sender over an
   * #GNUNET_SIGNATURE_PURPOSE_TRANSPORT_EPHEMERAL.
   */
  struct GNUNET_CRYPTO_EddsaSignature sender_sig;

  /**
   * Current monotonic time of the sending transport service.  Used to
   * detect replayed messages.  Note that the receiver should remember
   * a list of the recently seen timestamps and only reject messages
   * if the timestamp is in the list, or the list is "full" and the
   * timestamp is smaller than the lowest in the list.
   *
   * Like the @e ephemeral_validity, the list of timestamps per peer should be
   * persisted to guard against replays after restarts.
   */
  struct GNUNET_TIME_AbsoluteNBO monotonic_time;

  /* Followed by a `struct GNUNET_MessageHeader` with a message
     for the target peer */
};


/**
 * Outer layer of an encapsulated unfragmented application message sent
 * over an unreliable channel.
 */
struct TransportReliabilityBoxMessage
{
  /**
   * Type is #GNUNET_MESSAGE_TYPE_TRANSPORT_RELIABILITY_BOX
   */
  struct GNUNET_MessageHeader header;

  /**
   * Number of messages still to be sent before a commulative
   * ACK is requested.  Zero if an ACK is requested immediately.
   * In NBO.  Note that the receiver may send the ACK faster
   * if it believes that is reasonable.
   */
  uint32_t ack_countdown GNUNET_PACKED;

  /**
   * Unique ID of the message used for signalling receipt of
   * messages sent over possibly unreliable channels.  Should
   * be a random.
   */
  struct AcknowledgementUUIDP ack_uuid;
};


/**
 * Acknowledgement payload.
 */
struct TransportCummulativeAckPayloadP
{
  /**
   * How long was the ACK delayed for generating cumulative ACKs?
   * Used to calculate the correct network RTT by taking the receipt
   * time of the ack minus the transmission time of the sender minus
   * this value.
   */
  struct GNUNET_TIME_RelativeNBO ack_delay;

  /**
   * UUID of a message being acknowledged.
   */
  struct AcknowledgementUUIDP ack_uuid;
};


/**
 * Confirmation that the receiver got a
 * #GNUNET_MESSAGE_TYPE_TRANSPORT_RELIABILITY_BOX. Note that the
 * confirmation may be transmitted over a completely different queue,
 * so ACKs are identified by a combination of PID of sender and
 * message UUID, without the queue playing any role!
 */
struct TransportReliabilityAckMessage
{
  /**
   * Type is #GNUNET_MESSAGE_TYPE_TRANSPORT_RELIABILITY_ACK
   */
  struct GNUNET_MessageHeader header;

  /**
   * Counter of ACKs transmitted by the sender to us. Incremented
   * by one for each ACK, used to detect how many ACKs were lost.
   */
  uint32_t ack_counter GNUNET_PACKED;

  /* followed by any number of `struct TransportCummulativeAckPayloadP`
     messages providing ACKs */
};


/**
 * Outer layer of an encapsulated fragmented application message.
 */
struct TransportFragmentBoxMessage
{
  /**
   * Type is #GNUNET_MESSAGE_TYPE_TRANSPORT_FRAGMENT
   */
  struct GNUNET_MessageHeader header;

  /**
   * Offset of this fragment in the overall message.
   */
  uint16_t frag_off GNUNET_PACKED;

  /**
   * Total size of the message that is being fragmented.
   */
  uint16_t msg_size GNUNET_PACKED;

  /**
   * Unique ID of this fragment (and fragment transmission!). Will
   * change even if a fragment is retransmitted to make each
   * transmission attempt unique! If a client receives a duplicate
   * fragment (same @e frag_off for same @a msg_uuid, it must send
   * #GNUNET_MESSAGE_TYPE_TRANSPORT_RELIABILITY_ACK immediately.
   */
  struct AcknowledgementUUIDP ack_uuid;

  /**
   * Original message ID for of the message that all the fragments
   * belong to.  Must be the same for all fragments.
   */
  struct MessageUUIDP msg_uuid;
};


/**
 * Content signed by the initator during DV learning.
 *
 * The signature is required to prevent DDoS attacks. A peer sending out this
 * message is potentially generating a lot of traffic that will go back to the
 * initator, as peers receiving this message will try to let the initiator
 * know that they got the message.
 *
 * Without this signature, an attacker could abuse this mechanism for traffic
 * amplification, sending a lot of traffic to a peer by putting out this type
 * of message with the victim's peer identity.
 *
 * Even with just a signature, traffic amplification would be possible via
 * replay attacks. The @e monotonic_time limits such replay attacks, as every
 * potential amplificator will check the @e monotonic_time and only respond
 * (at most) once per message.
 */
struct DvInitPS
{
  /**
   * Purpose is #GNUNET_SIGNATURE_PURPOSE_TRANSPORT_DV_INITIATOR
   */
  struct GNUNET_CRYPTO_EccSignaturePurpose purpose;

  /**
   * Time at the initiator when generating the signature.
   *
   * Note that the receiver MUST IGNORE the absolute time, and only interpret
   * the value as a mononic time and reject "older" values than the last one
   * observed.  This is necessary as we do not want to require synchronized
   * clocks and may not have a bidirectional communication channel.
   *
   * Even with this, there is no real guarantee against replay achieved here,
   * unless the latest timestamp is persisted.  Persistence should be
   * provided via PEERSTORE if possible.
   */
  struct GNUNET_TIME_AbsoluteNBO monotonic_time;

  /**
   * Challenge value used by the initiator to re-identify the path.
   */
  struct GNUNET_CRYPTO_ChallengeNonceP challenge;
};


/**
 * Content signed by each peer during DV learning.
 *
 * This assues the initiator of the DV learning operation that the hop from @e
 * pred via the signing peer to @e succ actually exists.  This makes it
 * impossible for an adversary to supply the network with bogus routes.
 *
 * The @e challenge is included to provide replay protection for the
 * initiator. This way, the initiator knows that the hop existed after the
 * original @e challenge was first transmitted, providing a freshness metric.
 *
 * Peers other than the initiator that passively learn paths by observing
 * these messages do NOT benefit from this. Here, an adversary may indeed
 * replay old messages.  Thus, passively learned paths should always be
 * immediately marked as "potentially stale".
 */
struct DvHopPS
{
  /**
   * Purpose is #GNUNET_SIGNATURE_PURPOSE_TRANSPORT_DV_HOP
   */
  struct GNUNET_CRYPTO_EccSignaturePurpose purpose;

  /**
   * Identity of the previous peer on the path.
   */
  struct GNUNET_PeerIdentity pred;

  /**
   * Identity of the next peer on the path.
   */
  struct GNUNET_PeerIdentity succ;

  /**
   * Challenge value used by the initiator to re-identify the path.
   */
  struct GNUNET_CRYPTO_ChallengeNonceP challenge;
};


/**
 * An entry describing a peer on a path in a
 * `struct TransportDVLearnMessage` message.
 */
struct DVPathEntryP
{
  /**
   * Identity of a peer on the path.
   */
  struct GNUNET_PeerIdentity hop;

  /**
   * Signature of this hop over the path, of purpose
   * #GNUNET_SIGNATURE_PURPOSE_TRANSPORT_DV_HOP
   */
  struct GNUNET_CRYPTO_EddsaSignature hop_sig;
};


/**
 * Internal message used by transport for distance vector learning.
 * If @e num_hops does not exceed the threshold, peers should append
 * themselves to the peer list and flood the message (possibly only
 * to a subset of their neighbours to limit discoverability of the
 * network topology).  To the extend that the @e bidirectional bits
 * are set, peers may learn the inverse paths even if they did not
 * initiate.
 *
 * Unless received on a bidirectional queue and @e num_hops just
 * zero, peers that can forward to the initator should always try to
 * forward to the initiator.
 */
struct TransportDVLearnMessage
{
  /**
   * Type is #GNUNET_MESSAGE_TYPE_TRANSPORT_DV_LEARN
   */
  struct GNUNET_MessageHeader header;

  /**
   * Number of hops this messages has travelled, in NBO. Zero if
   * sent by initiator.
   */
  uint16_t num_hops GNUNET_PACKED;

  /**
   * Bitmask of the last 16 hops indicating whether they are confirmed
   * available (without DV) in both directions or not, in NBO.  Used
   * to possibly instantly learn a path in both directions.  Each peer
   * should shift this value by one to the left, and then set the
   * lowest bit IF the current sender can be reached from it (without
   * DV routing).
   */
  uint16_t bidirectional GNUNET_PACKED;

  /**
   * Peers receiving this message and delaying forwarding to other
   * peers for any reason should increment this value by the non-network
   * delay created by the peer.
   */
  struct GNUNET_TIME_RelativeNBO non_network_delay;

  /**
   * Time at the initiator when generating the signature.
   *
   * Note that the receiver MUST IGNORE the absolute time, and only interpret
   * the value as a mononic time and reject "older" values than the last one
   * observed.  This is necessary as we do not want to require synchronized
   * clocks and may not have a bidirectional communication channel.
   *
   * Even with this, there is no real guarantee against replay achieved here,
   * unless the latest timestamp is persisted.  Persistence should be
   * provided via PEERSTORE if possible.
   */
  struct GNUNET_TIME_AbsoluteNBO monotonic_time;

  /**
   * Signature of this hop over the path, of purpose
   * #GNUNET_SIGNATURE_PURPOSE_TRANSPORT_DV_INITIATOR
   */
  struct GNUNET_CRYPTO_EddsaSignature init_sig;

  /**
   * Identity of the peer that started this learning activity.
   */
  struct GNUNET_PeerIdentity initiator;

  /**
   * Challenge value used by the initiator to re-identify the path.
   */
  struct GNUNET_CRYPTO_ChallengeNonceP challenge;

  /* Followed by @e num_hops `struct DVPathEntryP` values,
     excluding the initiator of the DV trace; the last entry is the
     current sender; the current peer must not be included. */
};


/**
 * Outer layer of an encapsulated message send over multiple hops.
 * The path given only includes the identities of the subsequent
 * peers, i.e. it will be empty if we are the receiver. Each
 * forwarding peer should scan the list from the end, and if it can,
 * forward to the respective peer. The list should then be shortened
 * by all the entries up to and including that peer.  Each hop should
 * also increment @e total_hops to allow the receiver to get a precise
 * estimate on the number of hops the message travelled.  Senders must
 * provide a learned path that thus should work, but intermediaries
 * know of a shortcut, they are allowed to send the message via that
 * shortcut.
 *
 * If a peer finds itself still on the list, it must drop the message.
 *
 * The payload of the box can only be decrypted and verified by the
 * ultimate receiver. Intermediaries do not learn the sender's
 * identity and the path the message has taken.  However, the first
 * hop does learn the sender as @e total_hops would be zero and thus
 * the predecessor must be the origin (so this is not really useful
 * for anonymization).
 */
struct TransportDVBoxMessage
{
  /**
   * Type is #GNUNET_MESSAGE_TYPE_TRANSPORT_DV_BOX
   */
  struct GNUNET_MessageHeader header;

  /**
   * Flag if the payload is a control message. In NBO.
   */
  unsigned int without_fc;

  /**
   * Number of total hops this messages travelled. In NBO.
   * @e origin sets this to zero, to be incremented at
   * each hop.  Peers should limit the @e total_hops value
   * they accept from other peers.
   */
  uint16_t total_hops GNUNET_PACKED;

  /**
   * Number of hops this messages includes. In NBO.  Reduced by one
   * or more at each hop.  Peers should limit the @e num_hops value
   * they accept from other peers.
   */
  uint16_t num_hops GNUNET_PACKED;

  /**
   * Ephemeral key setup by the sender for target, used to encrypt the
   * payload.  Intermediaries must not change this value.
   */
  struct GNUNET_CRYPTO_EcdhePublicKey ephemeral_key;

  /**
   * We use an IV here as the @e ephemeral_key is re-used for
   * #EPHEMERAL_VALIDITY time to avoid re-signing it all the time.
   * Intermediaries must not change this value.
   */
  struct GNUNET_ShortHashCode iv;

  /**
   * HMAC over the ciphertext of the encrypted, variable-size body
   * that follows.  Verified via DH of target and @e ephemeral_key.
   * Intermediaries must not change this value.
   */
  struct GNUNET_HashCode hmac;

  /**
   * Size this msg had initially. This is needed to calculate the hmac at the target.
   * The header size can not be used for that, because the box size is getting smaller at each hop.
   *
   */
  uint16_t orig_size GNUNET_PACKED;

  /* Followed by @e num_hops `struct GNUNET_PeerIdentity` values;
     excluding the @e origin and the current peer, the last must be
     the ultimate target; if @e num_hops is zero, the receiver of this
     message is the ultimate target. */

  /* Followed by encrypted, variable-size payload, which
     must begin with a `struct TransportDVBoxPayloadP` */

  /* Followed by the actual message, which itself must not be a
     a DV_LEARN or DV_BOX message! */
};


/**
 * Message send to another peer to validate that it can indeed
 * receive messages at a particular address.
 */
struct TransportValidationChallengeMessage
{
  /**
   * Type is #GNUNET_MESSAGE_TYPE_TRANSPORT_ADDRESS_VALIDATION_CHALLENGE
   */
  struct GNUNET_MessageHeader header;

  /**
   * Always zero.
   */
  uint32_t reserved GNUNET_PACKED;

  /**
   * Challenge to be signed by the receiving peer.
   */
  struct GNUNET_CRYPTO_ChallengeNonceP challenge;

  /**
   * Timestamp of the sender, to be copied into the reply to allow
   * sender to calculate RTT.  Must be monotonically increasing!
   */
  struct GNUNET_TIME_AbsoluteNBO sender_time;
};


/**
 * Message signed by a peer to confirm that it can indeed
 * receive messages at a particular address.
 */
struct TransportValidationPS
{
  /**
   * Purpose is #GNUNET_SIGNATURE_PURPOSE_TRANSPORT_CHALLENGE
   */
  struct GNUNET_CRYPTO_EccSignaturePurpose purpose;

  /**
   * How long does the sender believe the address on
   * which the challenge was received to remain valid?
   */
  struct GNUNET_TIME_RelativeNBO validity_duration;

  /**
   * Challenge signed by the receiving peer.
   */
  struct GNUNET_CRYPTO_ChallengeNonceP challenge;
};


/**
 * Message  send to a peer to respond to a
 * #GNUNET_MESSAGE_TYPE_ADDRESS_VALIDATION_CHALLENGE
 */
struct TransportValidationResponseMessage
{
  /**
   * Type is #GNUNET_MESSAGE_TYPE_TRANSPORT_ADDRESS_VALIDATION_RESPONSE
   */
  struct GNUNET_MessageHeader header;

  /**
   * Always zero.
   */
  uint32_t reserved GNUNET_PACKED;

  /**
   * The peer's signature matching the
   * #GNUNET_SIGNATURE_PURPOSE_TRANSPORT_CHALLENGE purpose.
   */
  struct GNUNET_CRYPTO_EddsaSignature signature;

  /**
   * The challenge that was signed by the receiving peer.
   */
  struct GNUNET_CRYPTO_ChallengeNonceP challenge;

  /**
   * Original timestamp of the sender (was @code{sender_time}),
   * copied into the reply to allow sender to calculate RTT.
   */
  struct GNUNET_TIME_AbsoluteNBO origin_time;

  /**
   * How long does the sender believe this address to remain
   * valid?
   */
  struct GNUNET_TIME_RelativeNBO validity_duration;
};


/**
 * Message for Transport-to-Transport Flow control. Specifies the size
 * of the flow control window, including how much we believe to have
 * consumed (at transmission time), how much we believe to be allowed
 * (at transmission time), and how much the other peer is allowed to
 * send to us, and how much data we already received from the other
 * peer.
 */
struct TransportFlowControlMessage
{
  /**
   * Type is #GNUNET_MESSAGE_TYPE_TRANSPORT_FLOW_CONTROL
   */
  struct GNUNET_MessageHeader header;

  /**
   * Sequence number of the flow control message. Incremented by one
   * for each message.  Starts at zero when a virtual link goes up.
   * Used to detect one-sided connection drops. On wrap-around, the
   * flow control counters will be reset as if the connection had
   * dropped.
   */
  uint32_t seq GNUNET_PACKED;

  /**
   * Flow control window size in bytes, in NBO.
   * The receiver can send this many bytes at most.
   */
  uint64_t inbound_window_size GNUNET_PACKED;

  /**
   * How many bytes has the sender sent that count for flow control at
   * this time.  Used to allow the receiver to estimate the packet
   * loss rate.
   */
  uint64_t outbound_sent GNUNET_PACKED;

  /**
   * Latest flow control window size we learned from the other peer,
   * in bytes, in NBO.  We are limited to sending at most this many
   * bytes to the other peer.  May help the other peer detect when
   * flow control messages were lost and should thus be retransmitted.
   * In particular, if the delta to @e outbound_sent is too small,
   * this signals that we are stalled.
   */
  uint64_t outbound_window_size GNUNET_PACKED;

  /**
   * Timestamp of the sender.  Must be monotonically increasing!
   * Used to enable receiver to ignore out-of-order packets in
   * combination with the @e seq. Note that @e seq will go down
   * (back to zero) whenever either side believes the connection
   * was dropped, allowing the peers to detect that they need to
   * reset the counters for the number of bytes sent!
   */
  struct GNUNET_TIME_AbsoluteNBO sender_time;
};


GNUNET_NETWORK_STRUCT_END


/**
 * What type of client is the `struct TransportClient` about?
 */
enum ClientType
{
  /**
   * We do not know yet (client is fresh).
   */
  CT_NONE = 0,

  /**
   * Is the CORE service, we need to forward traffic to it.
   */
  CT_CORE = 1,

  /**
   * It is a monitor, forward monitor data.
   */
  CT_MONITOR = 2,

  /**
   * It is a communicator, use for communication.
   */
  CT_COMMUNICATOR = 3,

  /**
   * "Application" telling us where to connect (i.e. TOPOLOGY, DHT or CADET).
   */
  CT_APPLICATION = 4
};


/**
 * Which transmission options are allowable for transmission?
 * Interpreted bit-wise!
 */
enum RouteMessageOptions
{
  /**
   * Only confirmed, non-DV direct neighbours.
   */
  RMO_NONE = 0,

  /**
   * We are allowed to use DV routing for this @a hdr
   */
  RMO_DV_ALLOWED = 1,

  /**
   * We are allowed to use unconfirmed queues or DV routes for this message
   */
  RMO_UNCONFIRMED_ALLOWED = 2,

  /**
   * Reliable and unreliable, DV and non-DV are all acceptable.
   */
  RMO_ANYTHING_GOES = (RMO_DV_ALLOWED | RMO_UNCONFIRMED_ALLOWED),

  /**
   * If we have multiple choices, it is OK to send this message
   * over multiple channels at the same time to improve loss tolerance.
   * (We do at most 2 transmissions.)
   */
  RMO_REDUNDANT = 4
};


/**
 * When did we launch this DV learning activity?
 */
struct LearnLaunchEntry
{
  /**
   * Kept (also) in a DLL sorted by launch time.
   */
  struct LearnLaunchEntry *prev;

  /**
   * Kept (also) in a DLL sorted by launch time.
   */
  struct LearnLaunchEntry *next;

  /**
   * Challenge that uniquely identifies this activity.
   */
  struct GNUNET_CRYPTO_ChallengeNonceP challenge;

  /**
   * When did we transmit the DV learn message (used to calculate RTT) and
   * determine freshness of paths learned via this operation.
   */
  struct GNUNET_TIME_Absolute launch_time;
};


/**
 * Information we keep per #GOODPUT_AGING_SLOTS about historic
 * (or current) transmission performance.
 */
struct TransmissionHistoryEntry
{
  /**
   * Number of bytes actually sent in the interval.
   */
  uint64_t bytes_sent;

  /**
   * Number of bytes received and acknowledged by the other peer in
   * the interval.
   */
  uint64_t bytes_received;
};


/**
 * Performance data for a transmission possibility.
 */
struct PerformanceData
{
  /**
   * Weighted average for the RTT.
   */
  struct GNUNET_TIME_Relative aged_rtt;

  /**
   * Historic performance data, using a ring buffer of#GOODPUT_AGING_SLOTS
   * entries.
   */
  struct TransmissionHistoryEntry the[GOODPUT_AGING_SLOTS];

  /**
   * What was the last age when we wrote to @e the? Used to clear
   * old entries when the age advances.
   */
  unsigned int last_age;
};


/**
 * Client connected to the transport service.
 */
struct TransportClient;

/**
 * A neighbour that at least one communicator is connected to.
 */
struct Neighbour;

/**
 * Entry in our #dv_routes table, representing a (set of) distance
 * vector routes to a particular peer.
 */
struct DistanceVector;

/**
 * A queue is a message queue provided by a communicator
 * via which we can reach a particular neighbour.
 */
struct Queue;

/**
 * Message awaiting transmission. See detailed comments below.
 */
struct PendingMessage;

/**
 * One possible hop towards a DV target.
 */
struct DistanceVectorHop;

/**
 * A virtual link is another reachable peer that is known to CORE.  It
 * can be either a `struct Neighbour` with at least one confirmed
 * `struct Queue`, or a `struct DistanceVector` with at least one
 * confirmed `struct DistanceVectorHop`.  With a virtual link we track
 * data that is per neighbour that is not specific to how the
 * connectivity is established.
 */
struct VirtualLink;


/**
 * Context from #handle_incoming_msg().  Closure for many
 * message handlers below.
 */
struct CommunicatorMessageContext
{
  /**
   * Kept in a DLL of `struct VirtualLink` if waiting for CORE
   * flow control to unchoke.
   */
  struct CommunicatorMessageContext *next;

  /**
   * Kept in a DLL of `struct VirtualLink` if waiting for CORE
   * flow control to unchoke.
   */
  struct CommunicatorMessageContext *prev;

  /**
   * Which communicator provided us with the message.
   */
  struct TransportClient *tc;

  /**
   * Additional information for flow control and about the sender.
   */
  struct GNUNET_TRANSPORT_IncomingMessage im;

  /**
   * The message to demultiplex.
   */
  const struct GNUNET_MessageHeader *mh;

  /**
   * Number of hops the message has travelled (if DV-routed).
   * FIXME: make use of this in ACK handling!
   */
  uint16_t total_hops;
};


/**
 * Entry for the ring buffer caching messages send to core, when virtual link is avaliable.
 **/
struct RingBufferEntry
{
  /**
   * Communicator context for this ring buffer entry.
   **/
  struct CommunicatorMessageContext *cmc;

  /**
   * The message in this entry.
   **/
  struct GNUNET_MessageHeader *mh;
};


/**
 * Closure for #core_env_sent_cb.
 */
struct CoreSentContext
{
  /**
   * Kept in a DLL to clear @e vl in case @e vl is lost.
   */
  struct CoreSentContext *next;

  /**
   * Kept in a DLL to clear @e vl in case @e vl is lost.
   */
  struct CoreSentContext *prev;

  /**
   * Virtual link this is about.
   */
  struct VirtualLink *vl;

  /**
   * How big was the message.
   */
  uint16_t size;

  /**
   * By how much should we increment @e vl's
   * incoming_fc_window_size_used once we are done sending to CORE?
   * Use to ensure we do not increment twice if there is more than one
   * CORE client.
   */
  uint16_t isize;
};


/**
 * Information we keep for a message that we are reassembling.
 */
struct ReassemblyContext
{
  /**
   * Original message ID for of the message that all the fragments
   * belong to.
   */
  struct MessageUUIDP msg_uuid;

  /**
   * Which neighbour is this context for?
   */
  struct VirtualLink *virtual_link;

  /**
   * Entry in the reassembly heap (sorted by expiration).
   */
  struct GNUNET_CONTAINER_HeapNode *hn;

  /**
   * Bitfield with @e msg_size bits representing the positions
   * where we have received fragments.  When we receive a fragment,
   * we check the bits in @e bitfield before incrementing @e msg_missing.
   *
   * Allocated after the reassembled message.
   */
  uint8_t *bitfield;

  /**
   * At what time will we give up reassembly of this message?
   */
  struct GNUNET_TIME_Absolute reassembly_timeout;

  /**
   * Time we received the last fragment.  @e avg_ack_delay must be
   * incremented by now - @e last_frag multiplied by @e num_acks.
   */
  struct GNUNET_TIME_Absolute last_frag;

  /**
   * How big is the message we are reassembling in total?
   */
  uint16_t msg_size;

  /**
   * How many bytes of the message are still missing?  Defragmentation
   * is complete when @e msg_missing == 0.
   */
  uint16_t msg_missing;

  /* Followed by @e msg_size bytes of the (partially) defragmented original
   * message */

  /* Followed by @e bitfield data */
};


/**
 * A virtual link is another reachable peer that is known to CORE.  It
 * can be either a `struct Neighbour` with at least one confirmed
 * `struct Queue`, or a `struct DistanceVector` with at least one
 * confirmed `struct DistanceVectorHop`.  With a virtual link we track
 * data that is per neighbour that is not specific to how the
 * connectivity is established.
 */
struct VirtualLink
{
  /**
   * Identity of the peer at the other end of the link.
   */
  struct GNUNET_PeerIdentity target;

  /**
   * Map with `struct ReassemblyContext` structs for fragments under
   * reassembly. May be NULL if we currently have no fragments from
   * this @e pid (lazy initialization).
   */
  struct GNUNET_CONTAINER_MultiHashMap32 *reassembly_map;

  /**
   * Heap with `struct ReassemblyContext` structs for fragments under
   * reassembly. May be NULL if we currently have no fragments from
   * this @e pid (lazy initialization).
   */
  struct GNUNET_CONTAINER_Heap *reassembly_heap;

  /**
   * Task to free old entries from the @e reassembly_heap and @e reassembly_map.
   */
  struct GNUNET_SCHEDULER_Task *reassembly_timeout_task;

  /**
   * Communicators blocked for receiving on @e target as we are waiting
   * on the @e core_recv_window to increase.
   */
  struct CommunicatorMessageContext *cmc_head;

  /**
   * Communicators blocked for receiving on @e target as we are waiting
   * on the @e core_recv_window to increase.
   */
  struct CommunicatorMessageContext *cmc_tail;

  /**
   * Head of list of messages pending for this VL.
   */
  struct PendingMessage *pending_msg_head;

  /**
   * Tail of list of messages pending for this VL.
   */
  struct PendingMessage *pending_msg_tail;

  /**
   * Kept in a DLL to clear @e vl in case @e vl is lost.
   */
  struct CoreSentContext *csc_tail;

  /**
   * Kept in a DLL to clear @e vl in case @e vl is lost.
   */
  struct CoreSentContext *csc_head;

  /**
   * Task scheduled to possibly notfiy core that this peer is no
   * longer counting as confirmed.  Runs the #core_visibility_check(),
   * which checks that some DV-path or a queue exists that is still
   * considered confirmed.
   */
  struct GNUNET_SCHEDULER_Task *visibility_task;

  /**
   * Task scheduled to periodically retransmit FC messages (in
   * case one got lost).
   */
  struct GNUNET_SCHEDULER_Task *fc_retransmit_task;

  /**
   * Number of FC retransmissions for this running task.
   */
  unsigned int fc_retransmit_count;

  /**
   * Is this VirtualLink confirmed.
   * A unconfirmed VirtualLink might exist, if we got a FC from that target.
   */
  unsigned int confirmed;

  /**
   * Neighbour used by this virtual link, NULL if @e dv is used.
   */
  struct Neighbour *n;

  /**
   * Distance vector used by this virtual link, NULL if @e n is used.
   */
  struct DistanceVector *dv;

  /**
   * Sender timestamp of @e n_challenge, used to generate out-of-order
   * challenges (as sender's timestamps must be monotonically
   * increasing).  FIXME: where do we need this?
   */
  struct GNUNET_TIME_Absolute n_challenge_time;

  /**
   * When did we last send a
   * #GNUNET_MESSAGE_TYPE_TRANSPORT_FLOW_CONTROL message?
   * Used to determine whether it is time to re-transmit the message.
   */
  struct GNUNET_TIME_Absolute last_fc_transmission;

  /**
   * Sender timestamp of the last
   * #GNUNET_MESSAGE_TYPE_TRANSPORT_FLOW_CONTROL message we have
   * received.  Note that we do not persist this monotonic time as we
   * do not really have to worry about ancient flow control window
   * sizes after restarts.
   */
  struct GNUNET_TIME_Absolute last_fc_timestamp;

  /**
   * Expected RTT from the last FC transmission. (Zero if the last
   * attempt failed, but could theoretically be zero even on success.)
   */
  struct GNUNET_TIME_Relative last_fc_rtt;

  /**
   * Used to generate unique UUIDs for messages that are being
   * fragmented.
   */
  uint64_t message_uuid_ctr;

  /**
   * Memory allocated for this virtual link.  Expresses how much RAM
   * we are willing to allocate to this virtual link.  OPTIMIZE-ME:
   * Can be adapted to dedicate more RAM to links that need it, while
   * sticking to some overall RAM limit.  For now, set to
   * #DEFAULT_WINDOW_SIZE.
   */
  uint64_t available_fc_window_size;

  /**
   * Memory actually used to buffer packets on this virtual link.
   * Expresses how much RAM we are currently using for virtual link.
   * Note that once CORE is done with a packet, we decrement the value
   * here.
   */
  uint64_t incoming_fc_window_size_ram;

  /**
   * Last flow control window size we provided to the other peer, in
   * bytes.  We are allowing the other peer to send this
   * many bytes.
   */
  uint64_t incoming_fc_window_size;

  /**
   * How much of the window did the other peer successfully use (and
   * we already passed it on to CORE)? Must be below @e
   * incoming_fc_window_size.   We should effectively signal the
   * other peer that the window is this much bigger at the next
   * opportunity / challenge.
   */
  uint64_t incoming_fc_window_size_used;

  /**
   * What is our current estimate on the message loss rate for the sender?
   * Based on the difference between how much the sender sent according
   * to the last #GNUNET_MESSAGE_TYPE_TRANSPORT_FLOW_CONTROL message
   * (@e outbound_sent field) and how much we actually received at that
   * time (@e incoming_fc_window_size_used).  This delta is then
   * added onto the @e incoming_fc_window_size when determining the
   * @e outbound_window_size we send to the other peer.  Initially zero.
   * May be negative if we (due to out-of-order delivery) actually received
   * more than the sender claims to have sent in its last FC message.
   */
  int64_t incoming_fc_window_size_loss;

  /**
   * Our current flow control window size in bytes.  We
   * are allowed to transmit this many bytes to @a n.
   */
  uint64_t outbound_fc_window_size;

  /**
   * How much of our current flow control window size have we
   * used (in bytes).  Must be below
   * @e outbound_fc_window_size.
   */
  uint64_t outbound_fc_window_size_used;

  /**
   * What is the most recent FC window the other peer sent us
   * in `outbound_window_size`? This is basically the window
   * size value the other peer has definitively received from
   * us. If it matches @e incoming_fc_window_size, we should
   * not send a FC message to increase the FC window. However,
   * we may still send an FC message to notify the other peer
   * that we received the other peer's FC message.
   */
  uint64_t last_outbound_window_size_received;

  /**
   * Generator for the sequence numbers of
   * #GNUNET_MESSAGE_TYPE_TRANSPORT_FLOW_CONTROL messages we send.
   */
  uint32_t fc_seq_gen;

  /**
   * Last sequence number of a
   * #GNUNET_MESSAGE_TYPE_TRANSPORT_FLOW_CONTROL message we have
   * received.
   */
  uint32_t last_fc_seq;

  /**
   * How many more messages can we send to CORE before we exhaust
   * the receive window of CORE for this peer? If this hits zero,
   * we must tell communicators to stop providing us more messages
   * for this peer.  In fact, the window can go negative as we
   * have multiple communicators, so per communicator we can go
   * down by one into the negative range. Furthermore, we count
   * delivery per CORE client, so if we had multiple cores, that
   * might also cause a negative window size here (as one message
   * would decrement the window by one per CORE client).
   */
  int core_recv_window;
};


/**
 * Data structure kept when we are waiting for an acknowledgement.
 */
struct PendingAcknowledgement
{
  /**
   * If @e pm is non-NULL, this is the DLL in which this acknowledgement
   * is kept in relation to its pending message.
   */
  struct PendingAcknowledgement *next_pm;

  /**
   * If @e pm is non-NULL, this is the DLL in which this acknowledgement
   * is kept in relation to its pending message.
   */
  struct PendingAcknowledgement *prev_pm;

  /**
   * If @e queue is non-NULL, this is the DLL in which this acknowledgement
   * is kept in relation to the queue that was used to transmit the
   * @a pm.
   */
  struct PendingAcknowledgement *next_queue;

  /**
   * If @e queue is non-NULL, this is the DLL in which this acknowledgement
   * is kept in relation to the queue that was used to transmit the
   * @a pm.
   */
  struct PendingAcknowledgement *prev_queue;

  /**
   * If @e dvh is non-NULL, this is the DLL in which this acknowledgement
   * is kept in relation to the DVH that was used to transmit the
   * @a pm.
   */
  struct PendingAcknowledgement *next_dvh;

  /**
   * If @e dvh is non-NULL, this is the DLL in which this acknowledgement
   * is kept in relation to the DVH that was used to transmit the
   * @a pm.
   */
  struct PendingAcknowledgement *prev_dvh;

  /**
   * Pointers for the DLL of all pending acknowledgements.
   * This list is sorted by @e transmission time.  If the list gets too
   * long, the oldest entries are discarded.
   */
  struct PendingAcknowledgement *next_pa;

  /**
   * Pointers for the DLL of all pending acknowledgements.
   * This list is sorted by @e transmission time.  If the list gets too
   * long, the oldest entries are discarded.
   */
  struct PendingAcknowledgement *prev_pa;

  /**
   * Unique identifier for this transmission operation.
   */
  struct AcknowledgementUUIDP ack_uuid;

  /**
   * Message that was transmitted, may be NULL if the message was ACKed
   * via another channel.
   */
  struct PendingMessage *pm;

  /**
   * Distance vector path chosen for this transmission, NULL if transmission
   * was to a direct neighbour OR if the path was forgotten in the meantime.
   */
  struct DistanceVectorHop *dvh;

  /**
   * Queue used for transmission, NULL if the queue has been destroyed
   * (which may happen before we get an acknowledgement).
   */
  struct Queue *queue;

  /**
   * Time of the transmission, for RTT calculation.
   */
  struct GNUNET_TIME_Absolute transmission_time;

  /**
   * Number of bytes of the original message (to calculate bandwidth).
   */
  uint16_t message_size;

  /**
   * How often the PendingMessage was send via the Queue of this PendingAcknowledgement.
   */
  unsigned int num_send;
};


/**
 * One possible hop towards a DV target.
 */
struct DistanceVectorHop
{
  /**
   * Kept in a MDLL, sorted by @e timeout.
   */
  struct DistanceVectorHop *next_dv;

  /**
   * Kept in a MDLL, sorted by @e timeout.
   */
  struct DistanceVectorHop *prev_dv;

  /**
   * Kept in a MDLL.
   */
  struct DistanceVectorHop *next_neighbour;

  /**
   * Kept in a MDLL.
   */
  struct DistanceVectorHop *prev_neighbour;

  /**
   * Head of DLL of PAs that used our @a path.
   */
  struct PendingAcknowledgement *pa_head;

  /**
   * Tail of DLL of PAs that used our @a path.
   */
  struct PendingAcknowledgement *pa_tail;

  /**
   * What would be the next hop to @e target?
   */
  struct Neighbour *next_hop;

  /**
   * Distance vector entry this hop belongs with.
   */
  struct DistanceVector *dv;

  /**
   * Array of @e distance hops to the target, excluding @e next_hop.
   * NULL if the entire path is us to @e next_hop to `target`. Allocated
   * at the end of this struct. Excludes the target itself!
   */
  const struct GNUNET_PeerIdentity *path;

  /**
   * At what time do we forget about this path unless we see it again
   * while learning?
   */
  struct GNUNET_TIME_Absolute timeout;

  /**
   * For how long is the validation of this path considered
   * valid?
   * Set to ZERO if the path is learned by snooping on DV learn messages
   * initiated by other peers, and to the time at which we generated the
   * challenge for DV learn operations this peer initiated.
   */
  struct GNUNET_TIME_Absolute path_valid_until;

  /**
   * Performance data for this transmission possibility.
   */
  struct PerformanceData pd;

  /**
   * Number of hops in total to the `target` (excluding @e next_hop and `target`
   * itself). Thus 0 still means a distance of 2 hops (to @e next_hop and then
   * to `target`).
   */
  unsigned int distance;
};


/**
 * Entry in our #dv_routes table, representing a (set of) distance
 * vector routes to a particular peer.
 */
struct DistanceVector
{
  /**
   * To which peer is this a route?
   */
  struct GNUNET_PeerIdentity target;

  /**
   * Known paths to @e target.
   */
  struct DistanceVectorHop *dv_head;

  /**
   * Known paths to @e target.
   */
  struct DistanceVectorHop *dv_tail;

  /**
   * Task scheduled to purge expired paths from @e dv_head MDLL.
   */
  struct GNUNET_SCHEDULER_Task *timeout_task;

  /**
   * Do we have a confirmed working queue and are thus visible to
   * CORE?  If so, this is the virtual link, otherwise NULL.
   */
  struct VirtualLink *vl;

  /**
   * Signature affirming @e ephemeral_key of type
   * #GNUNET_SIGNATURE_PURPOSE_TRANSPORT_EPHEMERAL
   */
  struct GNUNET_CRYPTO_EddsaSignature sender_sig;

  /**
   * How long is @e sender_sig valid
   */
  struct GNUNET_TIME_Absolute ephemeral_validity;

  /**
   * What time was @e sender_sig created
   */
  struct GNUNET_TIME_Absolute monotime;

  /**
   * Our ephemeral key.
   */
  struct GNUNET_CRYPTO_EcdhePublicKey ephemeral_key;

};


/**
 * Entry identifying transmission in one of our `struct
 * Queue` which still awaits an ACK.  This is used to
 * ensure we do not overwhelm a communicator and limit the number of
 * messages outstanding per communicator (say in case communicator is
 * CPU bound) and per queue (in case bandwidth allocation exceeds
 * what the communicator can actually provide towards a particular
 * peer/target).
 */
struct QueueEntry
{
  /**
   * Kept as a DLL.
   */
  struct QueueEntry *next;

  /**
   * Kept as a DLL.
   */
  struct QueueEntry *prev;

  /**
   * Queue this entry is queued with.
   */
  struct Queue *queue;

  /**
   * Pending message this entry is for, or NULL for none.
   */
  struct PendingMessage *pm;

  /**
   * Message ID used for this message with the queue used for transmission.
   */
  uint64_t mid;
};


/**
 * A queue is a message queue provided by a communicator
 * via which we can reach a particular neighbour.
 */
struct Queue
{
  /**
   * Kept in a MDLL.
   */
  struct Queue *next_neighbour;

  /**
   * Kept in a MDLL.
   */
  struct Queue *prev_neighbour;

  /**
   * Kept in a MDLL.
   */
  struct Queue *prev_client;

  /**
   * Kept in a MDLL.
   */
  struct Queue *next_client;

  /**
   * Head of DLL of PAs that used this queue.
   */
  struct PendingAcknowledgement *pa_head;

  /**
   * Tail of DLL of PAs that used this queue.
   */
  struct PendingAcknowledgement *pa_tail;

  /**
   * Head of DLL of unacked transmission requests.
   */
  struct QueueEntry *queue_head;

  /**
   * End of DLL of unacked transmission requests.
   */
  struct QueueEntry *queue_tail;

  /**
   * Which neighbour is this queue for?
   */
  struct Neighbour *neighbour;

  /**
   * Which communicator offers this queue?
   */
  struct TransportClient *tc;

  /**
   * Address served by the queue.
   */
  const char *address;

  /**
   * Is this queue of unlimited length.
   */
  unsigned int unlimited_length;

  /**
   * Task scheduled for the time when this queue can (likely) transmit the
   * next message.
   */
  struct GNUNET_SCHEDULER_Task *transmit_task;

  /**
   * How long do *we* consider this @e address to be valid?  In the past or
   * zero if we have not yet validated it.  Can be updated based on
   * challenge-response validations (via address validation logic), or when we
   * receive ACKs that we can definitively map to transmissions via this
   * queue.
   */
  struct GNUNET_TIME_Absolute validated_until;

  /**
   * Performance data for this queue.
   */
  struct PerformanceData pd;

  /**
   * Message ID generator for transmissions on this queue to the
   * communicator.
   */
  uint64_t mid_gen;

  /**
   * Unique identifier of this queue with the communicator.
   */
  uint32_t qid;

  /**
   * Maximum transmission unit supported by this queue.
   */
  uint32_t mtu;

  /**
   * Messages pending.
   */
  uint32_t num_msg_pending;

  /**
   * Bytes pending.
   */
  uint32_t num_bytes_pending;

  /**
   * Length of the DLL starting at @e queue_head.
   */
  unsigned int queue_length;

  /**
   * Capacity of the queue.
   */
  uint64_t q_capacity;

  /**
   * Queue priority
   */
  uint32_t priority;

  /**
   * Network type offered by this queue.
   */
  enum GNUNET_NetworkType nt;

  /**
   * Connection status for this queue.
   */
  enum GNUNET_TRANSPORT_ConnectionStatus cs;

  /**
   * Set to #GNUNET_YES if this queue is idle waiting for some
   * virtual link to give it a pending message.
   */
  int idle;
};


/**
 * A neighbour that at least one communicator is connected to.
 */
struct Neighbour
{
  /**
   * Which peer is this about?
   */
  struct GNUNET_PeerIdentity pid;

  /**
   * Head of MDLL of DV hops that have this neighbour as next hop. Must be
   * purged if this neighbour goes down.
   */
  struct DistanceVectorHop *dv_head;

  /**
   * Tail of MDLL of DV hops that have this neighbour as next hop. Must be
   * purged if this neighbour goes down.
   */
  struct DistanceVectorHop *dv_tail;

  /**
   * Head of DLL of queues to this peer.
   */
  struct Queue *queue_head;

  /**
   * Tail of DLL of queues to this peer.
   */
  struct Queue *queue_tail;

  /**
   * Handle for an operation to fetch @e last_dv_learn_monotime information from
   * the PEERSTORE, or NULL.
   */
  struct GNUNET_PEERSTORE_IterateContext *get;

  /**
   * Handle to a PEERSTORE store operation to store this @e pid's @e
   * @e last_dv_learn_monotime.  NULL if no PEERSTORE operation is pending.
   */
  struct GNUNET_PEERSTORE_StoreContext *sc;

  /**
   * Do we have a confirmed working queue and are thus visible to
   * CORE?  If so, this is the virtual link, otherwise NULL.
   */
  struct VirtualLink *vl;

  /**
   * Latest DVLearn monotonic time seen from this peer.  Initialized only
   * if @e dl_monotime_available is #GNUNET_YES.
   */
  struct GNUNET_TIME_Absolute last_dv_learn_monotime;

  /**
   * Do we have the latest value for @e last_dv_learn_monotime from
   * PEERSTORE yet, or are we still waiting for a reply of PEERSTORE?
   */
  int dv_monotime_available;
};


/**
 * Another peer attempted to talk to us, we should try to establish
 * a connection in the other direction.
 */
struct IncomingRequest
{
  /**
   * Kept in a DLL.
   */
  struct IncomingRequest *next;

  /**
   * Kept in a DLL.
   */
  struct IncomingRequest *prev;

  /**
   * Notify context for new HELLOs.
   */
  struct GNUNET_PEERSTORE_NotifyContext *nc;

  /**
   * Which peer is this about?
   */
  struct GNUNET_PeerIdentity pid;
};


/**
 * A peer that an application (client) would like us to talk to directly.
 */
struct PeerRequest
{
  /**
   * Which peer is this about?
   */
  struct GNUNET_PeerIdentity pid;

  /**
   * Client responsible for the request.
   */
  struct TransportClient *tc;

  /**
   * Notify context for new HELLOs.
   */
  struct GNUNET_PEERSTORE_NotifyContext *nc;

  /**
   * What kind of performance preference does this @e tc have?
   *
   * TODO: use this!
   */
  enum GNUNET_MQ_PriorityPreferences pk;

  /**
   * How much bandwidth would this @e tc like to see?
   */
  struct GNUNET_BANDWIDTH_Value32NBO bw;
};


/**
 * Types of different pending messages.
 */
enum PendingMessageType
{
  /**
   * Ordinary message received from the CORE service.
   */
  PMT_CORE = 0,

  /**
   * Fragment box.
   */
  PMT_FRAGMENT_BOX = 1,

  /**
   * Reliability box.
   */
  PMT_RELIABILITY_BOX = 2,

  /**
   * Pending message created during #forward_dv_box().
   */
  PMT_DV_BOX = 3
};


/**
 * Transmission request that is awaiting delivery.  The original
 * transmission requests from CORE may be too big for some queues.
 * In this case, a *tree* of fragments is created.  At each
 * level of the tree, fragments are kept in a DLL ordered by which
 * fragment should be sent next (at the head).  The tree is searched
 * top-down, with the original message at the root.
 *
 * To select a node for transmission, first it is checked if the
 * current node's message fits with the MTU.  If it does not, we
 * either calculate the next fragment (based on @e frag_off) from the
 * current node, or, if all fragments have already been created,
 * descend to the @e head_frag.  Even though the node was already
 * fragmented, the fragment may be too big if the fragment was
 * generated for a queue with a larger MTU. In this case, the node
 * may be fragmented again, thus creating a tree.
 *
 * When acknowledgements for fragments are received, the tree
 * must be pruned, removing those parts that were already
 * acknowledged.  When fragments are sent over a reliable
 * channel, they can be immediately removed.
 *
 * If a message is ever fragmented, then the original "full" message
 * is never again transmitted (even if it fits below the MTU), and
 * only (remaining) fragments are sent.
 */
struct PendingMessage
{
  /**
   * Kept in a MDLL of messages for this @a vl.
   */
  struct PendingMessage *next_vl;

  /**
   * Kept in a MDLL of messages for this @a vl.
   */
  struct PendingMessage *prev_vl;

  /**
   * Kept in a MDLL of messages from this @a client (if @e pmt is #PMT_CORE)
   */
  struct PendingMessage *next_client;

  /**
   * Kept in a MDLL of messages from this @a client  (if @e pmt is #PMT_CORE)
   */
  struct PendingMessage *prev_client;

  /**
   * Kept in a MDLL of messages from this @a cpm (if @e pmt is
   * #PMT_FRAGMENT_BOx)
   */
  struct PendingMessage *next_frag;

  /**
   * Kept in a MDLL of messages from this @a cpm  (if @e pmt is
   * #PMT_FRAGMENT_BOX)
   */
  struct PendingMessage *prev_frag;

  /**
   * Head of DLL of PAs for this pending message.
   */
  struct PendingAcknowledgement *pa_head;

  /**
   * Tail of DLL of PAs for this pending message.
   */
  struct PendingAcknowledgement *pa_tail;

  /**
   * This message, reliability *or* DV-boxed. Only possibly available
   * if @e pmt is #PMT_CORE.
   */
  struct PendingMessage *bpm;

  /**
   * Target of the request (always the ultimate destination!).
   * Might be NULL in case of a forwarded DVBox we have no validated neighbour.
   */
  struct VirtualLink *vl;

  /**
   * In case of a not validated neighbour, we store the target peer.
   **/
  struct GNUNET_PeerIdentity target;

  /**
   * Set to non-NULL value if this message is currently being given to a
   * communicator and we are awaiting that communicator's acknowledgement.
   * Note that we must not retransmit a pending message while we're still
   * in the process of giving it to a communicator. If a pending message
   * is free'd while this entry is non-NULL, the @e qe reference to us
   * should simply be set to NULL.
   */
  struct QueueEntry *qe;

  /**
   * Client that issued the transmission request, if @e pmt is #PMT_CORE.
   */
  struct TransportClient *client;

  /**
   * Head of a MDLL of fragments created for this core message.
   */
  struct PendingMessage *head_frag;

  /**
   * Tail of a MDLL of fragments created for this core message.
   */
  struct PendingMessage *tail_frag;

  /**
   * Our parent in the fragmentation tree.
   */
  struct PendingMessage *frag_parent;

  /**
   * At what time should we give up on the transmission (and no longer retry)?
   */
  struct GNUNET_TIME_Absolute timeout;

  /**
   * What is the earliest time for us to retry transmission of this message?
   */
  struct GNUNET_TIME_Absolute next_attempt;

  /**
   * UUID to use for this message (used for reassembly of fragments, only
   * initialized if @e msg_uuid_set is #GNUNET_YES).
   */
  struct MessageUUIDP msg_uuid;

  /**
   * UUID we use to identify this message in our logs.
   * Generated by incrementing the "logging_uuid_gen".
   */
  uint64_t logging_uuid;

  /**
   * Type of the pending message.
   */
  enum PendingMessageType pmt;

  /**
   * Preferences for this message.
   * TODO: actually use this!
   */
  enum GNUNET_MQ_PriorityPreferences prefs;

  /**
   * If pmt is of type PMT_DV_BOX we store the used path here.
   */
  struct DistanceVectorHop *used_dvh;

  /**
   * Size of the original message.
   */
  uint16_t bytes_msg;

  /**
   * Offset at which we should generate the next fragment.
   */
  uint16_t frag_off;

  /**
   * Are we sending fragments at the moment?
   */
  uint32_t frags_in_flight;

  /**
   * How many fragments do we have?
   **/
  uint16_t frag_count;

  /**
   * #GNUNET_YES once @e msg_uuid was initialized
   */
  int16_t msg_uuid_set;

  /* Followed by @e bytes_msg to transmit */
};


/**
 * Acknowledgement payload.
 */
struct TransportCummulativeAckPayload
{
  /**
   * When did we receive the message we are ACKing?  Used to calculate
   * the delay we introduced by cummulating ACKs.
   */
  struct GNUNET_TIME_Absolute receive_time;

  /**
   * UUID of a message being acknowledged.
   */
  struct AcknowledgementUUIDP ack_uuid;
};


/**
 * Data structure in which we track acknowledgements still to
 * be sent to the
 */
struct AcknowledgementCummulator
{
  /**
   * Target peer for which we are accumulating ACKs here.
   */
  struct GNUNET_PeerIdentity target;

  /**
   * ACK data being accumulated.  Only @e num_acks slots are valid.
   */
  struct TransportCummulativeAckPayload ack_uuids[MAX_CUMMULATIVE_ACKS];

  /**
   * Task scheduled either to transmit the cumulative ACK message,
   * or to clean up this data structure after extended periods of
   * inactivity (if @e num_acks is zero).
   */
  struct GNUNET_SCHEDULER_Task *task;

  /**
   * When is @e task run (only used if @e num_acks is non-zero)?
   */
  struct GNUNET_TIME_Absolute min_transmission_time;

  /**
   * Counter to produce the `ack_counter` in the `struct
   * TransportReliabilityAckMessage`.  Allows the receiver to detect
   * lost ACK messages.  Incremented by @e num_acks upon transmission.
   */
  uint32_t ack_counter;

  /**
   * Number of entries used in @e ack_uuids.  Reset to 0 upon transmission.
   */
  unsigned int num_acks;
};


/**
 * One of the addresses of this peer.
 */
struct AddressListEntry
{
  /**
   * Kept in a DLL.
   */
  struct AddressListEntry *next;

  /**
   * Kept in a DLL.
   */
  struct AddressListEntry *prev;

  /**
   * Which communicator provides this address?
   */
  struct TransportClient *tc;

  /**
   * Store hello handle
   */
  struct GNUNET_PEERSTORE_StoreHelloContext *shc;

  /**
   * The actual address.
   */
  const char *address;

  /**
   * Signed address
   */
  void *signed_address;

  /**
   * Signed address length
   */
  size_t signed_address_len;

  /**
   * Current context for storing this address in the peerstore.
   */
  struct GNUNET_PEERSTORE_StoreContext *sc;

  /**
   * Task to periodically do @e st operation.
   */
  struct GNUNET_SCHEDULER_Task *st;

  /**
   * What is a typical lifetime the communicator expects this
   * address to have? (Always from now.)
   */
  struct GNUNET_TIME_Relative expiration;

  /**
   * Address identifier used by the communicator.
   */
  uint32_t aid;

  /**
   * Network type offered by this address.
   */
  enum GNUNET_NetworkType nt;
};


/**
 * Client connected to the transport service.
 */
struct TransportClient
{
  /**
   * Kept in a DLL.
   */
  struct TransportClient *next;

  /**
   * Kept in a DLL.
   */
  struct TransportClient *prev;

  /**
   * Handle to the client.
   */
  struct GNUNET_SERVICE_Client *client;

  /**
   * Message queue to the client.
   */
  struct GNUNET_MQ_Handle *mq;

  /**
   * What type of client is this?
   */
  enum ClientType type;

  union
  {
    /**
     * Information for @e type #CT_CORE.
     */
    struct
    {
      /**
       * Head of list of messages pending for this client, sorted by
       * transmission time ("next_attempt" + possibly internal prioritization).
       */
      struct PendingMessage *pending_msg_head;

      /**
       * Tail of list of messages pending for this client.
       */
      struct PendingMessage *pending_msg_tail;
    } core;

    /**
     * Information for @e type #CT_MONITOR.
     */
    struct
    {
      /**
       * Peer identity to monitor the addresses of.
       * Zero to monitor all neighbours.  Valid if
       * @e type is #CT_MONITOR.
       */
      struct GNUNET_PeerIdentity peer;

      /**
       * Is this a one-shot monitor?
       */
      int one_shot;
    } monitor;


    /**
     * Information for @e type #CT_COMMUNICATOR.
     */
    struct
    {
      /**
       * If @e type is #CT_COMMUNICATOR, this communicator
       * supports communicating using these addresses.
       */
      char *address_prefix;

      /**
       * Head of DLL of queues offered by this communicator.
       */
      struct Queue *queue_head;

      /**
       * Tail of DLL of queues offered by this communicator.
       */
      struct Queue *queue_tail;

      /**
       * Head of list of the addresses of this peer offered by this
       * communicator.
       */
      struct AddressListEntry *addr_head;

      /**
       * Tail of list of the addresses of this peer offered by this
       * communicator.
       */
      struct AddressListEntry *addr_tail;

      /**
       * Number of queue entries in all queues to this communicator. Used
       * throttle sending to a communicator if we see that the communicator
       * is globally unable to keep up.
       */
      unsigned int total_queue_length;

      /**
       * Characteristics of this communicator.
       */
      enum GNUNET_TRANSPORT_CommunicatorCharacteristics cc;
    } communicator;

    /**
     * Information for @e type #CT_APPLICATION
     */
    struct
    {
      /**
       * Map of requests for peers the given client application would like to
       * see connections for.  Maps from PIDs to `struct PeerRequest`.
       */
      struct GNUNET_CONTAINER_MultiPeerMap *requests;
    } application;
  } details;
};


/**
 * State we keep for validation activities.  Each of these
 * is both in the #validation_heap and the #validation_map.
 */
struct ValidationState
{
  /**
   * For which peer is @a address to be validated (or possibly valid)?
   * Serves as key in the #validation_map.
   */
  struct GNUNET_PeerIdentity pid;

  /**
   * How long did the peer claim this @e address to be valid? Capped at
   * minimum of #MAX_ADDRESS_VALID_UNTIL relative to the time where we last
   * were told about the address and the value claimed by the other peer at
   * that time.  May be updated similarly when validation succeeds.
   */
  struct GNUNET_TIME_Absolute valid_until;

  /**
   * How long do *we* consider this @e address to be valid?
   * In the past or zero if we have not yet validated it.
   */
  struct GNUNET_TIME_Absolute validated_until;

  /**
   * When did we FIRST use the current @e challenge in a message?
   * Used to sanity-check @code{origin_time} in the response when
   * calculating the RTT. If the @code{origin_time} is not in
   * the expected range, the response is discarded as malicious.
   */
  struct GNUNET_TIME_Absolute first_challenge_use;

  /**
   * When did we LAST use the current @e challenge in a message?
   * Used to sanity-check @code{origin_time} in the response when
   * calculating the RTT.  If the @code{origin_time} is not in
   * the expected range, the response is discarded as malicious.
   */
  struct GNUNET_TIME_Absolute last_challenge_use;

  /**
   * Next time we will send the @e challenge to the peer, if this time is past
   * @e valid_until, this validation state is released at this time.  If the
   * address is valid, @e next_challenge is set to @e validated_until MINUS @e
   * validation_delay * #VALIDATION_RTT_BUFFER_FACTOR, such that we will try
   * to re-validate before the validity actually expires.
   */
  struct GNUNET_TIME_Absolute next_challenge;

  /**
   * Current backoff factor we're applying for sending the @a challenge.
   * Reset to 0 if the @a challenge is confirmed upon validation.
   * Reduced to minimum of #FAST_VALIDATION_CHALLENGE_FREQ and half of the
   * existing value if we receive an unvalidated address again over
   * another channel (and thus should consider the information "fresh").
   * Maximum is #MAX_VALIDATION_CHALLENGE_FREQ.
   */
  struct GNUNET_TIME_Relative challenge_backoff;

  /**
   * Initially set to "forever". Once @e validated_until is set, this value is
   * set to the RTT that tells us how long it took to receive the validation.
   */
  struct GNUNET_TIME_Relative validation_rtt;

  /**
   * The challenge we sent to the peer to get it to validate the address. Note
   * that we rotate the challenge whenever we update @e validated_until to
   * avoid attacks where a peer simply replays an old challenge in the future.
   * (We must not rotate more often as otherwise we may discard valid answers
   * due to packet losses, latency and reorderings on the network).
   */
  struct GNUNET_CRYPTO_ChallengeNonceP challenge;

  /**
   * Claimed address of the peer.
   */
  char *address;

  /**
   * Entry in the #validation_heap, which is sorted by @e next_challenge. The
   * heap is used to figure out when the next validation activity should be
   * run.
   */
  struct GNUNET_CONTAINER_HeapNode *hn;

  /**
   * Handle to a PEERSTORE store operation for this @e address.  NULL if
   * no PEERSTORE operation is pending.
   */
  struct GNUNET_PEERSTORE_StoreContext *sc;

  /**
   * Self-imposed limit on the previous flow control window. (May be zero,
   * if we never used data from the previous window or are establishing the
   * connection for the first time).
   */
  uint32_t last_window_consum_limit;

  /**
   * We are technically ready to send the challenge, but we are waiting for
   * the respective queue to become available for transmission.
   */
  int awaiting_queue;
};


/**
 * A Backtalker is a peer sending us backchannel messages. We use this
 * struct to detect monotonic time violations, cache ephemeral key
 * material (to avoid repeatedly checking signatures), and to synchronize
 * monotonic time with the PEERSTORE.
 */
struct Backtalker
{
  /**
   * Peer this is about.
   */
  struct GNUNET_PeerIdentity pid;

  /**
   * Last (valid) monotonic time received from this sender.
   */
  struct GNUNET_TIME_Absolute monotonic_time;

  /**
   * When will this entry time out?
   */
  struct GNUNET_TIME_Absolute timeout;

  /**
   * Last (valid) ephemeral key received from this sender.
   */
  struct GNUNET_CRYPTO_EcdhePublicKey last_ephemeral;

  /**
   * Task associated with this backtalker. Can be for timeout,
   * or other asynchronous operations.
   */
  struct GNUNET_SCHEDULER_Task *task;

  /**
   * Communicator context waiting on this backchannel's @e get, or NULL.
   */
  struct CommunicatorMessageContext *cmc;

  /**
   * Handle for an operation to fetch @e monotonic_time information from the
   * PEERSTORE, or NULL.
   */
  struct GNUNET_PEERSTORE_IterateContext *get;

  /**
   * Handle to a PEERSTORE store operation for this @e pid's @e
   * monotonic_time.  NULL if no PEERSTORE operation is pending.
   */
  struct GNUNET_PEERSTORE_StoreContext *sc;

  /**
   * Number of bytes of the original message body that follows after this
   * struct.
   */
  size_t body_size;
};


/**
 * Ring buffer for a CORE message we did not deliver to CORE, because of missing virtual link to sender.
 */
static struct RingBufferEntry *ring_buffer[RING_BUFFER_SIZE];

/**
 * Head of the ring buffer.
 */
static unsigned int ring_buffer_head;

/**
 * Is the ring buffer filled up to RING_BUFFER_SIZE.
 */
static unsigned int is_ring_buffer_full;

/**
 * Ring buffer for a forwarded DVBox message we did not deliver to the next hop, because of missing virtual link that hop.
 */
static struct PendingMessage *ring_buffer_dv[RING_BUFFER_SIZE];

/**
 * Head of the ring buffer.
 */
static unsigned int ring_buffer_dv_head;

/**
 * Is the ring buffer filled up to RING_BUFFER_SIZE.
 */
static unsigned int is_ring_buffer_dv_full;

/**
 * Head of linked list of all clients to this service.
 */
static struct TransportClient *clients_head;

/**
 * Tail of linked list of all clients to this service.
 */
static struct TransportClient *clients_tail;

/**
 * Statistics handle.
 */
static struct GNUNET_STATISTICS_Handle *GST_stats;

/**
 * Configuration handle.
 */
static const struct GNUNET_CONFIGURATION_Handle *GST_cfg;

/**
 * Our public key.
 */
static struct GNUNET_PeerIdentity GST_my_identity;

/**
 * Our HELLO
 */
struct GNUNET_HELLO_Builder *GST_my_hello;

/**
 * Our private key.
 */
static struct GNUNET_CRYPTO_EddsaPrivateKey *GST_my_private_key;

/**
 * Map from PIDs to `struct Neighbour` entries.  A peer is
 * a neighbour if we have an MQ to it from some communicator.
 */
static struct GNUNET_CONTAINER_MultiPeerMap *neighbours;

/**
 * Map from PIDs to `struct Backtalker` entries.  A peer is
 * a backtalker if it recently send us backchannel messages.
 */
static struct GNUNET_CONTAINER_MultiPeerMap *backtalkers;

/**
 * Map from PIDs to `struct AcknowledgementCummulator`s.
 * Here we track the cumulative ACKs for transmission.
 */
static struct GNUNET_CONTAINER_MultiPeerMap *ack_cummulators;

/**
 * Map of pending acknowledgements, mapping `struct AcknowledgementUUID` to
 * a `struct PendingAcknowledgement`.
 */
static struct GNUNET_CONTAINER_MultiUuidmap *pending_acks;

/**
 * Map from PIDs to `struct DistanceVector` entries describing
 * known paths to the peer.
 */
static struct GNUNET_CONTAINER_MultiPeerMap *dv_routes;

/**
 * Map from PIDs to `struct ValidationState` entries describing
 * addresses we are aware of and their validity state.
 */
static struct GNUNET_CONTAINER_MultiPeerMap *validation_map;

/**
 * Map from PIDs to `struct VirtualLink` entries describing
 * links CORE knows to exist.
 */
static struct GNUNET_CONTAINER_MultiPeerMap *links;

/**
 * Map from challenges to `struct LearnLaunchEntry` values.
 */
static struct GNUNET_CONTAINER_MultiShortmap *dvlearn_map;

/**
 * Head of a DLL sorted by launch time.
 */
static struct LearnLaunchEntry *lle_head = NULL;

/**
 * Tail of a DLL sorted by launch time.
 */
static struct LearnLaunchEntry *lle_tail = NULL;

/**
 * MIN Heap sorted by "next_challenge" to `struct ValidationState` entries
 * sorting addresses we are aware of by when we should next try to (re)validate
 * (or expire) them.
 */
static struct GNUNET_CONTAINER_Heap *validation_heap;

/**
 * Database for peer's HELLOs.
 */
static struct GNUNET_PEERSTORE_Handle *peerstore;

/**
 * Task run to initiate DV learning.
 */
static struct GNUNET_SCHEDULER_Task *dvlearn_task;

/**
 * Task to run address validation.
 */
static struct GNUNET_SCHEDULER_Task *validation_task;

/**
 * List of incoming connections where we are trying
 * to get a connection back established. Length
 * kept in #ir_total.
 */
static struct IncomingRequest *ir_head;

/**
 * Tail of DLL starting at #ir_head.
 */
static struct IncomingRequest *ir_tail;

/**
 * Length of the DLL starting at #ir_head.
 */
static unsigned int ir_total;

/**
 * Generator of `logging_uuid` in `struct PendingMessage`.
 */
static unsigned long long logging_uuid_gen;

/**
 * Monotonic time we use for HELLOs generated at this time.  TODO: we
 * should increase this value from time to time (i.e. whenever a
 * `struct AddressListEntry` actually expires), but IF we do this, we
 * must also update *all* (remaining) addresses in the PEERSTORE at
 * that time! (So for now only increased when the peer is restarted,
 * which hopefully roughly matches whenever our addresses change.)
 */
static struct GNUNET_TIME_Absolute hello_mono_time;

/**
 * Indication if we have received a shutdown signal
 * and are in the process of cleaning up.
 */
static int in_shutdown;

/**
 * Get an offset into the transmission history buffer for `struct
 * PerformanceData`.  Note that the caller must perform the required
 * modulo #GOODPUT_AGING_SLOTS operation before indexing into the
 * array!
 *
 * An 'age' lasts 15 minute slots.
 *
 * @return current age of the world
 */
static unsigned int
get_age ()
{
  struct GNUNET_TIME_Absolute now;

  now = GNUNET_TIME_absolute_get ();
  return now.abs_value_us / GNUNET_TIME_UNIT_MINUTES.rel_value_us / 15;
}


/**
 * Release @a ir data structure.
 *
 * @param ir data structure to release
 */
static void
free_incoming_request (struct IncomingRequest *ir)
{
  GNUNET_CONTAINER_DLL_remove (ir_head, ir_tail, ir);
  GNUNET_assert (ir_total > 0);
  ir_total--;
  GNUNET_PEERSTORE_hello_changed_notify_cancel (ir->nc);
  ir->nc = NULL;
  GNUNET_free (ir);
}


/**
 * Release @a pa data structure.
 *
 * @param pa data structure to release
 */
static void
free_pending_acknowledgement (struct PendingAcknowledgement *pa)
{
  struct Queue *q = pa->queue;
  struct PendingMessage *pm = pa->pm;
  struct DistanceVectorHop *dvh = pa->dvh;

  GNUNET_log (GNUNET_ERROR_TYPE_DEBUG,
              "free_pending_acknowledgement\n");
  if (NULL != q)
  {
    GNUNET_CONTAINER_MDLL_remove (queue, q->pa_head, q->pa_tail, pa);
    pa->queue = NULL;
  }
  if (NULL != pm)
  {
    GNUNET_log (GNUNET_ERROR_TYPE_DEBUG,
                "remove pa from message\n");
    GNUNET_log (GNUNET_ERROR_TYPE_DEBUG,
                "remove pa from message %" PRIu64 "\n",
                pm->logging_uuid);
    GNUNET_log (GNUNET_ERROR_TYPE_DEBUG,
                "remove pa from message %u\n",
                pm->pmt);
    GNUNET_log (GNUNET_ERROR_TYPE_DEBUG,
                "remove pa from message %s\n",
                GNUNET_uuid2s (&pa->ack_uuid.value));
    GNUNET_CONTAINER_MDLL_remove (pm, pm->pa_head, pm->pa_tail, pa);
    pa->pm = NULL;
  }
  if (NULL != dvh)
  {
    GNUNET_CONTAINER_MDLL_remove (dvh, dvh->pa_head, dvh->pa_tail, pa);
    pa->queue = NULL;
  }
  GNUNET_assert (GNUNET_YES ==
                 GNUNET_CONTAINER_multiuuidmap_remove (pending_acks,
                                                       &pa->ack_uuid.value,
                                                       pa));
  GNUNET_free (pa);
}


/**
 * Free fragment tree below @e root, excluding @e root itself.
 * FIXME: this does NOT seem to have the intended semantics
 * based on how this is called. Seems we generally DO expect
 * @a root to be free'ed itself as well!
 *
 * @param root root of the tree to free
 */
static void
free_fragment_tree (struct PendingMessage *root)
{
  struct PendingMessage *frag;

  while (NULL != (frag = root->head_frag))
  {
    struct PendingAcknowledgement *pa;

    free_fragment_tree (frag);
    while (NULL != (pa = frag->pa_head))
    {
      GNUNET_CONTAINER_MDLL_remove (pm, frag->pa_head, frag->pa_tail, pa);
      pa->pm = NULL;
    }
    GNUNET_CONTAINER_MDLL_remove (frag, root->head_frag, root->tail_frag, frag);
    if (NULL != frag->qe)
    {
      GNUNET_assert (frag == frag->qe->pm);
      frag->qe->pm = NULL;
    }
    GNUNET_log (GNUNET_ERROR_TYPE_DEBUG,
                "Free frag %p\n",
                frag);
    GNUNET_free (frag);
  }
}


/**
 * Release memory associated with @a pm and remove @a pm from associated
 * data structures.  @a pm must be a top-level pending message and not
 * a fragment in the tree.  The entire tree is freed (if applicable).
 *
 * @param pm the pending message to free
 */
static void
free_pending_message (struct PendingMessage *pm)
{
  struct TransportClient *tc = pm->client;
  struct VirtualLink *vl = pm->vl;
  struct PendingAcknowledgement *pa;

  GNUNET_log (GNUNET_ERROR_TYPE_DEBUG,
              "Freeing pm %p\n",
              pm);
  if (NULL != tc)
  {
    GNUNET_CONTAINER_MDLL_remove (client,
                                  tc->details.core.pending_msg_head,
                                  tc->details.core.pending_msg_tail,
                                  pm);
  }
  if ((NULL != vl) && (NULL == pm->frag_parent))
  {
    GNUNET_log (GNUNET_ERROR_TYPE_DEBUG,
                "Removing pm %" PRIu64 "\n",
                pm->logging_uuid);
    GNUNET_CONTAINER_MDLL_remove (vl,
                                  vl->pending_msg_head,
                                  vl->pending_msg_tail,
                                  pm);
  }
  while (NULL != (pa = pm->pa_head))
  {
    if (NULL == pa)
      GNUNET_log (GNUNET_ERROR_TYPE_DEBUG,
                  "free pending pa  null\n");
    if (NULL == pm->pa_tail)
      GNUNET_log (GNUNET_ERROR_TYPE_DEBUG,
                  "free pending pa_tail null\n");
    if (NULL == pa->prev_pa)
      GNUNET_log (GNUNET_ERROR_TYPE_DEBUG,
                  "free pending pa prev null\n");
    if (NULL == pa->next_pa)
      GNUNET_log (GNUNET_ERROR_TYPE_DEBUG,
                  "free pending pa next null\n");
    GNUNET_CONTAINER_MDLL_remove (pm, pm->pa_head, pm->pa_tail, pa);
    pa->pm = NULL;
  }

  free_fragment_tree (pm);
  if (NULL != pm->qe)
  {
    GNUNET_assert (pm == pm->qe->pm);
    pm->qe->pm = NULL;
  }
  if (NULL != pm->bpm)
  {
    free_fragment_tree (pm->bpm);
    if (NULL != pm->bpm->qe)
    {
      struct QueueEntry *qe = pm->bpm->qe;
      qe->pm = NULL;
    }
    GNUNET_free (pm->bpm);
  }

  GNUNET_free (pm);
  GNUNET_log (GNUNET_ERROR_TYPE_DEBUG,
              "Freeing pm done\n");
}


/**
 * Free @a rc
 *
 * @param rc data structure to free
 */
static void
free_reassembly_context (struct ReassemblyContext *rc)
{
  struct VirtualLink *vl = rc->virtual_link;

  GNUNET_assert (rc == GNUNET_CONTAINER_heap_remove_node (rc->hn));
  GNUNET_assert (GNUNET_OK ==
                 GNUNET_CONTAINER_multihashmap32_remove (vl->reassembly_map,
                                                         rc->msg_uuid.uuid,
                                                         rc));
  GNUNET_free (rc);
}


/**
 * Task run to clean up reassembly context of a neighbour that have expired.
 *
 * @param cls a `struct Neighbour`
 */
static void
reassembly_cleanup_task (void *cls)
{
  struct VirtualLink *vl = cls;
  struct ReassemblyContext *rc;

  vl->reassembly_timeout_task = NULL;
  while (NULL != (rc = GNUNET_CONTAINER_heap_peek (vl->reassembly_heap)))
  {
    if (0 == GNUNET_TIME_absolute_get_remaining (rc->reassembly_timeout)
        .rel_value_us)
    {
      free_reassembly_context (rc);
      continue;
    }
    GNUNET_assert (NULL == vl->reassembly_timeout_task);
    vl->reassembly_timeout_task =
      GNUNET_SCHEDULER_add_at (rc->reassembly_timeout,
                               &reassembly_cleanup_task,
                               vl);
    return;
  }
}


/**
 * function called to #free_reassembly_context().
 *
 * @param cls NULL
 * @param key unused
 * @param value a `struct ReassemblyContext` to free
 * @return #GNUNET_OK (continue iteration)
 */
static int
free_reassembly_cb (void *cls, uint32_t key, void *value)
{
  struct ReassemblyContext *rc = value;

  (void) cls;
  (void) key;
  free_reassembly_context (rc);
  return GNUNET_OK;
}


/**
 * Free virtual link.
 *
 * @param vl link data to free
 */
static void
free_virtual_link (struct VirtualLink *vl)
{
  struct PendingMessage *pm;
  struct CoreSentContext *csc;

  GNUNET_log (GNUNET_ERROR_TYPE_DEBUG,
              "free virtual link %p\n",
              vl);

  if (NULL != vl->reassembly_map)
  {
    GNUNET_CONTAINER_multihashmap32_iterate (vl->reassembly_map,
                                             &free_reassembly_cb,
                                             NULL);
    GNUNET_CONTAINER_multihashmap32_destroy (vl->reassembly_map);
    vl->reassembly_map = NULL;
    GNUNET_CONTAINER_heap_destroy (vl->reassembly_heap);
    vl->reassembly_heap = NULL;
  }
  if (NULL != vl->reassembly_timeout_task)
  {
    GNUNET_SCHEDULER_cancel (vl->reassembly_timeout_task);
    vl->reassembly_timeout_task = NULL;
  }
  while (NULL != (pm = vl->pending_msg_head))
    free_pending_message (pm);
  GNUNET_assert (GNUNET_YES ==
                 GNUNET_CONTAINER_multipeermap_remove (links, &vl->target, vl));
  if (NULL != vl->visibility_task)
  {
    GNUNET_SCHEDULER_cancel (vl->visibility_task);
    vl->visibility_task = NULL;
  }
  if (NULL != vl->fc_retransmit_task)
  {
    GNUNET_SCHEDULER_cancel (vl->fc_retransmit_task);
    vl->fc_retransmit_task = NULL;
  }
  while (NULL != (csc = vl->csc_head))
  {
    GNUNET_CONTAINER_DLL_remove (vl->csc_head, vl->csc_tail, csc);
    GNUNET_assert (vl == csc->vl);
    csc->vl = NULL;
  }
  GNUNET_break (NULL == vl->n);
  GNUNET_break (NULL == vl->dv);
  GNUNET_free (vl);
}


/**
 * Free validation state.
 *
 * @param vs validation state to free
 */
static void
free_validation_state (struct ValidationState *vs)
{
  GNUNET_assert (
    GNUNET_YES ==
    GNUNET_CONTAINER_multipeermap_remove (validation_map, &vs->pid, vs));
  GNUNET_CONTAINER_heap_remove_node (vs->hn);
  vs->hn = NULL;
  if (NULL != vs->sc)
  {
    GNUNET_log (GNUNET_ERROR_TYPE_DEBUG,
                "store cancel\n");
    GNUNET_PEERSTORE_store_cancel (vs->sc);
    vs->sc = NULL;
  }
  GNUNET_free (vs->address);
  GNUNET_free (vs);
}


/**
 * Lookup neighbour for peer @a pid.
 *
 * @param pid neighbour to look for
 * @return NULL if we do not have this peer as a neighbour
 */
static struct Neighbour *
lookup_neighbour (const struct GNUNET_PeerIdentity *pid)
{
  return GNUNET_CONTAINER_multipeermap_get (neighbours, pid);
}


/**
 * Lookup virtual link for peer @a pid.
 *
 * @param pid virtual link to look for
 * @return NULL if we do not have this peer as a virtual link
 */
static struct VirtualLink *
lookup_virtual_link (const struct GNUNET_PeerIdentity *pid)
{
  return GNUNET_CONTAINER_multipeermap_get (links, pid);
}


/**
 * Details about what to notify monitors about.
 */
struct MonitorEvent
{
  /**
   * @deprecated To be discussed if we keep these...
   */
  struct GNUNET_TIME_Absolute last_validation;
  struct GNUNET_TIME_Absolute valid_until;
  struct GNUNET_TIME_Absolute next_validation;

  /**
   * Current round-trip time estimate.
   */
  struct GNUNET_TIME_Relative rtt;

  /**
   * Connection status.
   */
  enum GNUNET_TRANSPORT_ConnectionStatus cs;

  /**
   * Messages pending.
   */
  uint32_t num_msg_pending;

  /**
   * Bytes pending.
   */
  uint32_t num_bytes_pending;
};


/**
 * Free a @a dvh. Callers MAY want to check if this was the last path to the
 * `target`, and if so call #free_dv_route to also free the associated DV
 * entry in #dv_routes (if not, the associated scheduler job should eventually
 * take care of it).
 *
 * @param dvh hop to free
 */
static void
free_distance_vector_hop (struct DistanceVectorHop *dvh)
{
  struct Neighbour *n = dvh->next_hop;
  struct DistanceVector *dv = dvh->dv;
  struct PendingAcknowledgement *pa;

  while (NULL != (pa = dvh->pa_head))
  {
    GNUNET_CONTAINER_MDLL_remove (dvh, dvh->pa_head, dvh->pa_tail, pa);
    pa->dvh = NULL;
  }
  GNUNET_CONTAINER_MDLL_remove (neighbour, n->dv_head, n->dv_tail, dvh);
  GNUNET_CONTAINER_MDLL_remove (dv, dv->dv_head, dv->dv_tail, dvh);
  GNUNET_free (dvh);
}


/**
 * Task run to check whether the hops of the @a cls still
 * are validated, or if we need to core about disconnection.
 *
 * @param cls a `struct VirtualLink`
 */
static void
check_link_down (void *cls);


/**
 * Send message to CORE clients that we lost a connection.
 *
 * @param pid peer the connection was for
 */
static void
cores_send_disconnect_info (const struct GNUNET_PeerIdentity *pid)
{
  GNUNET_log (GNUNET_ERROR_TYPE_DEBUG,
              "Informing CORE clients about disconnect from %s\n",
              GNUNET_i2s (pid));
  for (struct TransportClient *tc = clients_head; NULL != tc; tc = tc->next)
  {
    struct GNUNET_MQ_Envelope *env;
    struct DisconnectInfoMessage *dim;

    if (CT_CORE != tc->type)
      continue;
    env = GNUNET_MQ_msg (dim, GNUNET_MESSAGE_TYPE_TRANSPORT_DISCONNECT);
    dim->peer = *pid;
    GNUNET_MQ_send (tc->mq, env);
  }
}


/**
 * Free entry in #dv_routes.  First frees all hops to the target, and
 * if there are no entries left, frees @a dv as well.
 *
 * @param dv route to free
 */
static void
free_dv_route (struct DistanceVector *dv)
{
  struct DistanceVectorHop *dvh;

  while (NULL != (dvh = dv->dv_head))
    free_distance_vector_hop (dvh);
  if (NULL == dv->dv_head)
  {
    struct VirtualLink *vl;

    GNUNET_assert (
      GNUNET_YES ==
      GNUNET_CONTAINER_multipeermap_remove (dv_routes, &dv->target, dv));
    if (NULL != (vl = dv->vl))
    {
      GNUNET_assert (dv == vl->dv);
      vl->dv = NULL;
      if (NULL == vl->n)
      {
        cores_send_disconnect_info (&dv->target);
        free_virtual_link (vl);
      }
      else
      {
        GNUNET_SCHEDULER_cancel (vl->visibility_task);
        vl->visibility_task = GNUNET_SCHEDULER_add_now (&check_link_down, vl);
      }
      dv->vl = NULL;
    }

    if (NULL != dv->timeout_task)
    {
      GNUNET_SCHEDULER_cancel (dv->timeout_task);
      dv->timeout_task = NULL;
    }
    GNUNET_free (dv);
  }
}


/**
 * Notify monitor @a tc about an event.  That @a tc
 * cares about the event has already been checked.
 *
 * Send @a tc information in @a me about a @a peer's status with
 * respect to some @a address to all monitors that care.
 *
 * @param tc monitor to inform
 * @param peer peer the information is about
 * @param address address the information is about
 * @param nt network type associated with @a address
 * @param me detailed information to transmit
 */
static void
notify_monitor (struct TransportClient *tc,
                const struct GNUNET_PeerIdentity *peer,
                const char *address,
                enum GNUNET_NetworkType nt,
                const struct MonitorEvent *me)
{
  struct GNUNET_MQ_Envelope *env;
  struct GNUNET_TRANSPORT_MonitorData *md;
  size_t addr_len = strlen (address) + 1;

  env = GNUNET_MQ_msg_extra (md,
                             addr_len,
                             GNUNET_MESSAGE_TYPE_TRANSPORT_MONITOR_DATA);
  md->nt = htonl ((uint32_t) nt);
  md->peer = *peer;
  md->last_validation = GNUNET_TIME_absolute_hton (me->last_validation);
  md->valid_until = GNUNET_TIME_absolute_hton (me->valid_until);
  md->next_validation = GNUNET_TIME_absolute_hton (me->next_validation);
  md->rtt = GNUNET_TIME_relative_hton (me->rtt);
  md->cs = htonl ((uint32_t) me->cs);
  md->num_msg_pending = htonl (me->num_msg_pending);
  md->num_bytes_pending = htonl (me->num_bytes_pending);
  memcpy (&md[1], address, addr_len);
  GNUNET_MQ_send (tc->mq, env);
}


/**
 * Send information in @a me about a @a peer's status with respect
 * to some @a address to all monitors that care.
 *
 * @param peer peer the information is about
 * @param address address the information is about
 * @param nt network type associated with @a address
 * @param me detailed information to transmit
 */
static void
notify_monitors (const struct GNUNET_PeerIdentity *peer,
                 const char *address,
                 enum GNUNET_NetworkType nt,
                 const struct MonitorEvent *me)
{
  for (struct TransportClient *tc = clients_head; NULL != tc; tc = tc->next)
  {
    if (CT_MONITOR != tc->type)
      continue;
    if (tc->details.monitor.one_shot)
      continue;
    if ((GNUNET_NO == GNUNET_is_zero (&tc->details.monitor.peer)) &&
        (0 != GNUNET_memcmp (&tc->details.monitor.peer, peer)))
      continue;
    notify_monitor (tc, peer, address, nt, me);
  }
}


/**
 * Called whenever a client connects.  Allocates our
 * data structures associated with that client.
 *
 * @param cls closure, NULL
 * @param client identification of the client
 * @param mq message queue for the client
 * @return our `struct TransportClient`
 */
static void *
client_connect_cb (void *cls,
                   struct GNUNET_SERVICE_Client *client,
                   struct GNUNET_MQ_Handle *mq)
{
  struct TransportClient *tc;

  (void) cls;
  tc = GNUNET_new (struct TransportClient);
  tc->client = client;
  tc->mq = mq;
  GNUNET_CONTAINER_DLL_insert (clients_head, clients_tail, tc);
  GNUNET_log (GNUNET_ERROR_TYPE_DEBUG,
              "Client %p of type %u connected\n",
              tc,
              tc->type);
  return tc;
}


/**
 * Release memory used by @a neighbour.
 *
 * @param neighbour neighbour entry to free
 */
static void
free_neighbour (struct Neighbour *neighbour)
{
  struct DistanceVectorHop *dvh;
  struct VirtualLink *vl;

  GNUNET_assert (NULL == neighbour->queue_head);
  GNUNET_assert (GNUNET_YES ==
                 GNUNET_CONTAINER_multipeermap_remove (neighbours,
                                                       &neighbour->pid,
                                                       neighbour));
  GNUNET_log (GNUNET_ERROR_TYPE_DEBUG,
              "Freeing neighbour\n");
  while (NULL != (dvh = neighbour->dv_head))
  {
    struct DistanceVector *dv = dvh->dv;

    free_distance_vector_hop (dvh);
    if (NULL == dv->dv_head)
      free_dv_route (dv);
  }
  if (NULL != neighbour->get)
  {
    GNUNET_PEERSTORE_iterate_cancel (neighbour->get);
    neighbour->get = NULL;
  }
  if (NULL != neighbour->sc)
  {
    GNUNET_log (GNUNET_ERROR_TYPE_DEBUG,
                "store cancel\n");
    GNUNET_PEERSTORE_store_cancel (neighbour->sc);
    neighbour->sc = NULL;
  }
  if (NULL != (vl = neighbour->vl))
  {
    GNUNET_assert (neighbour == vl->n);
    vl->n = NULL;
    if (NULL == vl->dv)
    {
      cores_send_disconnect_info (&vl->target);
      free_virtual_link (vl);
    }
    else
    {
      GNUNET_SCHEDULER_cancel (vl->visibility_task);
      vl->visibility_task = GNUNET_SCHEDULER_add_now (&check_link_down, vl);
    }
    neighbour->vl = NULL;
  }
  GNUNET_free (neighbour);
}


/**
 * Send message to CORE clients that we lost a connection.
 *
 * @param tc client to inform (must be CORE client)
 * @param pid peer the connection is for
 */
static void
core_send_connect_info (struct TransportClient *tc,
                        const struct GNUNET_PeerIdentity *pid)
{
  struct GNUNET_MQ_Envelope *env;
  struct ConnectInfoMessage *cim;

  GNUNET_assert (CT_CORE == tc->type);
  env = GNUNET_MQ_msg (cim, GNUNET_MESSAGE_TYPE_TRANSPORT_CONNECT);
  cim->id = *pid;
  GNUNET_MQ_send (tc->mq, env);
}


/**
 * Send message to CORE clients that we gained a connection
 *
 * @param pid peer the queue was for
 */
static void
cores_send_connect_info (const struct GNUNET_PeerIdentity *pid)
{
  GNUNET_log (GNUNET_ERROR_TYPE_DEBUG,
              "Informing CORE clients about connection to %s\n",
              GNUNET_i2s (pid));
  for (struct TransportClient *tc = clients_head; NULL != tc; tc = tc->next)
  {
    if (CT_CORE != tc->type)
      continue;
    core_send_connect_info (tc, pid);
  }
}


/**
 * We believe we are ready to transmit a message on a queue. Gives the
 * message to the communicator for transmission (updating the tracker,
 * and re-scheduling itself if applicable).
 *
 * @param cls the `struct Queue` to process transmissions for
 */
static void
transmit_on_queue (void *cls);


/**
 * Check if the communicator has another queue with higher prio ready for sending.
 */
static unsigned int
check_for_queue_with_higher_prio (struct Queue *queue, struct Queue *queue_head)
{
  for (struct Queue *s = queue_head; NULL != s;
       s = s->next_client)
  {
    if (s->tc->details.communicator.address_prefix !=
        queue->tc->details.communicator.address_prefix)
    {
      GNUNET_log (GNUNET_ERROR_TYPE_DEBUG,
                  "queue address %s qid %u compare with queue: address %s qid %u\n",
                  queue->address,
                  queue->qid,
                  s->address,
                  s->qid);
      if ((s->priority > queue->priority) && (0 < s->q_capacity) &&
          (QUEUE_LENGTH_LIMIT > s->queue_length) )
        return GNUNET_YES;
      GNUNET_log (GNUNET_ERROR_TYPE_DEBUG,
                  "Lower prio\n");
    }
  }
  return GNUNET_NO;
}


/**
 * Called whenever something changed that might effect when we
 * try to do the next transmission on @a queue using #transmit_on_queue().
 *
 * @param queue the queue to do scheduling for
 * @param p task priority to use, if @a queue is scheduled
 */
static void
schedule_transmit_on_queue (struct GNUNET_TIME_Relative delay,
                            struct Queue *queue,
                            enum GNUNET_SCHEDULER_Priority p)
{
  if (check_for_queue_with_higher_prio (queue,
                                        queue->tc->details.communicator.
                                        queue_head))
    return;

  if (queue->tc->details.communicator.total_queue_length >=
      COMMUNICATOR_TOTAL_QUEUE_LIMIT)
  {
    GNUNET_log (GNUNET_ERROR_TYPE_DEBUG,
                "Transmission throttled due to communicator queue limit\n");
    GNUNET_STATISTICS_update (
      GST_stats,
      "# Transmission throttled due to communicator queue limit",
      1,
      GNUNET_NO);
    queue->idle = GNUNET_NO;
    return;
  }
  if (queue->queue_length >= QUEUE_LENGTH_LIMIT)
  {
    GNUNET_log (GNUNET_ERROR_TYPE_DEBUG,
                "Transmission throttled due to communicator queue length limit\n");
    GNUNET_STATISTICS_update (GST_stats,
                              "# Transmission throttled due to queue queue limit",
                              1,
                              GNUNET_NO);
    queue->idle = GNUNET_NO;
    return;
  }
  if (0 == queue->q_capacity)
  {
    GNUNET_log (GNUNET_ERROR_TYPE_DEBUG,
                "Transmission throttled due to communicator message queue qid %u has capacity %"
                PRIu64 ".\n",
                queue->qid,
                queue->q_capacity);
    GNUNET_STATISTICS_update (GST_stats,
                              "# Transmission throttled due to message queue capacity",
                              1,
                              GNUNET_NO);
    queue->idle = GNUNET_NO;
    return;
  }
  /* queue might indeed be ready, schedule it */
  if (NULL != queue->transmit_task)
    GNUNET_SCHEDULER_cancel (queue->transmit_task);
  queue->transmit_task =
    GNUNET_SCHEDULER_add_delayed_with_priority (delay, p, &transmit_on_queue,
                                                queue);
  GNUNET_log (GNUNET_ERROR_TYPE_DEBUG,
              "Considering transmission on queue `%s' QID %llu to %s\n",
              queue->address,
              (unsigned long long) queue->qid,
              GNUNET_i2s (&queue->neighbour->pid));
}


/**
 * Task run to check whether the hops of the @a cls still
 * are validated, or if we need to core about disconnection.
 *
 * @param cls a `struct VirtualLink`
 */
static void
check_link_down (void *cls)
{
  struct VirtualLink *vl = cls;
  struct DistanceVector *dv = vl->dv;
  struct Neighbour *n = vl->n;
  struct GNUNET_TIME_Absolute dvh_timeout;
  struct GNUNET_TIME_Absolute q_timeout;

  GNUNET_log (GNUNET_ERROR_TYPE_DEBUG,
              "Checking if link is down\n");
  vl->visibility_task = NULL;
  dvh_timeout = GNUNET_TIME_UNIT_ZERO_ABS;
  if (NULL != dv)
  {
    for (struct DistanceVectorHop *pos = dv->dv_head; NULL != pos;
         pos = pos->next_dv)
      dvh_timeout = GNUNET_TIME_absolute_max (dvh_timeout,
                                              pos->path_valid_until);
    if (0 == GNUNET_TIME_absolute_get_remaining (dvh_timeout).rel_value_us)
    {
      vl->dv->vl = NULL;
      vl->dv = NULL;
    }
  }
  q_timeout = GNUNET_TIME_UNIT_ZERO_ABS;
  for (struct Queue *q = n->queue_head; NULL != q; q = q->next_neighbour)
    q_timeout = GNUNET_TIME_absolute_max (q_timeout, q->validated_until);
  if (0 == GNUNET_TIME_absolute_get_remaining (q_timeout).rel_value_us)
  {
    vl->n->vl = NULL;
    vl->n = NULL;
  }
  if ((NULL == vl->n) && (NULL == vl->dv))
  {
    cores_send_disconnect_info (&vl->target);
    free_virtual_link (vl);
    return;
  }
  vl->visibility_task =
    GNUNET_SCHEDULER_add_at (GNUNET_TIME_absolute_max (q_timeout, dvh_timeout),
                             &check_link_down,
                             vl);
}


/**
 * Free @a queue.
 *
 * @param queue the queue to free
 */
static void
free_queue (struct Queue *queue)
{
  struct Neighbour *neighbour = queue->neighbour;
  struct TransportClient *tc = queue->tc;
  struct MonitorEvent me = { .cs = GNUNET_TRANSPORT_CS_DOWN,
                             .rtt = GNUNET_TIME_UNIT_FOREVER_REL };
  struct QueueEntry *qe;
  int maxxed;
  struct PendingAcknowledgement *pa;
  struct VirtualLink *vl;

  GNUNET_log (GNUNET_ERROR_TYPE_DEBUG,
              "Cleaning up queue %u\n", queue->qid);
  if (NULL != queue->transmit_task)
  {
    GNUNET_SCHEDULER_cancel (queue->transmit_task);
    queue->transmit_task = NULL;
  }
  while (NULL != (pa = queue->pa_head))
  {
    GNUNET_CONTAINER_MDLL_remove (queue, queue->pa_head, queue->pa_tail, pa);
    pa->queue = NULL;
  }

  GNUNET_CONTAINER_MDLL_remove (neighbour,
                                neighbour->queue_head,
                                neighbour->queue_tail,
                                queue);
  GNUNET_CONTAINER_MDLL_remove (client,
                                tc->details.communicator.queue_head,
                                tc->details.communicator.queue_tail,
                                queue);
  maxxed = (COMMUNICATOR_TOTAL_QUEUE_LIMIT <=
            tc->details.communicator.
            total_queue_length);
  GNUNET_log (GNUNET_ERROR_TYPE_DEBUG,
              "Cleaning up queue with length %u\n",
              queue->queue_length);
  while (NULL != (qe = queue->queue_head))
  {
    GNUNET_CONTAINER_DLL_remove (queue->queue_head, queue->queue_tail, qe);
    queue->queue_length--;
    tc->details.communicator.total_queue_length--;
    if (NULL != qe->pm)
    {
      GNUNET_assert (qe == qe->pm->qe);
      qe->pm->qe = NULL;
    }
    GNUNET_free (qe);
  }
  GNUNET_log (GNUNET_ERROR_TYPE_DEBUG,
              "Cleaning up queue with length %u\n",
              queue->queue_length);
  GNUNET_assert (0 == queue->queue_length);
  if ((maxxed) && (COMMUNICATOR_TOTAL_QUEUE_LIMIT >
                   tc->details.communicator.total_queue_length))
  {
    /* Communicator dropped below threshold, resume all _other_ queues */
    GNUNET_STATISTICS_update (
      GST_stats,
      "# Transmission throttled due to communicator queue limit",
      -1,
      GNUNET_NO);
    for (struct Queue *s = tc->details.communicator.queue_head; NULL != s;
         s = s->next_client)
      schedule_transmit_on_queue (GNUNET_TIME_UNIT_ZERO,
                                  s,
                                  GNUNET_SCHEDULER_PRIORITY_DEFAULT);
  }
  notify_monitors (&neighbour->pid, queue->address, queue->nt, &me);
  GNUNET_free (queue);

  vl = lookup_virtual_link (&neighbour->pid);
  if ((NULL != vl) && (neighbour == vl->n))
  {
    GNUNET_SCHEDULER_cancel (vl->visibility_task);
    check_link_down (vl);
  }
  if (NULL == neighbour->queue_head)
  {
    free_neighbour (neighbour);
  }
}


/**
 * Free @a ale
 *
 * @param ale address list entry to free
 */
static void
free_address_list_entry (struct AddressListEntry *ale)
{
  struct TransportClient *tc = ale->tc;

  GNUNET_CONTAINER_DLL_remove (tc->details.communicator.addr_head,
                               tc->details.communicator.addr_tail,
                               ale);
  if (NULL != ale->sc)
  {
    GNUNET_log (GNUNET_ERROR_TYPE_DEBUG,
                "store cancel\n");
    GNUNET_PEERSTORE_store_cancel (ale->sc);
    ale->sc = NULL;
  }
  if (NULL != ale->st)
  {
    GNUNET_SCHEDULER_cancel (ale->st);
    ale->st = NULL;
  }
  if (NULL != ale->signed_address)
    GNUNET_free (ale->signed_address);
  GNUNET_free (ale);
}


/**
 * Stop the peer request in @a value.
 *
 * @param cls a `struct TransportClient` that no longer makes the request
 * @param pid the peer's identity
 * @param value a `struct PeerRequest`
 * @return #GNUNET_YES (always)
 */
static int
stop_peer_request (void *cls,
                   const struct GNUNET_PeerIdentity *pid,
                   void *value)
{
  struct TransportClient *tc = cls;
  struct PeerRequest *pr = value;

  GNUNET_PEERSTORE_hello_changed_notify_cancel (pr->nc);
  pr->nc = NULL;
  GNUNET_assert (
    GNUNET_YES ==
    GNUNET_CONTAINER_multipeermap_remove (tc->details.application.requests,
                                          pid,
                                          pr));
  GNUNET_free (pr);

  return GNUNET_OK;
}


static void
do_shutdown (void *cls);

/**
 * Called whenever a client is disconnected.  Frees our
 * resources associated with that client.
 *
 * @param cls closure, NULL
 * @param client identification of the client
 * @param app_ctx our `struct TransportClient`
 */
static void
client_disconnect_cb (void *cls,
                      struct GNUNET_SERVICE_Client *client,
                      void *app_ctx)
{
  struct TransportClient *tc = app_ctx;

  (void) cls;
  (void) client;
  GNUNET_CONTAINER_DLL_remove (clients_head, clients_tail, tc);
  switch (tc->type)
  {
  case CT_NONE:
    GNUNET_log (GNUNET_ERROR_TYPE_DEBUG,
                "Unknown Client %p disconnected, cleaning up.\n",
                tc);
    break;

  case CT_CORE: {
      GNUNET_log (GNUNET_ERROR_TYPE_DEBUG,
                  "CORE Client %p disconnected, cleaning up.\n",
                  tc);

      struct PendingMessage *pm;

      while (NULL != (pm = tc->details.core.pending_msg_head))
      {
        GNUNET_CONTAINER_MDLL_remove (client,
                                      tc->details.core.pending_msg_head,
                                      tc->details.core.pending_msg_tail,
                                      pm);
        pm->client = NULL;
      }
    }
    break;

  case CT_MONITOR:
    GNUNET_log (GNUNET_ERROR_TYPE_DEBUG,
                "MONITOR Client %p disconnected, cleaning up.\n",
                tc);

    break;

  case CT_COMMUNICATOR: {
      GNUNET_log (GNUNET_ERROR_TYPE_DEBUG,
                  "COMMUNICATOR Client %p disconnected, cleaning up.\n",
                  tc);

      struct Queue *q;
      struct AddressListEntry *ale;

      while (NULL != (q = tc->details.communicator.queue_head))
        free_queue (q);
      while (NULL != (ale = tc->details.communicator.addr_head))
        free_address_list_entry (ale);
      GNUNET_free (tc->details.communicator.address_prefix);
    }
    break;

  case CT_APPLICATION:
    GNUNET_log (GNUNET_ERROR_TYPE_DEBUG,
                "APPLICATION Client %p disconnected, cleaning up.\n",
                tc);

    GNUNET_CONTAINER_multipeermap_iterate (tc->details.application.requests,
                                           &stop_peer_request,
                                           tc);
    GNUNET_CONTAINER_multipeermap_destroy (tc->details.application.requests);
    break;
  }
  GNUNET_free (tc);
  if ((GNUNET_YES == in_shutdown) && (NULL == clients_head))
  {
    GNUNET_log (GNUNET_ERROR_TYPE_ERROR,
                "Our last client disconnected\n");
    do_shutdown (cls);
  }
}


/**
 * Iterator telling new CORE client about all existing
 * connections to peers.
 *
 * @param cls the new `struct TransportClient`
 * @param pid a connected peer
 * @param value the `struct Neighbour` with more information
 * @return #GNUNET_OK (continue to iterate)
 */
static int
notify_client_connect_info (void *cls,
                            const struct GNUNET_PeerIdentity *pid,
                            void *value)
{
  struct TransportClient *tc = cls;
  struct Neighbour *n = value;
  struct VirtualLink *vl = n->vl;

  if ((NULL == vl) || (GNUNET_NO == vl->confirmed))
    return GNUNET_OK;

  GNUNET_log (GNUNET_ERROR_TYPE_DEBUG,
              "Telling new CORE client about existing connection to %s\n",
              GNUNET_i2s (pid));
  core_send_connect_info (tc, pid);
  return GNUNET_OK;
}


/**
 * Initialize a "CORE" client.  We got a start message from this
 * client, so add it to the list of clients for broadcasting of
 * inbound messages.
 *
 * @param cls the client
 * @param start the start message that was sent
 */
static void
handle_client_start (void *cls, const struct StartMessage *start)
{
  struct TransportClient *tc = cls;
  uint32_t options;

  options = ntohl (start->options);
  if ((0 != (1 & options)) &&
      (0 != GNUNET_memcmp (&start->self, &GST_my_identity)))
  {
    /* client thinks this is a different peer, reject */
    GNUNET_break (0);
    GNUNET_SERVICE_client_drop (tc->client);
    return;
  }
  if (CT_NONE != tc->type)
  {
    GNUNET_break (0);
    GNUNET_SERVICE_client_drop (tc->client);
    return;
  }
  tc->type = CT_CORE;
  GNUNET_log (GNUNET_ERROR_TYPE_DEBUG,
              "New CORE client with PID %s registered\n",
              GNUNET_i2s (&start->self));
  GNUNET_CONTAINER_multipeermap_iterate (neighbours,
                                         &notify_client_connect_info,
                                         tc);
  GNUNET_SERVICE_client_continue (tc->client);
}


/**
 * Client asked for transmission to a peer.  Process the request.
 *
 * @param cls the client
 * @param obm the send message that was sent
 */
static int
check_client_send (void *cls, const struct OutboundMessage *obm)
{
  struct TransportClient *tc = cls;
  uint16_t size;
  const struct GNUNET_MessageHeader *obmm;

  if (CT_CORE != tc->type)
  {
    GNUNET_break (0);
    return GNUNET_SYSERR;
  }
  size = ntohs (obm->header.size) - sizeof(struct OutboundMessage);
  if (size < sizeof(struct GNUNET_MessageHeader))
  {
    GNUNET_break (0);
    return GNUNET_SYSERR;
  }
  obmm = (const struct GNUNET_MessageHeader *) &obm[1];
  if (size != ntohs (obmm->size))
  {
    GNUNET_break (0);
    return GNUNET_SYSERR;
  }
  return GNUNET_OK;
}


/**
 * Send a response to the @a pm that we have processed a "send"
 * request.  Sends a confirmation to the "core" client responsible for
 * the original request and free's @a pm.
 *
 * @param pm handle to the original pending message
 */
static void
client_send_response (struct PendingMessage *pm)
{
  struct TransportClient *tc = pm->client;
  struct VirtualLink *vl = pm->vl;

  GNUNET_log (GNUNET_ERROR_TYPE_DEBUG,
              "client send response\n");
  if (NULL != tc)
  {
    struct GNUNET_MQ_Envelope *env;
    struct SendOkMessage *so_msg;

    env = GNUNET_MQ_msg (so_msg, GNUNET_MESSAGE_TYPE_TRANSPORT_SEND_OK);
    so_msg->peer = vl->target;
    GNUNET_log (GNUNET_ERROR_TYPE_DEBUG,
                "Confirming transmission of <%" PRIu64 "> to %s\n",
                pm->logging_uuid,
                GNUNET_i2s (&vl->target));
    GNUNET_MQ_send (tc->mq, env);
  }
  free_pending_message (pm);
}


/**
 * Pick @a hops_array_length random DV paths satisfying @a options
 *
 * @param dv data structure to pick paths from
 * @param options constraints to satisfy
 * @param[out] hops_array set to the result
 * @param hops_array_length length of the @a hops_array
 * @return number of entries set in @a hops_array
 */
static unsigned int
pick_random_dv_hops (const struct DistanceVector *dv,
                     enum RouteMessageOptions options,
                     struct DistanceVectorHop **hops_array,
                     unsigned int hops_array_length)
{
  uint64_t choices[hops_array_length];
  uint64_t num_dv;
  unsigned int dv_count;

  /* Pick random vectors, but weighted by distance, giving more weight
     to shorter vectors */
  num_dv = 0;
  dv_count = 0;
  for (struct DistanceVectorHop *pos = dv->dv_head; NULL != pos;
       pos = pos->next_dv)
  {
    if ((0 == (options & RMO_UNCONFIRMED_ALLOWED)) &&
        (GNUNET_TIME_absolute_get_remaining (pos->path_valid_until)
         .rel_value_us == 0))
      continue;   /* pos unconfirmed and confirmed required */
    num_dv += MAX_DV_HOPS_ALLOWED - pos->distance;
    dv_count++;
  }
  if (0 == dv_count)
    return 0;
  if (dv_count <= hops_array_length)
  {
    dv_count = 0;
    for (struct DistanceVectorHop *pos = dv->dv_head; NULL != pos;
         pos = pos->next_dv)
      hops_array[dv_count++] = pos;
    return dv_count;
  }
  for (unsigned int i = 0; i < hops_array_length; i++)
  {
    int ok = GNUNET_NO;
    while (GNUNET_NO == ok)
    {
      choices[i] =
        GNUNET_CRYPTO_random_u64 (GNUNET_CRYPTO_QUALITY_WEAK, num_dv);
      ok = GNUNET_YES;
      for (unsigned int j = 0; j < i; j++)
        if (choices[i] == choices[j])
        {
          ok = GNUNET_NO;
          break;
        }
    }
  }
  dv_count = 0;
  num_dv = 0;
  for (struct DistanceVectorHop *pos = dv->dv_head; NULL != pos;
       pos = pos->next_dv)
  {
    uint32_t delta = MAX_DV_HOPS_ALLOWED - pos->distance;

    if ((0 == (options & RMO_UNCONFIRMED_ALLOWED)) &&
        (GNUNET_TIME_absolute_get_remaining (pos->path_valid_until)
         .rel_value_us == 0))
      continue;   /* pos unconfirmed and confirmed required */
    for (unsigned int i = 0; i < hops_array_length; i++)
      if ((num_dv <= choices[i]) && (num_dv + delta > choices[i]))
        hops_array[dv_count++] = pos;
    num_dv += delta;
  }
  return dv_count;
}


/**
 * Communicator started.  Test message is well-formed.
 *
 * @param cls the client
 * @param cam the send message that was sent
 */
static int
check_communicator_available (
  void *cls,
  const struct GNUNET_TRANSPORT_CommunicatorAvailableMessage *cam)
{
  struct TransportClient *tc = cls;
  uint16_t size;

  if (CT_NONE != tc->type)
  {
    GNUNET_break (0);
    return GNUNET_SYSERR;
  }
  tc->type = CT_COMMUNICATOR;
  size = ntohs (cam->header.size) - sizeof(*cam);
  if (0 == size)
    return GNUNET_OK; /* receive-only communicator */
  GNUNET_MQ_check_zero_termination (cam);
  return GNUNET_OK;
}


/**
 * Send ACK to communicator (if requested) and free @a cmc.
 *
 * @param cmc context for which we are done handling the message
 */
static void
finish_cmc_handling_with_continue (struct CommunicatorMessageContext *cmc,
                                   unsigned
                                   int continue_client)
{
  if (0 != ntohl (cmc->im.fc_on))
  {
    /* send ACK when done to communicator for flow control! */
    struct GNUNET_MQ_Envelope *env;
    struct GNUNET_TRANSPORT_IncomingMessageAck *ack;

    GNUNET_log (GNUNET_ERROR_TYPE_DEBUG,
                "Acknowledge message with flow control id %" PRIu64 "\n",
                cmc->im.fc_id);
    env = GNUNET_MQ_msg (ack, GNUNET_MESSAGE_TYPE_TRANSPORT_INCOMING_MSG_ACK);
    ack->reserved = htonl (0);
    ack->fc_id = cmc->im.fc_id;
    ack->sender = cmc->im.neighbour_sender;
    GNUNET_MQ_send (cmc->tc->mq, env);
  }

  if (GNUNET_YES == continue_client)
  {
    GNUNET_SERVICE_client_continue (cmc->tc->client);
  }
  GNUNET_free (cmc);
}


static void
finish_cmc_handling (struct CommunicatorMessageContext *cmc)
{
  finish_cmc_handling_with_continue (cmc, GNUNET_YES);
}


/**
 * Client confirms that it is done handling message(s) to a particular
 * peer. We may now provide more messages to CORE for this peer.
 *
 * Notifies the respective queues that more messages can now be received.
 *
 * @param cls the client
 * @param rom the message that was sent
 */
static void
handle_client_recv_ok (void *cls, const struct RecvOkMessage *rom)
{
  struct TransportClient *tc = cls;
  struct VirtualLink *vl;
  uint32_t delta;
  struct CommunicatorMessageContext *cmc;

  if (CT_CORE != tc->type)
  {
    GNUNET_break (0);
    GNUNET_SERVICE_client_drop (tc->client);
    return;
  }
  vl = lookup_virtual_link (&rom->peer);
  if ((NULL == vl) || (GNUNET_NO == vl->confirmed))
  {
    GNUNET_STATISTICS_update (GST_stats,
                              "# RECV_OK dropped: virtual link unknown",
                              1,
                              GNUNET_NO);
    GNUNET_SERVICE_client_continue (tc->client);
    return;
  }
  delta = ntohl (rom->increase_window_delta);
  vl->core_recv_window += delta;
  GNUNET_log (GNUNET_ERROR_TYPE_DEBUG,
              "CORE ack receiving message, increased CORE recv window to %d\n",
              vl->core_recv_window);
  GNUNET_SERVICE_client_continue (tc->client);
  if (vl->core_recv_window <= 0)
    return;
  /* resume communicators */
  while (NULL != (cmc = vl->cmc_tail))
  {
    GNUNET_CONTAINER_DLL_remove (vl->cmc_head, vl->cmc_tail, cmc);
    finish_cmc_handling (cmc);
  }
}


/**
 * Communicator started.  Process the request.
 *
 * @param cls the client
 * @param cam the send message that was sent
 */
static void
handle_communicator_available (
  void *cls,
  const struct GNUNET_TRANSPORT_CommunicatorAvailableMessage *cam)
{
  struct TransportClient *tc = cls;
  uint16_t size;

  size = ntohs (cam->header.size) - sizeof(*cam);
  if (0 == size)
  {
    GNUNET_log (GNUNET_ERROR_TYPE_DEBUG,
                "Receive-only communicator connected\n");
    return;   /* receive-only communicator */
  }
  tc->details.communicator.address_prefix =
    GNUNET_strdup ((const char *) &cam[1]);
  tc->details.communicator.cc =
    (enum GNUNET_TRANSPORT_CommunicatorCharacteristics) ntohl (cam->cc);
  GNUNET_log (GNUNET_ERROR_TYPE_DEBUG,
              "Communicator with prefix `%s' connected\n",
              tc->details.communicator.address_prefix);
  GNUNET_SERVICE_client_continue (tc->client);
}


/**
 * Communicator requests backchannel transmission.  Check the request.
 *
 * @param cls the client
 * @param cb the send message that was sent
 * @return #GNUNET_OK if message is well-formed
 */
static int
check_communicator_backchannel (
  void *cls,
  const struct GNUNET_TRANSPORT_CommunicatorBackchannel *cb)
{
  const struct GNUNET_MessageHeader *inbox;
  const char *is;
  uint16_t msize;
  uint16_t isize;

  (void) cls;
  msize = ntohs (cb->header.size) - sizeof(*cb);
  inbox = (const struct GNUNET_MessageHeader *) &cb[1];
  isize = ntohs (inbox->size);
  if (isize >= msize)
  {
    GNUNET_break (0);
    return GNUNET_SYSERR;
  }
  is = (const char *) inbox;
  is += isize;
  msize -= isize;
  GNUNET_assert (0 < msize);
  if ('\0' != is[msize - 1])
  {
    GNUNET_break (0);
    return GNUNET_SYSERR;
  }
  return GNUNET_OK;
}


/**
 * Sign ephemeral keys in our @a dv are current.
 *
 * @param[in,out] dv virtual link to update ephemeral for
 */
static void
sign_ephemeral (struct DistanceVector *dv)
{
  struct EphemeralConfirmationPS ec;

  dv->monotime = GNUNET_TIME_absolute_get_monotonic (GST_cfg);
  dv->ephemeral_validity =
    GNUNET_TIME_absolute_add (dv->monotime, EPHEMERAL_VALIDITY);
  ec.purpose.purpose = htonl (GNUNET_SIGNATURE_PURPOSE_TRANSPORT_EPHEMERAL);
  ec.target = dv->target;
  ec.ephemeral_key = dv->ephemeral_key;
  ec.sender_monotonic_time = GNUNET_TIME_absolute_hton (dv->monotime);
  ec.purpose.size = htonl (sizeof(ec));
  GNUNET_CRYPTO_eddsa_sign (GST_my_private_key,
                            &ec,
                            &dv->sender_sig);
}


/**
 * Send the message @a payload on @a queue.
 *
 * @param queue the queue to use for transmission
 * @param pm pending message to update once transmission is done, may be NULL!
 * @param payload the payload to send (encapsulated in a
 *        #GNUNET_MESSAGE_TYPE_TRANSPORT_SEND_MSG).
 * @param payload_size number of bytes in @a payload
 */
static void
queue_send_msg (struct Queue *queue,
                struct PendingMessage *pm,
                const void *payload,
                size_t payload_size)
{
  struct Neighbour *n = queue->neighbour;
  struct GNUNET_TRANSPORT_SendMessageTo *smt;
  struct GNUNET_MQ_Envelope *env;
  struct PendingAcknowledgement *pa;

  GNUNET_log (
    GNUNET_ERROR_TYPE_DEBUG,
    "Queueing %u bytes of payload for transmission <%" PRIu64
    "> on queue %llu to %s\n",
    (unsigned int) payload_size,
    (NULL == pm) ? 0 : pm->logging_uuid,
    (unsigned long long) queue->qid,
    GNUNET_i2s (&queue->neighbour->pid));
  env = GNUNET_MQ_msg_extra (smt,
                             payload_size,
                             GNUNET_MESSAGE_TYPE_TRANSPORT_SEND_MSG);
  smt->qid = htonl (queue->qid);
  smt->mid = GNUNET_htonll (queue->mid_gen);
  smt->receiver = n->pid;
  memcpy (&smt[1], payload, payload_size);
  {
    /* Pass the env to the communicator of queue for transmission. */
    struct QueueEntry *qe;

    qe = GNUNET_new (struct QueueEntry);
    qe->mid = queue->mid_gen;
    GNUNET_log (GNUNET_ERROR_TYPE_DEBUG,
                "Create QueueEntry with MID %" PRIu64
                " and QID %u and prefix %s\n",
                qe->mid,
                queue->qid,
                queue->tc->details.communicator.address_prefix);
    queue->mid_gen++;
    qe->queue = queue;
    if (NULL != pm)
    {
      qe->pm = pm;
      // TODO Why do we have a retransmission. When we know, make decision if we still want this.
      // GNUNET_assert (NULL == pm->qe);
      if (NULL != pm->qe)
      {
        GNUNET_log (GNUNET_ERROR_TYPE_DEBUG,
                    "Retransmitting message <%" PRIu64
                    "> remove pm from qe with MID: %llu \n",
                    pm->logging_uuid,
                    (unsigned long long) pm->qe->mid);
        pm->qe->pm = NULL;
      }
      pm->qe = qe;
    }
    GNUNET_CONTAINER_DLL_insert (queue->queue_head, queue->queue_tail, qe);
    GNUNET_assert (CT_COMMUNICATOR == queue->tc->type);
    if (0 == queue->q_capacity)
    {
      // Messages without FC or fragments can get here.
      if (NULL != pm)
        GNUNET_log (GNUNET_ERROR_TYPE_DEBUG,
                    "Message %" PRIu64
                    " (pm type %u) was not send because queue has no capacity.\n",
                    pm->logging_uuid,
                    pm->pmt);
      GNUNET_free (env);
      return;
    }
    queue->queue_length++;
    queue->tc->details.communicator.total_queue_length++;
    if (GNUNET_NO == queue->unlimited_length)
      queue->q_capacity--;
    GNUNET_log (GNUNET_ERROR_TYPE_DEBUG,
                "Queue %s with qid %u has capacity %" PRIu64 "\n",
                queue->address,
                queue->qid,
                queue->q_capacity);
    if (COMMUNICATOR_TOTAL_QUEUE_LIMIT ==
        queue->tc->details.communicator.total_queue_length)
      queue->idle = GNUNET_NO;
    if (QUEUE_LENGTH_LIMIT == queue->queue_length)
      queue->idle = GNUNET_NO;
    if (0 == queue->q_capacity)
      queue->idle = GNUNET_NO;

    if (NULL != pm && NULL != (pa = pm->pa_head))
    {
      while (pm != pa->pm)
        pa = pa->next_pa;
      pa->num_send++;
    }
    // GNUNET_CONTAINER_multiuuidmap_get (pending_acks, &ack[i].ack_uuid.value);
    GNUNET_log (GNUNET_ERROR_TYPE_DEBUG,
                "Sending message MID %" PRIu64
                " of type %u (%u) and size %lu with MQ %p QID %u\n",
                GNUNET_ntohll (smt->mid),
                ntohs (((const struct GNUNET_MessageHeader *) payload)->type),
                ntohs (smt->header.size),
                (unsigned long) payload_size,
                queue->tc->mq,
                queue->qid);
    GNUNET_MQ_send (queue->tc->mq, env);
  }
}


/**
 * Pick a queue of @a n under constraints @a options and schedule
 * transmission of @a hdr.
 *
 * @param n neighbour to send to
 * @param hdr message to send as payload
 * @param options whether queues must be confirmed or not,
 *        and whether we may pick multiple (2) queues
 * @return expected RTT for transmission, #GNUNET_TIME_UNIT_FOREVER_REL if sending failed
 */
static struct GNUNET_TIME_Relative
route_via_neighbour (const struct Neighbour *n,
                     const struct GNUNET_MessageHeader *hdr,
                     enum RouteMessageOptions options)
{
  struct GNUNET_TIME_Absolute now;
  unsigned int candidates;
  unsigned int sel1;
  unsigned int sel2;
  struct GNUNET_TIME_Relative rtt;

  /* Pick one or two 'random' queues from n (under constraints of options) */
  now = GNUNET_TIME_absolute_get ();
  /* FIXME-OPTIMIZE: give queues 'weights' and pick proportional to
     weight in the future; weight could be assigned by observed
     bandwidth (note: not sure if we should do this for this type
     of control traffic though). */
  candidates = 0;
  for (struct Queue *pos = n->queue_head; NULL != pos;
       pos = pos->next_neighbour)
  {
    if ((0 != (options & RMO_UNCONFIRMED_ALLOWED)) ||
        (pos->validated_until.abs_value_us > now.abs_value_us))
      candidates++;
  }
  if (0 == candidates)
  {
    /* This can happen rarely if the last confirmed queue timed
       out just as we were beginning to process this message. */
    GNUNET_log (GNUNET_ERROR_TYPE_INFO,
                "Could not route message of type %u to %s: no valid queue\n",
                ntohs (hdr->type),
                GNUNET_i2s (&n->pid));
    GNUNET_STATISTICS_update (GST_stats,
                              "# route selection failed (all no valid queue)",
                              1,
                              GNUNET_NO);
    return GNUNET_TIME_UNIT_FOREVER_REL;
  }

  rtt = GNUNET_TIME_UNIT_FOREVER_REL;
  sel1 = GNUNET_CRYPTO_random_u32 (GNUNET_CRYPTO_QUALITY_WEAK, candidates);
  if (0 == (options & RMO_REDUNDANT))
    sel2 = candidates; /* picks none! */
  else
    sel2 = GNUNET_CRYPTO_random_u32 (GNUNET_CRYPTO_QUALITY_WEAK, candidates);
  candidates = 0;
  for (struct Queue *pos = n->queue_head; NULL != pos;
       pos = pos->next_neighbour)
  {
    if ((0 != (options & RMO_UNCONFIRMED_ALLOWED)) ||
        (pos->validated_until.abs_value_us > now.abs_value_us))
    {
      if ((sel1 == candidates) || (sel2 == candidates))
      {
        GNUNET_log (GNUNET_ERROR_TYPE_DEBUG,
                    "Routing message of type %u to %s using %s (#%u)\n",
                    ntohs (hdr->type),
                    GNUNET_i2s (&n->pid),
                    pos->address,
                    (sel1 == candidates) ? 1 : 2);
        rtt = GNUNET_TIME_relative_min (rtt, pos->pd.aged_rtt);
        queue_send_msg (pos, NULL, hdr, ntohs (hdr->size));
      }
      candidates++;
    }
  }
  return rtt;
}


/**
 * Structure of the key material used to encrypt backchannel messages.
 */
struct DVKeyState
{
  /**
   * State of our block cipher.
   */
  gcry_cipher_hd_t cipher;

  /**
   * Actual key material.
   */
  struct
  {
    /**
     * Key used for HMAC calculations (via #GNUNET_CRYPTO_hmac()).
     */
    struct GNUNET_CRYPTO_AuthKey hmac_key;

    /**
     * Symmetric key to use for encryption.
     */
    char aes_key[256 / 8];

    /**
     * Counter value to use during setup.
     */
    char aes_ctr[128 / 8];
  } material;
};


/**
 * Given the key material in @a km and the initialization vector
 * @a iv, setup the key material for the backchannel in @a key.
 *
 * @param km raw master secret
 * @param iv initialization vector
 * @param[out] key symmetric cipher and HMAC state to generate
 */
static void
dv_setup_key_state_from_km (const struct GNUNET_HashCode *km,
                            const struct GNUNET_ShortHashCode *iv,
                            struct DVKeyState *key)
{
  /* must match what we defive from decapsulated key */
  GNUNET_assert (GNUNET_YES ==
                 GNUNET_CRYPTO_kdf (&key->material,
                                    sizeof(key->material),
                                    "transport-backchannel-key",
                                    strlen ("transport-backchannel-key"),
                                    km,
                                    sizeof(*km),
                                    iv,
                                    sizeof(*iv),
                                    NULL));
  GNUNET_log (GNUNET_ERROR_TYPE_DEBUG,
              "Deriving backchannel key based on KM %s and IV %s\n",
              GNUNET_h2s (km),
              GNUNET_sh2s (iv));
  GNUNET_assert (0 == gcry_cipher_open (&key->cipher,
                                        GCRY_CIPHER_AES256 /* low level: go for speed */,
                                        GCRY_CIPHER_MODE_CTR,
                                        0 /* flags */));
  GNUNET_assert (0 == gcry_cipher_setkey (key->cipher,
                                          &key->material.aes_key,
                                          sizeof(key->material.aes_key)));
  gcry_cipher_setctr (key->cipher,
                      &key->material.aes_ctr,
                      sizeof(key->material.aes_ctr));
}


/**
 * Do HMAC calculation for backchannel messages over @a data using key
 * material from @a key.
 *
 * @param key key material (from DH)
 * @param[out] hmac set to the HMAC
 * @param data data to perform HMAC calculation over
 * @param data_size number of bytes in @a data
 */
static void
dv_hmac (const struct DVKeyState *key,
         struct GNUNET_HashCode *hmac,
         const void *data,
         size_t data_size)
{
  GNUNET_CRYPTO_hmac (&key->material.hmac_key, data, data_size, hmac);
}


/**
 * Perform backchannel encryption using symmetric secret in @a key
 * to encrypt data from @a in to @a dst.
 *
 * @param[in,out] key key material to use
 * @param dst where to write the result
 * @param in input data to encrypt (plaintext)
 * @param in_size number of bytes of input in @a in and available at @a dst
 */
static void
dv_encrypt (struct DVKeyState *key, const void *in, void *dst, size_t in_size)
{
  GNUNET_assert (0 ==
                 gcry_cipher_encrypt (key->cipher, dst, in_size, in, in_size));
}


/**
 * Perform backchannel encryption using symmetric secret in @a key
 * to encrypt data from @a in to @a dst.
 *
 * @param[in,out] key key material to use
 * @param ciph cipher text to decrypt
 * @param[out] out output data to generate (plaintext)
 * @param out_size number of bytes of input in @a ciph and available in @a out
 * @return GNUNET_OK on success
 */
static enum GNUNET_GenericReturnValue
dv_decrypt (struct DVKeyState *key,
            void *out,
            const void *ciph,
            size_t out_size)
{
  return (0 ==
          gcry_cipher_decrypt (key->cipher,
                               out, out_size,
                               ciph, out_size)) ? GNUNET_OK : GNUNET_SYSERR;
}


/**
 * Clean up key material in @a key.
 *
 * @param key key material to clean up (memory must not be free'd!)
 */
static void
dv_key_clean (struct DVKeyState *key)
{
  gcry_cipher_close (key->cipher);
  GNUNET_CRYPTO_zero_keys (&key->material, sizeof(key->material));
}


/**
 * Function to call to further operate on the now DV encapsulated
 * message @a hdr, forwarding it via @a next_hop under respect of
 * @a options.
 *
 * @param cls closure
 * @param next_hop next hop of the DV path
 * @param hdr encapsulated message, technically a `struct TransportDFBoxMessage`
 * @param options options of the original message
 */
typedef void (*DVMessageHandler) (void *cls,
                                  struct Neighbour *next_hop,
                                  const struct GNUNET_MessageHeader *hdr,
                                  enum RouteMessageOptions options);

/**
 * Pick a path of @a dv under constraints @a options and schedule
 * transmission of @a hdr.
 *
 * @param target neighbour to ultimately send to
 * @param num_dvhs length of the @a dvhs array
 * @param dvhs array of hops to send the message to
 * @param hdr message to send as payload
 * @param use function to call with the encapsulated message
 * @param use_cls closure for @a use
 * @param options whether path must be confirmed or not, to be passed to @a use
 * @param without_fc shall this TransportDVBoxMessage be forwarded without flow control.
 * @return expected RTT for transmission, #GNUNET_TIME_UNIT_FOREVER_REL if sending failed
 */
static struct GNUNET_TIME_Relative
encapsulate_for_dv (struct DistanceVector *dv,
                    unsigned int num_dvhs,
                    struct DistanceVectorHop **dvhs,
                    const struct GNUNET_MessageHeader *hdr,
                    DVMessageHandler use,
                    void *use_cls,
                    enum RouteMessageOptions options,
                    enum GNUNET_GenericReturnValue without_fc)
{
  struct TransportDVBoxMessage box_hdr;
  struct TransportDVBoxPayloadP payload_hdr;
  uint16_t enc_body_size = ntohs (hdr->size);
  char enc[sizeof(struct TransportDVBoxPayloadP) + enc_body_size] GNUNET_ALIGN;
  struct DVKeyState *key;
  struct GNUNET_TIME_Relative rtt;
  struct GNUNET_HashCode k;

  key = GNUNET_new (struct DVKeyState);
  /* Encrypt payload */
  box_hdr.header.type = htons (GNUNET_MESSAGE_TYPE_TRANSPORT_DV_BOX);
  box_hdr.total_hops = htons (0);
  box_hdr.without_fc = htons (without_fc);
  // update_ephemeral (dv);
  if (0 ==
      GNUNET_TIME_absolute_get_remaining (dv->ephemeral_validity).rel_value_us)
  {
    GNUNET_CRYPTO_eddsa_kem_encaps (&dv->target.public_key,
                                    &dv->ephemeral_key,
                                    &k);
    sign_ephemeral (dv);
  }
  box_hdr.ephemeral_key = dv->ephemeral_key;
  payload_hdr.sender_sig = dv->sender_sig;

  GNUNET_CRYPTO_random_block (GNUNET_CRYPTO_QUALITY_NONCE,
                              &box_hdr.iv,
                              sizeof(box_hdr.iv));
  // We are creating this key, so this must work.
  // FIXME: Possibly also add return values here. We are processing
  // Input from other peers...
  dv_setup_key_state_from_km (&k, &box_hdr.iv, key);
  payload_hdr.sender = GST_my_identity;
  payload_hdr.monotonic_time = GNUNET_TIME_absolute_hton (dv->monotime);
  dv_encrypt (key, &payload_hdr, enc, sizeof(payload_hdr));
  dv_encrypt (key,
              hdr,
              &enc[sizeof(struct TransportDVBoxPayloadP)],
              enc_body_size);
  dv_hmac (key, &box_hdr.hmac, enc, sizeof(enc));
  dv_key_clean (key);
  rtt = GNUNET_TIME_UNIT_FOREVER_REL;
  /* For each selected path, take the pre-computed header and body
     and add the path in the middle of the message; then send it. */
  for (unsigned int i = 0; i < num_dvhs; i++)
  {
    struct DistanceVectorHop *dvh = dvhs[i];
    unsigned int num_hops = dvh->distance + 1;
    char buf[sizeof(struct TransportDVBoxMessage)
             + sizeof(struct GNUNET_PeerIdentity) * num_hops
             + sizeof(struct TransportDVBoxPayloadP)
             + enc_body_size] GNUNET_ALIGN;
    struct GNUNET_PeerIdentity *dhops;

    box_hdr.header.size = htons (sizeof(buf));
    box_hdr.orig_size = htons (sizeof(buf));
    box_hdr.num_hops = htons (num_hops);
    memcpy (buf, &box_hdr, sizeof(box_hdr));
    dhops = (struct GNUNET_PeerIdentity *) &buf[sizeof(box_hdr)];
    memcpy (dhops,
            dvh->path,
            dvh->distance * sizeof(struct GNUNET_PeerIdentity));
    dhops[dvh->distance] = dv->target;
    if (GNUNET_EXTRA_LOGGING > 0)
    {
      char *path;

      path = GNUNET_strdup (GNUNET_i2s (&GST_my_identity));
      for (unsigned int j = 0; j < num_hops; j++)
      {
        char *tmp;

        GNUNET_asprintf (&tmp, "%s-%s", path, GNUNET_i2s (&dhops[j]));
        GNUNET_free (path);
        path = tmp;
      }
      GNUNET_log (GNUNET_ERROR_TYPE_DEBUG,
                  "Routing message of type %u to %s using DV (#%u/%u) via %s\n",
                  ntohs (hdr->type),
                  GNUNET_i2s (&dv->target),
                  i + 1,
                  num_dvhs,
                  path);
      GNUNET_free (path);
    }
    rtt = GNUNET_TIME_relative_min (rtt, dvh->pd.aged_rtt);
    memcpy (&dhops[num_hops], enc, sizeof(enc));
    use (use_cls,
         dvh->next_hop,
         (const struct GNUNET_MessageHeader *) buf,
         options);
    GNUNET_free (key);
  }
  return rtt;
}


/**
 * Wrapper around #route_via_neighbour() that matches the
 * #DVMessageHandler structure.
 *
 * @param cls unused
 * @param next_hop where to send next
 * @param hdr header of the message to send
 * @param options message options for queue selection
 */
static void
send_dv_to_neighbour (void *cls,
                      struct Neighbour *next_hop,
                      const struct GNUNET_MessageHeader *hdr,
                      enum RouteMessageOptions options)
{
  (void) cls;
  (void) route_via_neighbour (next_hop, hdr, RMO_UNCONFIRMED_ALLOWED);
}


/**
 * We need to transmit @a hdr to @a target.  If necessary, this may
 * involve DV routing.  This function routes without applying flow
 * control or congestion control and should only be used for control
 * traffic.
 *
 * @param target peer to receive @a hdr
 * @param hdr header of the message to route and #GNUNET_free()
 * @param options which transmission channels are allowed
 * @return expected RTT for transmission, #GNUNET_TIME_UNIT_FOREVER_REL if sending failed
 */
static struct GNUNET_TIME_Relative
route_control_message_without_fc (struct VirtualLink *vl,
// route_control_message_without_fc (const struct GNUNET_PeerIdentity *target,
                                  const struct GNUNET_MessageHeader *hdr,
                                  enum RouteMessageOptions options)
{
  // struct VirtualLink *vl;
  struct Neighbour *n;
  struct DistanceVector *dv;
  struct GNUNET_TIME_Relative rtt1;
  struct GNUNET_TIME_Relative rtt2;
  const struct GNUNET_PeerIdentity *target = &vl->target;

  GNUNET_log (GNUNET_ERROR_TYPE_DEBUG,
              "Trying to route message of type %u to %s without fc\n",
              ntohs (hdr->type),
              GNUNET_i2s (target));

  // TODO Do this elsewhere. vl should be given as parameter to method.
  // vl = lookup_virtual_link (target);
  GNUNET_assert (NULL != vl && GNUNET_YES == vl->confirmed);
  if (NULL == vl)
    return GNUNET_TIME_UNIT_FOREVER_REL;
  n = vl->n;
  dv = (0 != (options & RMO_DV_ALLOWED)) ? vl->dv : NULL;
  if (0 == (options & RMO_UNCONFIRMED_ALLOWED))
  {
    /* if confirmed is required, and we do not have anything
       confirmed, drop respective options */
    if (NULL == n)
      n = lookup_neighbour (target);
    if ((NULL == dv) && (0 != (options & RMO_DV_ALLOWED)))
      dv = GNUNET_CONTAINER_multipeermap_get (dv_routes, target);
  }
  if ((NULL == n) && (NULL == dv))
  {
    GNUNET_log (GNUNET_ERROR_TYPE_INFO,
                "Cannot route message of type %u to %s: no route\n",
                ntohs (hdr->type),
                GNUNET_i2s (target));
    GNUNET_STATISTICS_update (GST_stats,
                              "# Messages dropped in routing: no acceptable method",
                              1,
                              GNUNET_NO);
    return GNUNET_TIME_UNIT_FOREVER_REL;
  }
  GNUNET_log (GNUNET_ERROR_TYPE_DEBUG,
              "Routing message of type %u to %s with options %X\n",
              ntohs (hdr->type),
              GNUNET_i2s (target),
              (unsigned int) options);
  /* If both dv and n are possible and we must choose:
     flip a coin for the choice between the two; for now 50/50 */
  if ((NULL != n) && (NULL != dv) && (0 == (options & RMO_REDUNDANT)))
  {
    if (0 == GNUNET_CRYPTO_random_u32 (GNUNET_CRYPTO_QUALITY_WEAK, 2))
      n = NULL;
    else
      dv = NULL;
  }
  if ((NULL != n) && (NULL != dv))
    options &= ~RMO_REDUNDANT; /* We will do one DV and one direct, that's
                                  enough for redundancy, so clear the flag. */
  rtt1 = GNUNET_TIME_UNIT_FOREVER_REL;
  rtt2 = GNUNET_TIME_UNIT_FOREVER_REL;
  if (NULL != n)
  {
    GNUNET_log (GNUNET_ERROR_TYPE_DEBUG,
                "Try to route message of type %u to %s without fc via neighbour\n",
                ntohs (hdr->type),
                GNUNET_i2s (target));
    rtt1 = route_via_neighbour (n, hdr, options);
  }
  if (NULL != dv)
  {
    struct DistanceVectorHop *hops[2];
    unsigned int res;

    res = pick_random_dv_hops (dv,
                               options,
                               hops,
                               (0 == (options & RMO_REDUNDANT)) ? 1 : 2);
    if (0 == res)
    {
      GNUNET_log (GNUNET_ERROR_TYPE_INFO,
                  "Failed to route message, could not determine DV path\n");
      return rtt1;
    }
    GNUNET_log (GNUNET_ERROR_TYPE_DEBUG,
                "encapsulate_for_dv 1\n");
    rtt2 = encapsulate_for_dv (dv,
                               res,
                               hops,
                               hdr,
                               &send_dv_to_neighbour,
                               NULL,
                               options & (~RMO_REDUNDANT),
                               GNUNET_YES);
  }
  return GNUNET_TIME_relative_min (rtt1, rtt2);
}


static void
consider_sending_fc (void *cls);

/**
 * Something changed on the virtual link with respect to flow
 * control. Consider retransmitting the FC window size.
 *
 * @param cls a `struct VirtualLink` to work with
 */
static void
task_consider_sending_fc (void *cls)
{
  struct VirtualLink *vl = cls;
  vl->fc_retransmit_task = NULL;
  consider_sending_fc (cls);
}


/**
 * Something changed on the virtual link with respect to flow
 * control. Consider retransmitting the FC window size.
 *
 * @param cls a `struct VirtualLink` to work with
 */
static void
consider_sending_fc (void *cls)
{
  struct VirtualLink *vl = cls;
  struct GNUNET_TIME_Absolute monotime;
  struct TransportFlowControlMessage fc;
  struct GNUNET_TIME_Relative duration;
  struct GNUNET_TIME_Relative rtt;

  duration = GNUNET_TIME_absolute_get_duration (vl->last_fc_transmission);
  /* OPTIMIZE-FC-BDP: decide sane criteria on when to do this, instead of doing
     it always! */
  /* For example, we should probably ONLY do this if a bit more than
     an RTT has passed, or if the window changed "significantly" since
     then. See vl->last_fc_rtt! NOTE: to do this properly, we also
     need an estimate for the bandwidth-delay-product for the entire
     VL, as that determines "significantly". We have the delay, but
     the bandwidth statistics need to be added for the VL!*/(void) duration;

  GNUNET_log (GNUNET_ERROR_TYPE_DEBUG,
              "Sending FC seq %u to %s with new window %llu\n",
              (unsigned int) vl->fc_seq_gen,
              GNUNET_i2s (&vl->target),
              (unsigned long long) vl->incoming_fc_window_size);
  monotime = GNUNET_TIME_absolute_get_monotonic (GST_cfg);
  vl->last_fc_transmission = monotime;
  fc.header.type = htons (GNUNET_MESSAGE_TYPE_TRANSPORT_FLOW_CONTROL);
  fc.header.size = htons (sizeof(fc));
  fc.seq = htonl (vl->fc_seq_gen++);
  fc.inbound_window_size = GNUNET_htonll (vl->incoming_fc_window_size
                                          + vl->incoming_fc_window_size_used
                                          + vl->incoming_fc_window_size_loss);
  fc.outbound_sent = GNUNET_htonll (vl->outbound_fc_window_size_used);
  fc.outbound_window_size = GNUNET_htonll (vl->outbound_fc_window_size);
  fc.sender_time = GNUNET_TIME_absolute_hton (monotime);
  rtt = route_control_message_without_fc (vl, &fc.header, RMO_DV_ALLOWED);
  if (GNUNET_TIME_UNIT_FOREVER_REL.rel_value_us == rtt.rel_value_us)
  {
    rtt = GNUNET_TIME_UNIT_SECONDS;
    GNUNET_log (GNUNET_ERROR_TYPE_DEBUG,
                "FC retransmission to %s failed, will retry in %s\n",
                GNUNET_i2s (&vl->target),
                GNUNET_STRINGS_relative_time_to_string (rtt, GNUNET_YES));
    vl->last_fc_rtt = GNUNET_TIME_UNIT_ZERO;
  }
  else
  {
    /* OPTIMIZE-FC-BDP: rtt is not ideal, we can do better! */
    vl->last_fc_rtt = rtt;
  }
  if (NULL != vl->fc_retransmit_task)
    GNUNET_SCHEDULER_cancel (vl->fc_retransmit_task);
  if (MAX_FC_RETRANSMIT_COUNT == vl->fc_retransmit_count)
  {
    rtt = GNUNET_TIME_UNIT_MINUTES;
    vl->fc_retransmit_count = 0;
  }
  vl->fc_retransmit_task =
    GNUNET_SCHEDULER_add_delayed (rtt, &task_consider_sending_fc, vl);
  vl->fc_retransmit_count++;
}


/**
 * There is a message at the head of the pending messages for @a vl
 * which may be ready for transmission. Check if a queue is ready to
 * take it.
 *
 * This function must (1) check for flow control to ensure that we can
 * right now send to @a vl, (2) check that the pending message in the
 * queue is actually eligible, (3) determine if any applicable queue
 * (direct neighbour or DVH path) is ready to accept messages, and
 * (4) prioritize based on the preferences associated with the
 * pending message.
 *
 * So yeah, easy.
 *
 * @param vl virtual link where we should check for transmission
 */
static void
check_vl_transmission (struct VirtualLink *vl)
{
  struct Neighbour *n = vl->n;
  struct DistanceVector *dv = vl->dv;
  struct GNUNET_TIME_Absolute now;
  struct VirtualLink *vl_next_hop;
  int elig;

  GNUNET_log (GNUNET_ERROR_TYPE_DEBUG,
              "check_vl_transmission to target %s\n",
              GNUNET_i2s (&vl->target));
  /* Check that we have an eligible pending message!
     (cheaper than having #transmit_on_queue() find out!) */
  elig = GNUNET_NO;
  for (struct PendingMessage *pm = vl->pending_msg_head; NULL != pm;
       pm = pm->next_vl)
  {
    GNUNET_log (GNUNET_ERROR_TYPE_DEBUG,
                "check_vl_transmission loop\n");
    if (NULL != pm->qe)
      continue;   /* not eligible, is in a queue! */
    if (pm->bytes_msg + vl->outbound_fc_window_size_used >
        vl->outbound_fc_window_size)
    {
      GNUNET_log (GNUNET_ERROR_TYPE_DEBUG,
                  "Stalled message %" PRIu64
                  " transmission on VL %s due to flow control: %llu < %llu\n",
                  pm->logging_uuid,
                  GNUNET_i2s (&vl->target),
                  (unsigned long long) vl->outbound_fc_window_size,
                  (unsigned long long) (pm->bytes_msg
                                        + vl->outbound_fc_window_size_used));
      consider_sending_fc (vl);
      return;     /* We have a message, but flow control says "nope" */
    }
    GNUNET_log (GNUNET_ERROR_TYPE_DEBUG,
                "Target window on VL %s not stalled. Scheduling transmission on queue\n",
                GNUNET_i2s (&vl->target));
    /* Notify queues at direct neighbours that we are interested */
    now = GNUNET_TIME_absolute_get ();
    if (NULL != n)
    {
      for (struct Queue *queue = n->queue_head; NULL != queue;
           queue = queue->next_neighbour)
      {
        if ((GNUNET_YES == queue->idle) &&
            (queue->validated_until.abs_value_us > now.abs_value_us))
        {
          GNUNET_log (GNUNET_ERROR_TYPE_DEBUG,
                      "Direct neighbour %s not stalled\n",
                      GNUNET_i2s (&n->pid));
          schedule_transmit_on_queue (GNUNET_TIME_UNIT_ZERO,
                                      queue,
                                      GNUNET_SCHEDULER_PRIORITY_DEFAULT);
          elig = GNUNET_YES;
        }
        else
          GNUNET_log (GNUNET_ERROR_TYPE_DEBUG,
                      "Neighbour Queue QID: %u (%u) busy or invalid\n",
                      queue->qid,
                      queue->idle);
      }
    }
    /* Notify queues via DV that we are interested */
    if (NULL != dv)
    {
      /* Do DV with lower scheduler priority, which effectively means that
         IF a neighbour exists and is available, we prefer it. */
      for (struct DistanceVectorHop *pos = dv->dv_head; NULL != pos;
           pos = pos->next_dv)
      {
        struct Neighbour *nh = pos->next_hop;


        if (pos->path_valid_until.abs_value_us <= now.abs_value_us)
          continue;   /* skip this one: path not validated */
        else
        {
          vl_next_hop = lookup_virtual_link (&nh->pid);
          GNUNET_assert (NULL != vl_next_hop);
          if (pm->bytes_msg + vl_next_hop->outbound_fc_window_size_used >
              vl_next_hop->outbound_fc_window_size)
          {
            GNUNET_log (GNUNET_ERROR_TYPE_DEBUG,
                        "Stalled message %" PRIu64
                        " transmission on next hop %s due to flow control: %llu < %llu\n",
                        pm->logging_uuid,
                        GNUNET_i2s (&vl_next_hop->target),
                        (unsigned long
                         long) vl_next_hop->outbound_fc_window_size,
                        (unsigned long long) (pm->bytes_msg
                                              + vl_next_hop->
                                              outbound_fc_window_size_used));
            consider_sending_fc (vl_next_hop);
            continue; /* We have a message, but flow control says "nope" for the first hop of this path */
          }
          for (struct Queue *queue = nh->queue_head; NULL != queue;
               queue = queue->next_neighbour)
            if ((GNUNET_YES == queue->idle) &&
                (queue->validated_until.abs_value_us > now.abs_value_us))
            {
              GNUNET_log (GNUNET_ERROR_TYPE_DEBUG,
                          "Next hop neighbour %s not stalled\n",
                          GNUNET_i2s (&nh->pid));
              schedule_transmit_on_queue (GNUNET_TIME_UNIT_ZERO,
                                          queue,
                                          GNUNET_SCHEDULER_PRIORITY_BACKGROUND);
              elig = GNUNET_YES;
            }
            else
              GNUNET_log (GNUNET_ERROR_TYPE_DEBUG,
                          "DV Queue QID: %u (%u) busy or invalid\n",
                          queue->qid,
                          queue->idle);
        }
      }
    }
    if (GNUNET_YES == elig)
      GNUNET_log (GNUNET_ERROR_TYPE_DEBUG,
                  "Eligible message %" PRIu64 " of size %u to %s: %llu/%llu\n",
                  pm->logging_uuid,
                  pm->bytes_msg,
                  GNUNET_i2s (&vl->target),
                  (unsigned long long) vl->outbound_fc_window_size,
                  (unsigned long long) (pm->bytes_msg
                                        + vl->outbound_fc_window_size_used));
    break;
  }
}


/**
 * Client asked for transmission to a peer.  Process the request.
 *
 * @param cls the client
 * @param obm the send message that was sent
 */
static void
handle_client_send (void *cls, const struct OutboundMessage *obm)
{
  struct TransportClient *tc = cls;
  struct PendingMessage *pm;
  const struct GNUNET_MessageHeader *obmm;
  uint32_t bytes_msg;
  struct VirtualLink *vl;
  enum GNUNET_MQ_PriorityPreferences pp;

  GNUNET_assert (CT_CORE == tc->type);
  obmm = (const struct GNUNET_MessageHeader *) &obm[1];
  bytes_msg = ntohs (obmm->size);
  pp = (enum GNUNET_MQ_PriorityPreferences) ntohl (obm->priority);
  vl = lookup_virtual_link (&obm->peer);
  if ((NULL == vl) || (GNUNET_NO == vl->confirmed))
  {
    GNUNET_log (GNUNET_ERROR_TYPE_DEBUG,
                "Don't have %s as a neighbour (anymore).\n",
                GNUNET_i2s (&obm->peer));
    /* Failure: don't have this peer as a neighbour (anymore).
       Might have gone down asynchronously, so this is NOT
       a protocol violation by CORE. Still count the event,
       as this should be rare. */
    GNUNET_SERVICE_client_continue (tc->client);
    GNUNET_STATISTICS_update (GST_stats,
                              "# messages dropped (neighbour unknown)",
                              1,
                              GNUNET_NO);
    return;
  }

  pm = GNUNET_malloc (sizeof(struct PendingMessage) + bytes_msg);
  GNUNET_log (GNUNET_ERROR_TYPE_DEBUG,
              "1 created pm %p storing vl %p\n",
              pm,
              vl);
  pm->logging_uuid = logging_uuid_gen++;
  pm->prefs = pp;
  pm->client = tc;
  pm->vl = vl;
  pm->bytes_msg = bytes_msg;
  memcpy (&pm[1], obmm, bytes_msg);
  GNUNET_log (GNUNET_ERROR_TYPE_DEBUG,
              "Sending message of type %u  with %u bytes as <%" PRIu64
              "> to %s\n",
              ntohs (obmm->type),
              bytes_msg,
              pm->logging_uuid,
              GNUNET_i2s (&obm->peer));
  GNUNET_CONTAINER_MDLL_insert (client,
                                tc->details.core.pending_msg_head,
                                tc->details.core.pending_msg_tail,
                                pm);
  GNUNET_CONTAINER_MDLL_insert (vl,
                                vl->pending_msg_head,
                                vl->pending_msg_tail,
                                pm);
  check_vl_transmission (vl);
  GNUNET_SERVICE_client_continue (tc->client);
}


/**
 * Communicator requests backchannel transmission.  Process the request.
 * Just repacks it into our `struct TransportBackchannelEncapsulationMessage *`
 * (which for now has exactly the same format, only a different message type)
 * and passes it on for routing.
 *
 * @param cls the client
 * @param cb the send message that was sent
 */
static void
handle_communicator_backchannel (
  void *cls,
  const struct GNUNET_TRANSPORT_CommunicatorBackchannel *cb)
{
  struct Neighbour *n;
  struct VirtualLink *vl;
  struct TransportClient *tc = cls;
  const struct GNUNET_MessageHeader *inbox =
    (const struct GNUNET_MessageHeader *) &cb[1];
  uint16_t isize = ntohs (inbox->size);
  const char *is = ((const char *) &cb[1]) + isize;
  size_t slen = strlen (is) + 1;
  char
    mbuf[slen + isize
         + sizeof(struct
                  TransportBackchannelEncapsulationMessage)] GNUNET_ALIGN;
  struct TransportBackchannelEncapsulationMessage *be =
    (struct TransportBackchannelEncapsulationMessage *) mbuf;

  /* 0-termination of 'is' was checked already in
   #check_communicator_backchannel() */
  GNUNET_log (GNUNET_ERROR_TYPE_DEBUG,
              "Preparing backchannel transmission to %s:%s of type %u and size %u\n",
              GNUNET_i2s (&cb->pid),
              is,
              ntohs (inbox->type),
              ntohs (inbox->size));
  /* encapsulate and encrypt message */
  be->header.type =
    htons (GNUNET_MESSAGE_TYPE_TRANSPORT_BACKCHANNEL_ENCAPSULATION);
  be->header.size = htons (sizeof(mbuf));
  memcpy (&be[1], inbox, isize);
  memcpy (&mbuf[sizeof(struct TransportBackchannelEncapsulationMessage)
                + isize],
          is,
          strlen (is) + 1);
  // route_control_message_without_fc (&cb->pid, &be->header, RMO_DV_ALLOWED);
  vl = lookup_virtual_link (&cb->pid);
  if ((NULL != vl) && (GNUNET_YES == vl->confirmed))
  {
    route_control_message_without_fc (vl, &be->header, RMO_DV_ALLOWED);
  }
  else
  {
    /* Use route via neighbour */
    n = lookup_neighbour (&cb->pid);
    if (NULL != n)
      route_via_neighbour (
        n,
        &be->header,
        RMO_NONE);
  }
  GNUNET_SERVICE_client_continue (tc->client);
}


/**
 * Address of our peer added.  Test message is well-formed.
 *
 * @param cls the client
 * @param aam the send message that was sent
 * @return #GNUNET_OK if message is well-formed
 */
static int
check_add_address (void *cls,
                   const struct GNUNET_TRANSPORT_AddAddressMessage *aam)
{
  struct TransportClient *tc = cls;

  if (CT_COMMUNICATOR != tc->type)
  {
    GNUNET_break (0);
    return GNUNET_SYSERR;
  }
  GNUNET_MQ_check_zero_termination (aam);
  return GNUNET_OK;
}


/**
 * Ask peerstore to store our address.
 *
 * @param cls an `struct AddressListEntry *`
 */
static void
store_pi (void *cls);


/**
 * Function called when peerstore is done storing our address.
 *
 * @param cls a `struct AddressListEntry`
 * @param success #GNUNET_YES if peerstore was successful
 */
static void
peerstore_store_own_cb (void *cls, int success)
{
  struct AddressListEntry *ale = cls;

  ale->sc = NULL;
  if (GNUNET_YES != success)
    GNUNET_log (GNUNET_ERROR_TYPE_ERROR,
                "Failed to store our own address `%s' in peerstore!\n",
                ale->address);
  else
    GNUNET_log (GNUNET_ERROR_TYPE_DEBUG,
                "Successfully stored our own address `%s' in peerstore!\n",
                ale->address);
  /* refresh period is 1/4 of expiration time, that should be plenty
     without being excessive. */
  ale->st =
    GNUNET_SCHEDULER_add_delayed (GNUNET_TIME_relative_divide (ale->expiration,
                                                               4ULL),
                                  &store_pi,
                                  ale);
}


static void
shc_cont (void *cls, int success)
{
  struct AddressListEntry *ale = cls;
  struct GNUNET_TIME_Absolute expiration;
  expiration = GNUNET_TIME_relative_to_absolute (ale->expiration);
  ale->sc = GNUNET_PEERSTORE_store (peerstore,
                                    "transport",
                                    &GST_my_identity,
                                    GNUNET_PEERSTORE_TRANSPORT_HELLO_KEY,
                                    ale->signed_address,
                                    ale->signed_address_len,
                                    expiration,
                                    GNUNET_PEERSTORE_STOREOPTION_MULTIPLE,
                                    &peerstore_store_own_cb,
                                    ale);
}


/**
 * Ask peerstore to store our address.
 *
 * @param cls an `struct AddressListEntry *`
 */
static void
store_pi (void *cls)
{
  struct AddressListEntry *ale = cls;
  struct GNUNET_MQ_Envelope *env;
  const struct GNUNET_MessageHeader *msg;
  const char *dash;
  char *address_uri;
  char *prefix = GNUNET_HELLO_address_to_prefix (ale->address);

  dash = strchr (ale->address, '-');
  dash++;
  GNUNET_asprintf (&address_uri,
                   "%s://%s",
                   prefix,
                   dash);
  GNUNET_free (prefix);
  ale->st = NULL;
  GNUNET_log (GNUNET_ERROR_TYPE_DEBUG,
              "Storing our address `%s' in peerstore until %s!\n",
              ale->address,
              GNUNET_STRINGS_absolute_time_to_string (hello_mono_time));
  if (GNUNET_OK != GNUNET_HELLO_builder_add_address (GST_my_hello,
                                                     address_uri))
  {
    GNUNET_log (GNUNET_ERROR_TYPE_WARNING,
                "Address `%s' invalid\n",
                address_uri);
    GNUNET_free (address_uri);
    ale->st =
      GNUNET_SCHEDULER_add_delayed (GNUNET_TIME_UNIT_SECONDS, &store_pi, ale);
    return;
  }
  // FIXME hello_mono_time used here?? What about expiration in ale?
  GNUNET_HELLO_sign_address (ale->address,
                             ale->nt,
                             hello_mono_time,
                             GST_my_private_key,
                             &ale->signed_address,
                             &ale->signed_address_len);
  GNUNET_free (address_uri);
  env = GNUNET_HELLO_builder_to_env (GST_my_hello,
                                     GST_my_private_key,
                                     GNUNET_TIME_UNIT_ZERO);
  msg = GNUNET_MQ_env_get_msg (env);
  GNUNET_log (GNUNET_ERROR_TYPE_DEBUG,
              "store_pi 1\n");
  ale->shc = GNUNET_PEERSTORE_hello_add (peerstore,
                                         msg,
                                         shc_cont,
                                         ale);
  GNUNET_free (env);
}


/**
 * Address of our peer added.  Process the request.
 *
 * @param cls the client
 * @param aam the send message that was sent
 */
static void
handle_add_address (void *cls,
                    const struct GNUNET_TRANSPORT_AddAddressMessage *aam)
{
  struct TransportClient *tc = cls;
  struct AddressListEntry *ale;
  size_t slen;

  /* 0-termination of &aam[1] was checked in #check_add_address */
  GNUNET_log (GNUNET_ERROR_TYPE_DEBUG,
              "Communicator added address `%s'!\n",
              (const char *) &aam[1]);
  slen = ntohs (aam->header.size) - sizeof(*aam);
  ale = GNUNET_malloc (sizeof(struct AddressListEntry) + slen);
  ale->tc = tc;
  ale->address = (const char *) &ale[1];
  ale->expiration = GNUNET_TIME_relative_ntoh (aam->expiration);
  ale->aid = aam->aid;
  ale->nt = (enum GNUNET_NetworkType) ntohl (aam->nt);
  memcpy (&ale[1], &aam[1], slen);
  GNUNET_CONTAINER_DLL_insert (tc->details.communicator.addr_head,
                               tc->details.communicator.addr_tail,
                               ale);
  ale->st = GNUNET_SCHEDULER_add_now (&store_pi, ale);
  GNUNET_SERVICE_client_continue (tc->client);
}


/**
 * Address of our peer deleted.  Process the request.
 *
 * @param cls the client
 * @param dam the send message that was sent
 */
static void
handle_del_address (void *cls,
                    const struct GNUNET_TRANSPORT_DelAddressMessage *dam)
{
  struct TransportClient *tc = cls;
  struct AddressListEntry *alen;

  if (CT_COMMUNICATOR != tc->type)
  {
    GNUNET_break (0);
    GNUNET_SERVICE_client_drop (tc->client);
    return;
  }
  for (struct AddressListEntry *ale = tc->details.communicator.addr_head;
       NULL != ale;
       ale = alen)
  {
    alen = ale->next;
    if (dam->aid != ale->aid)
      continue;
    GNUNET_assert (ale->tc == tc);
    GNUNET_log (GNUNET_ERROR_TYPE_DEBUG,
                "Communicator deleted address `%s'!\n",
                ale->address);
    free_address_list_entry (ale);
    GNUNET_SERVICE_client_continue (tc->client);
    return;
  }
  GNUNET_log (GNUNET_ERROR_TYPE_WARNING,
              "Communicator removed address we did not even have.\n");
  GNUNET_SERVICE_client_continue (tc->client);
  // GNUNET_SERVICE_client_drop (tc->client);
}


/**
 * Given an inbound message @a msg from a communicator @a cmc,
 * demultiplex it based on the type calling the right handler.
 *
 * @param cmc context for demultiplexing
 * @param msg message to demultiplex
 */
static void
demultiplex_with_cmc (struct CommunicatorMessageContext *cmc);


/**
 * Function called when we are done giving a message of a certain
 * size to CORE and should thus decrement the number of bytes of
 * RAM reserved for that peer's MQ.
 *
 * @param cls a `struct CoreSentContext`
 */
static void
core_env_sent_cb (void *cls)
{
  struct CoreSentContext *ctx = cls;
  struct VirtualLink *vl = ctx->vl;

  if (NULL == vl)
  {
    /* lost the link in the meantime, ignore */
    GNUNET_free (ctx);
    return;
  }
  GNUNET_CONTAINER_DLL_remove (vl->csc_head, vl->csc_tail, ctx);
  GNUNET_assert (vl->incoming_fc_window_size_ram >= ctx->size);
  vl->incoming_fc_window_size_ram -= ctx->size;
  vl->incoming_fc_window_size_used += ctx->isize;
  consider_sending_fc (vl);
  GNUNET_free (ctx);
}


static void
finish_handling_raw_message (struct VirtualLink *vl,
                             const struct GNUNET_MessageHeader *mh,
                             struct CommunicatorMessageContext *cmc,
                             unsigned int continue_client)
{
  uint16_t size = ntohs (mh->size);
  int have_core;

  if (vl->incoming_fc_window_size_ram > UINT_MAX - size)
  {
    GNUNET_STATISTICS_update (GST_stats,
                              "# CORE messages dropped (FC arithmetic overflow)",
                              1,
                              GNUNET_NO);
    GNUNET_log (GNUNET_ERROR_TYPE_DEBUG,
                "CORE messages of type %u with %u bytes dropped (FC arithmetic overflow)\n",
                (unsigned int) ntohs (mh->type),
                (unsigned int) ntohs (mh->size));
    finish_cmc_handling_with_continue (cmc, continue_client);
    return;
  }
  if (vl->incoming_fc_window_size_ram + size > vl->available_fc_window_size)
  {
    GNUNET_STATISTICS_update (GST_stats,
                              "# CORE messages dropped (FC window overflow)",
                              1,
                              GNUNET_NO);
    GNUNET_log (GNUNET_ERROR_TYPE_DEBUG,
                "CORE messages of type %u with %u bytes dropped (FC window overflow)\n",
                (unsigned int) ntohs (mh->type),
                (unsigned int) ntohs (mh->size));
    finish_cmc_handling_with_continue (cmc, continue_client);
    return;
  }

  /* Forward to all CORE clients */
  have_core = GNUNET_NO;
  for (struct TransportClient *tc = clients_head; NULL != tc; tc = tc->next)
  {
    struct GNUNET_MQ_Envelope *env;
    struct InboundMessage *im;
    struct CoreSentContext *ctx;

    if (CT_CORE != tc->type)
      continue;
    vl->incoming_fc_window_size_ram += size;
    env = GNUNET_MQ_msg_extra (im, size, GNUNET_MESSAGE_TYPE_TRANSPORT_RECV);
    ctx = GNUNET_new (struct CoreSentContext);
    ctx->vl = vl;
    ctx->size = size;
    ctx->isize = (GNUNET_NO == have_core) ? size : 0;
    have_core = GNUNET_YES;
    GNUNET_CONTAINER_DLL_insert (vl->csc_head, vl->csc_tail, ctx);
    GNUNET_MQ_notify_sent (env, &core_env_sent_cb, ctx);
    im->peer = cmc->im.sender;
    memcpy (&im[1], mh, size);
    GNUNET_MQ_send (tc->mq, env);
    vl->core_recv_window--;
  }
  if (GNUNET_NO == have_core)
  {
    GNUNET_log (GNUNET_ERROR_TYPE_WARNING,
                "Dropped message to CORE: no CORE client connected!\n");
    /* Nevertheless, count window as used, as it is from the
       perspective of the other peer! */
    vl->incoming_fc_window_size_used += size;
    /* TODO-M1 */
    GNUNET_log (GNUNET_ERROR_TYPE_DEBUG,
                "Dropped message of type %u with %u bytes to CORE: no CORE client connected!\n",
                (unsigned int) ntohs (mh->type),
                (unsigned int) ntohs (mh->size));
    finish_cmc_handling_with_continue (cmc, continue_client);
    return;
  }
  GNUNET_log (GNUNET_ERROR_TYPE_DEBUG,
              "Delivered message from %s of type %u to CORE recv window %d\n",
              GNUNET_i2s (&cmc->im.sender),
              ntohs (mh->type),
              vl->core_recv_window);
  if (vl->core_recv_window > 0)
  {
    finish_cmc_handling_with_continue (cmc, continue_client);
    return;
  }
  /* Wait with calling #finish_cmc_handling(cmc) until the message
     was processed by CORE MQs (for CORE flow control)! */
  GNUNET_CONTAINER_DLL_insert (vl->cmc_head, vl->cmc_tail, cmc);
}


/**
 * Communicator gave us an unencapsulated message to pass as-is to
 * CORE.  Process the request.
 *
 * @param cls a `struct CommunicatorMessageContext` (must call
 * #finish_cmc_handling() when done)
 * @param mh the message that was received
 */
static void
handle_raw_message (void *cls, const struct GNUNET_MessageHeader *mh)
{
  struct CommunicatorMessageContext *cmc = cls;
  // struct CommunicatorMessageContext *cmc_copy =
  // GNUNET_new (struct CommunicatorMessageContext);
  struct GNUNET_MessageHeader *mh_copy;
  struct RingBufferEntry *rbe;
  struct VirtualLink *vl;
  uint16_t size = ntohs (mh->size);

  GNUNET_log (GNUNET_ERROR_TYPE_DEBUG,
              "Handling raw message of type %u with %u bytes\n",
              (unsigned int) ntohs (mh->type),
              (unsigned int) ntohs (mh->size));

  if ((size > UINT16_MAX - sizeof(struct InboundMessage)) ||
      (size < sizeof(struct GNUNET_MessageHeader)))
  {
    struct GNUNET_SERVICE_Client *client = cmc->tc->client;

    GNUNET_break (0);
    finish_cmc_handling (cmc);
    GNUNET_SERVICE_client_drop (client);
    return;
  }
  vl = lookup_virtual_link (&cmc->im.sender);
  if ((NULL == vl) || (GNUNET_NO == vl->confirmed))
  {
    /* FIXME: sender is giving us messages for CORE but we don't have
       the link up yet! I *suspect* this can happen right now (i.e.
       sender has verified us, but we didn't verify sender), but if
       we pass this on, CORE would be confused (link down, messages
       arrive).  We should investigate more if this happens often,
       or in a persistent manner, and possibly do "something" about
       it. Thus logging as error for now. */

    mh_copy = GNUNET_malloc (size);
    rbe = GNUNET_new (struct RingBufferEntry);
    rbe->cmc = cmc;
    /*cmc_copy->tc = cmc->tc;
       cmc_copy->im = cmc->im;*/
    GNUNET_memcpy (mh_copy, mh, size);

    rbe->mh = mh_copy;

    ring_buffer[ring_buffer_head] = rbe;// cmc_copy;
    // cmc_copy->mh = (const struct GNUNET_MessageHeader *) mh_copy;
    cmc->mh = (const struct GNUNET_MessageHeader *) mh_copy;
    GNUNET_log (GNUNET_ERROR_TYPE_DEBUG,
                "Storing message for %s and type %u (%u) in ring buffer\n",
                GNUNET_i2s (&cmc->im.sender),
                (unsigned int) ntohs (mh->type),
                (unsigned int) ntohs (mh_copy->type));
    if (RING_BUFFER_SIZE - 1 == ring_buffer_head)
    {
      ring_buffer_head = 0;
      is_ring_buffer_full = GNUNET_YES;
    }
    else
      ring_buffer_head++;

    GNUNET_log (GNUNET_ERROR_TYPE_DEBUG,
                "%u items stored in ring buffer\n",
                ring_buffer_head);

    /*GNUNET_break_op (0);
    GNUNET_STATISTICS_update (GST_stats,
                              "# CORE messages dropped (virtual link still down)",
                              1,
                              GNUNET_NO);

    GNUNET_log (GNUNET_ERROR_TYPE_DEBUG,
                "CORE messages of type %u with %u bytes dropped (virtual link still down)\n",
                (unsigned int) ntohs (mh->type),
                (unsigned int) ntohs (mh->size));
    finish_cmc_handling (cmc);*/
    GNUNET_SERVICE_client_continue (cmc->tc->client);
    // GNUNET_free (cmc);
    return;
  }
  finish_handling_raw_message (vl, mh, cmc, GNUNET_YES);
}


/**
 * Communicator gave us a fragment box.  Check the message.
 *
 * @param cls a `struct CommunicatorMessageContext`
 * @param fb the send message that was sent
 * @return #GNUNET_YES if message is well-formed
 */
static int
check_fragment_box (void *cls, const struct TransportFragmentBoxMessage *fb)
{
  uint16_t size = ntohs (fb->header.size);
  uint16_t bsize = size - sizeof(*fb);

  (void) cls;
  if (0 == bsize)
  {
    GNUNET_break_op (0);
    return GNUNET_SYSERR;
  }
  if (bsize + ntohs (fb->frag_off) > ntohs (fb->msg_size))
  {
    GNUNET_break_op (0);
    return GNUNET_SYSERR;
  }
  if (ntohs (fb->frag_off) >= ntohs (fb->msg_size))
  {
    GNUNET_break_op (0);
    return GNUNET_SYSERR;
  }
  return GNUNET_YES;
}


/**
 * Clean up an idle cumulative acknowledgement data structure.
 *
 * @param cls a `struct AcknowledgementCummulator *`
 */
static void
destroy_ack_cummulator (void *cls)
{
  struct AcknowledgementCummulator *ac = cls;

  ac->task = NULL;
  GNUNET_assert (0 == ac->num_acks);
  GNUNET_assert (
    GNUNET_YES ==
    GNUNET_CONTAINER_multipeermap_remove (ack_cummulators, &ac->target, ac));
  GNUNET_free (ac);
}


/**
 * Do the transmission of a cumulative acknowledgement now.
 *
 * @param cls a `struct AcknowledgementCummulator *`
 */
static void
transmit_cummulative_ack_cb (void *cls)
{
  struct Neighbour *n;
  struct VirtualLink *vl;
  struct AcknowledgementCummulator *ac = cls;
  char buf[sizeof(struct TransportReliabilityAckMessage)
           + ac->num_acks
           * sizeof(struct TransportCummulativeAckPayloadP)] GNUNET_ALIGN;
  struct TransportReliabilityAckMessage *ack =
    (struct TransportReliabilityAckMessage *) buf;
  struct TransportCummulativeAckPayloadP *ap;

  ac->task = NULL;
  GNUNET_log (GNUNET_ERROR_TYPE_DEBUG,
              "Sending ACK with %u components to %s\n",
              ac->num_acks,
              GNUNET_i2s (&ac->target));
  GNUNET_assert (0 < ac->num_acks);
  ack->header.type = htons (GNUNET_MESSAGE_TYPE_TRANSPORT_RELIABILITY_ACK);
  ack->header.size =
    htons (sizeof(*ack)
           + ac->num_acks * sizeof(struct TransportCummulativeAckPayloadP));
  ack->ack_counter = htonl (ac->ack_counter += ac->num_acks);
  ap = (struct TransportCummulativeAckPayloadP *) &ack[1];
  for (unsigned int i = 0; i < ac->num_acks; i++)
  {
    ap[i].ack_uuid = ac->ack_uuids[i].ack_uuid;
    ap[i].ack_delay = GNUNET_TIME_relative_hton (
      GNUNET_TIME_absolute_get_duration (ac->ack_uuids[i].receive_time));
  }
  /*route_control_message_without_fc (
    &ac->target,
    &ack->header,
    RMO_DV_ALLOWED);*/
  vl = lookup_virtual_link (&ac->target);
  if ((NULL != vl) && (GNUNET_YES == vl->confirmed))
  {
    route_control_message_without_fc (
      vl,
      &ack->header,
      RMO_DV_ALLOWED);
  }
  else
  {
    /* Use route via neighbour */
    n = lookup_neighbour (&ac->target);
    if (NULL != n)
      route_via_neighbour (
        n,
        &ack->header,
        RMO_NONE);
  }
  ac->num_acks = 0;
  ac->task = GNUNET_SCHEDULER_add_delayed (ACK_CUMMULATOR_TIMEOUT,
                                           &destroy_ack_cummulator,
                                           ac);
}


/**
 * Transmit an acknowledgement for @a ack_uuid to @a pid delaying
 * transmission by at most @a ack_delay.
 *
 * @param pid target peer
 * @param ack_uuid UUID to ack
 * @param max_delay how long can the ACK wait
 */
static void
cummulative_ack (const struct GNUNET_PeerIdentity *pid,
                 const struct AcknowledgementUUIDP *ack_uuid,
                 struct GNUNET_TIME_Absolute max_delay)
{
  struct AcknowledgementCummulator *ac;

  GNUNET_log (GNUNET_ERROR_TYPE_DEBUG,
              "Scheduling ACK %s for transmission to %s\n",
              GNUNET_uuid2s (&ack_uuid->value),
              GNUNET_i2s (pid));
  ac = GNUNET_CONTAINER_multipeermap_get (ack_cummulators, pid);
  if (NULL == ac)
  {
    ac = GNUNET_new (struct AcknowledgementCummulator);
    ac->target = *pid;
    ac->min_transmission_time = max_delay;
    GNUNET_assert (GNUNET_YES ==
                   GNUNET_CONTAINER_multipeermap_put (
                     ack_cummulators,
                     &ac->target,
                     ac,
                     GNUNET_CONTAINER_MULTIHASHMAPOPTION_UNIQUE_ONLY));
  }
  else
  {
    if (MAX_CUMMULATIVE_ACKS == ac->num_acks)
    {
      /* must run immediately, ack buffer full! */
      transmit_cummulative_ack_cb (ac);
    }
    GNUNET_SCHEDULER_cancel (ac->task);
    ac->min_transmission_time =
      GNUNET_TIME_absolute_min (ac->min_transmission_time, max_delay);
  }
  GNUNET_assert (ac->num_acks < MAX_CUMMULATIVE_ACKS);
  ac->ack_uuids[ac->num_acks].receive_time = GNUNET_TIME_absolute_get ();
  ac->ack_uuids[ac->num_acks].ack_uuid = *ack_uuid;
  ac->num_acks++;
  ac->task = GNUNET_SCHEDULER_add_at (ac->min_transmission_time,
                                      &transmit_cummulative_ack_cb,
                                      ac);
}


/**
 * Closure for #find_by_message_uuid.
 */
struct FindByMessageUuidContext
{
  /**
   * UUID to look for.
   */
  struct MessageUUIDP message_uuid;

  /**
   * Set to the reassembly context if found.
   */
  struct ReassemblyContext *rc;
};


/**
 * Iterator called to find a reassembly context by the message UUID in the
 * multihashmap32.
 *
 * @param cls a `struct FindByMessageUuidContext`
 * @param key a key (unused)
 * @param value a `struct ReassemblyContext`
 * @return #GNUNET_YES if not found, #GNUNET_NO if found
 */
static int
find_by_message_uuid (void *cls, uint32_t key, void *value)
{
  struct FindByMessageUuidContext *fc = cls;
  struct ReassemblyContext *rc = value;

  (void) key;
  if (0 == GNUNET_memcmp (&fc->message_uuid, &rc->msg_uuid))
  {
    fc->rc = rc;
    return GNUNET_NO;
  }
  return GNUNET_YES;
}


/**
 * Communicator gave us a fragment.  Process the request.
 *
 * @param cls a `struct CommunicatorMessageContext` (must call
 * #finish_cmc_handling() when done)
 * @param fb the message that was received
 */
static void
handle_fragment_box (void *cls, const struct TransportFragmentBoxMessage *fb)
{
  struct CommunicatorMessageContext *cmc = cls;
  struct VirtualLink *vl;
  struct ReassemblyContext *rc;
  const struct GNUNET_MessageHeader *msg;
  uint16_t msize;
  uint16_t fsize;
  uint16_t frag_off;
  char *target;
  struct GNUNET_TIME_Relative cdelay;
  struct FindByMessageUuidContext fc;

  vl = lookup_virtual_link (&cmc->im.sender);
  if ((NULL == vl) || (GNUNET_NO == vl->confirmed))
  {
    struct GNUNET_SERVICE_Client *client = cmc->tc->client;

    GNUNET_log (GNUNET_ERROR_TYPE_DEBUG,
                "No virtual link for %s to handle fragment\n",
                GNUNET_i2s (&cmc->im.sender));
    GNUNET_break (0);
    finish_cmc_handling (cmc);
    GNUNET_SERVICE_client_drop (client);
    return;
  }
  if (NULL == vl->reassembly_map)
  {
    vl->reassembly_map = GNUNET_CONTAINER_multihashmap32_create (8);
    vl->reassembly_heap =
      GNUNET_CONTAINER_heap_create (GNUNET_CONTAINER_HEAP_ORDER_MIN);
    vl->reassembly_timeout_task =
      GNUNET_SCHEDULER_add_delayed (REASSEMBLY_EXPIRATION,
                                    &reassembly_cleanup_task,
                                    vl);
  }
  msize = ntohs (fb->msg_size);
  fc.message_uuid = fb->msg_uuid;
  fc.rc = NULL;
  (void) GNUNET_CONTAINER_multihashmap32_get_multiple (vl->reassembly_map,
                                                       fb->msg_uuid.uuid,
                                                       &find_by_message_uuid,
                                                       &fc);
  fsize = ntohs (fb->header.size) - sizeof(*fb);
  if (NULL == (rc = fc.rc))
  {
    rc = GNUNET_malloc (sizeof(*rc) + msize    /* reassembly payload buffer */
                        + (msize + 7) / 8 * sizeof(uint8_t) /* bitfield */);
    rc->msg_uuid = fb->msg_uuid;
    rc->virtual_link = vl;
    rc->msg_size = msize;
    rc->reassembly_timeout =
      GNUNET_TIME_relative_to_absolute (REASSEMBLY_EXPIRATION);
    rc->last_frag = GNUNET_TIME_absolute_get ();
    rc->hn = GNUNET_CONTAINER_heap_insert (vl->reassembly_heap,
                                           rc,
                                           rc->reassembly_timeout.abs_value_us);
    GNUNET_assert (GNUNET_OK ==
                   GNUNET_CONTAINER_multihashmap32_put (
                     vl->reassembly_map,
                     rc->msg_uuid.uuid,
                     rc,
                     GNUNET_CONTAINER_MULTIHASHMAPOPTION_MULTIPLE));
    target = (char *) &rc[1];
    rc->bitfield = (uint8_t *) (target + rc->msg_size);
    if (fsize != rc->msg_size)
      rc->msg_missing = rc->msg_size;
    else
      rc->msg_missing = 0;
    GNUNET_log (GNUNET_ERROR_TYPE_DEBUG,
                "Received fragment with size %u at offset %u/%u %u bytes missing from %s for NEW message %u\n",
                fsize,
                ntohs (fb->frag_off),
                msize,
                rc->msg_missing,
                GNUNET_i2s (&cmc->im.sender),
                (unsigned int) fb->msg_uuid.uuid);
  }
  else
  {
    target = (char *) &rc[1];
    GNUNET_log (GNUNET_ERROR_TYPE_DEBUG,
                "Received fragment at offset %u/%u from %s for message %u\n",
                ntohs (fb->frag_off),
                msize,
                GNUNET_i2s (&cmc->im.sender),
                (unsigned int) fb->msg_uuid.uuid);
  }
  if (msize != rc->msg_size)
  {
    GNUNET_break (0);
    finish_cmc_handling (cmc);
    return;
  }

  /* reassemble */
  if (0 == fsize)
  {
    GNUNET_break (0);
    finish_cmc_handling (cmc);
    return;
  }
  frag_off = ntohs (fb->frag_off);
  if (frag_off + fsize > msize)
  {
    /* Fragment (plus fragment size) exceeds message size! */
    GNUNET_break_op (0);
    finish_cmc_handling (cmc);
    return;
  }
  memcpy (&target[frag_off], &fb[1], fsize);
  /* update bitfield and msg_missing */
  for (unsigned int i = frag_off; i < frag_off + fsize; i++)
  {
    if (0 == (rc->bitfield[i / 8] & (1 << (i % 8))))
    {
      rc->bitfield[i / 8] |= (1 << (i % 8));
      rc->msg_missing--;
    }
  }

  /* Compute cumulative ACK */
  cdelay = GNUNET_TIME_absolute_get_duration (rc->last_frag);
  cdelay = GNUNET_TIME_relative_multiply (cdelay, rc->msg_missing / fsize);
  if (0 == rc->msg_missing)
    cdelay = GNUNET_TIME_UNIT_ZERO;
  cummulative_ack (&cmc->im.sender,
                   &fb->ack_uuid,
                   GNUNET_TIME_relative_to_absolute (cdelay));
  rc->last_frag = GNUNET_TIME_absolute_get ();
  /* is reassembly complete? */
  if (0 != rc->msg_missing)
  {
    finish_cmc_handling (cmc);
    return;
  }
  /* reassembly is complete, verify result */
  msg = (const struct GNUNET_MessageHeader *) &rc[1];
  if (ntohs (msg->size) != rc->msg_size)
  {
    GNUNET_break (0);
    free_reassembly_context (rc);
    finish_cmc_handling (cmc);
    return;
  }
  /* successful reassembly */
  GNUNET_log (GNUNET_ERROR_TYPE_DEBUG,
              "Fragment reassembly complete for message %u\n",
              (unsigned int) fb->msg_uuid.uuid);
  /* FIXME: check that the resulting msg is NOT a
     DV Box or Reliability Box, as that is NOT allowed! */
  cmc->mh = msg;
  demultiplex_with_cmc (cmc);
  /* FIXME-OPTIMIZE: really free here? Might be bad if fragments are still
     en-route and we forget that we finished this reassembly immediately!
     -> keep around until timeout?
     -> shorten timeout based on ACK? */
  free_reassembly_context (rc);
}


/**
 * Communicator gave us a reliability box.  Check the message.
 *
 * @param cls a `struct CommunicatorMessageContext`
 * @param rb the send message that was sent
 * @return #GNUNET_YES if message is well-formed
 */
static int
check_reliability_box (void *cls,
                       const struct TransportReliabilityBoxMessage *rb)
{
  (void) cls;
  const struct GNUNET_MessageHeader *inbox =  (const struct
                                               GNUNET_MessageHeader *) &rb[1];

  GNUNET_log (GNUNET_ERROR_TYPE_DEBUG,
              "check_send_msg with size %u: inner msg type %u and size %u (%lu %lu)\n",
              ntohs (rb->header.size),
              ntohs (inbox->type),
              ntohs (inbox->size),
              sizeof (struct TransportReliabilityBoxMessage),
              sizeof (struct GNUNET_MessageHeader));
  GNUNET_MQ_check_boxed_message (rb);
  return GNUNET_YES;
}


/**
 * Communicator gave us a reliability box.  Process the request.
 *
 * @param cls a `struct CommunicatorMessageContext` (must call
 * #finish_cmc_handling() when done)
 * @param rb the message that was received
 */
static void
handle_reliability_box (void *cls,
                        const struct TransportReliabilityBoxMessage *rb)
{
  struct CommunicatorMessageContext *cmc = cls;
  const struct GNUNET_MessageHeader *inbox =
    (const struct GNUNET_MessageHeader *) &rb[1];
  struct GNUNET_TIME_Relative rtt;

  GNUNET_log (GNUNET_ERROR_TYPE_DEBUG,
              "Received reliability box from %s with UUID %s of type %u\n",
              GNUNET_i2s (&cmc->im.sender),
              GNUNET_uuid2s (&rb->ack_uuid.value),
              (unsigned int) ntohs (inbox->type));
  rtt = GNUNET_TIME_UNIT_SECONDS; /* FIXME: should base this on "RTT", but we
                                     do not really have an RTT for the
                                   * incoming* queue (should we have
                                     the sender add it to the rb message?) */
  cummulative_ack (
    &cmc->im.sender,
    &rb->ack_uuid,
    (0 == ntohl (rb->ack_countdown))
    ? GNUNET_TIME_UNIT_ZERO_ABS
    : GNUNET_TIME_relative_to_absolute (
      GNUNET_TIME_relative_divide (rtt, 8 /* FIXME: magic constant */)));
  /* continue with inner message */
  /* FIXME: check that inbox is NOT a DV Box, fragment or another
     reliability box (not allowed!) */
  cmc->mh = inbox;
  demultiplex_with_cmc (cmc);
}


/**
 * Check if we have advanced to another age since the last time.  If
 * so, purge ancient statistics (more than GOODPUT_AGING_SLOTS before
 * the current age)
 *
 * @param[in,out] pd data to update
 * @param age current age
 */
static void
update_pd_age (struct PerformanceData *pd, unsigned int age)
{
  unsigned int sage;

  if (age == pd->last_age)
    return; /* nothing to do */
  sage = GNUNET_MAX (pd->last_age, age - 2 * GOODPUT_AGING_SLOTS);
  for (unsigned int i = sage; i <= age - GOODPUT_AGING_SLOTS; i++)
  {
    struct TransmissionHistoryEntry *the = &pd->the[i % GOODPUT_AGING_SLOTS];

    the->bytes_sent = 0;
    the->bytes_received = 0;
  }
  pd->last_age = age;
}


/**
 * Update @a pd based on the latest @a rtt and the number of bytes
 * that were confirmed to be successfully transmitted.
 *
 * @param[in,out] pd data to update
 * @param rtt latest round-trip time
 * @param bytes_transmitted_ok number of bytes receiver confirmed as received
 */
static void
update_performance_data (struct PerformanceData *pd,
                         struct GNUNET_TIME_Relative rtt,
                         uint16_t bytes_transmitted_ok)
{
  uint64_t nval = rtt.rel_value_us;
  uint64_t oval = pd->aged_rtt.rel_value_us;
  unsigned int age = get_age ();
  struct TransmissionHistoryEntry *the = &pd->the[age % GOODPUT_AGING_SLOTS];

  if (oval == GNUNET_TIME_UNIT_FOREVER_REL.rel_value_us)
    pd->aged_rtt = rtt;
  else
    pd->aged_rtt.rel_value_us = (nval + 7 * oval) / 8;
  update_pd_age (pd, age);
  the->bytes_received += bytes_transmitted_ok;
}


/**
 * We have successfully transmitted data via @a q, update metrics.
 *
 * @param q queue to update
 * @param rtt round trip time observed
 * @param bytes_transmitted_ok number of bytes successfully transmitted
 */
static void
update_queue_performance (struct Queue *q,
                          struct GNUNET_TIME_Relative rtt,
                          uint16_t bytes_transmitted_ok)
{
  update_performance_data (&q->pd, rtt, bytes_transmitted_ok);
}


/**
 * We have successfully transmitted data via @a dvh, update metrics.
 *
 * @param dvh distance vector path data to update
 * @param rtt round trip time observed
 * @param bytes_transmitted_ok number of bytes successfully transmitted
 */
static void
update_dvh_performance (struct DistanceVectorHop *dvh,
                        struct GNUNET_TIME_Relative rtt,
                        uint16_t bytes_transmitted_ok)
{
  update_performance_data (&dvh->pd, rtt, bytes_transmitted_ok);
}


/**
 * We have completed transmission of @a pm, remove it from
 * the transmission queues (and if it is a fragment, continue
 * up the tree as necessary).
 *
 * @param pm pending message that was transmitted
 */
static void
completed_pending_message (struct PendingMessage *pm)
{
  struct PendingMessage *pos;

  GNUNET_log (GNUNET_ERROR_TYPE_DEBUG,
              "Complete transmission of message %" PRIu64 " %u\n",
              pm->logging_uuid,
              pm->pmt);
  switch (pm->pmt)
  {
  case PMT_CORE:
  case PMT_RELIABILITY_BOX:
    /* Full message sent, we are done */
    client_send_response (pm);
    return;

  case PMT_FRAGMENT_BOX:
    /* Fragment sent over reliable channel */
    pos = pm->frag_parent;
    GNUNET_CONTAINER_MDLL_remove (frag, pos->head_frag, pos->tail_frag, pm);
    free_pending_message (pm);
    /* check if subtree is done */
    while ((NULL == pos->head_frag) && (pos->frag_off == (pos->bytes_msg
                                                          - sizeof(struct
                                                                   TransportFragmentBoxMessage)))
           &&
           (NULL != pos->frag_parent))
    {
      pm = pos;
      pos = pm->frag_parent;
      if ((NULL == pos) && (PMT_DV_BOX == pm->pmt))
      {
        client_send_response (pm);
        return;
      }
      else if (PMT_DV_BOX == pm->pmt)
      {
        client_send_response (pos);
        return;
      }
      GNUNET_CONTAINER_MDLL_remove (frag, pos->head_frag, pos->tail_frag, pm);
      free_pending_message (pm);
    }

    /* Was this the last applicable fragment? */
    if ((NULL == pos->head_frag) && (NULL == pos->frag_parent) &&
        (pos->frag_off == pos->bytes_msg))
      client_send_response (pos);
    return;

  case PMT_DV_BOX:
    GNUNET_log (GNUNET_ERROR_TYPE_DEBUG,
                "Completed transmission of message %" PRIu64 " (DV Box)\n",
                pm->logging_uuid);
    if (NULL != pm->frag_parent)
    {
      if (NULL != pm->bpm)
      {
        GNUNET_free (pm->bpm);
        GNUNET_log (GNUNET_ERROR_TYPE_DEBUG,
                    "Freed bpm\n");
      }
      pos = pm->frag_parent;
      free_pending_message (pm);
      pos->bpm = NULL;
      client_send_response (pos);
    }
    else
      client_send_response (pm);
    return;
  }
}


/**
 * The @a pa was acknowledged, process the acknowledgement.
 *
 * @param pa the pending acknowledgement that was satisfied
 * @param ack_delay artificial delay from cumulative acks created by the
 * other peer
 */
static void
handle_acknowledged (struct PendingAcknowledgement *pa,
                     struct GNUNET_TIME_Relative ack_delay)
{
  struct GNUNET_TIME_Relative delay;

  delay = GNUNET_TIME_absolute_get_duration (pa->transmission_time);
  delay = GNUNET_TIME_relative_subtract (delay, ack_delay);
  if (NULL != pa->queue && 1 == pa->num_send)
    update_queue_performance (pa->queue, delay, pa->message_size);
  if (NULL != pa->dvh && 1 == pa->num_send)
    update_dvh_performance (pa->dvh, delay, pa->message_size);
  if (NULL != pa->pm)
    completed_pending_message (pa->pm);
  free_pending_acknowledgement (pa);
}


/**
 * Communicator gave us a reliability ack.  Check it is well-formed.
 *
 * @param cls a `struct CommunicatorMessageContext` (unused)
 * @param ra the message that was received
 * @return #GNUNET_Ok if @a ra is well-formed
 */
static int
check_reliability_ack (void *cls,
                       const struct TransportReliabilityAckMessage *ra)
{
  unsigned int n_acks;

  (void) cls;
  n_acks = (ntohs (ra->header.size) - sizeof(*ra))
           / sizeof(struct TransportCummulativeAckPayloadP);
  if (0 == n_acks)
  {
    GNUNET_break_op (0);
    return GNUNET_SYSERR;
  }
  if ((ntohs (ra->header.size) - sizeof(*ra)) !=
      n_acks * sizeof(struct TransportCummulativeAckPayloadP))
  {
    GNUNET_break_op (0);
    return GNUNET_SYSERR;
  }
  return GNUNET_OK;
}


/**
 * Communicator gave us a reliability ack.  Process the request.
 *
 * @param cls a `struct CommunicatorMessageContext` (must call
 * #finish_cmc_handling() when done)
 * @param ra the message that was received
 */
static void
handle_reliability_ack (void *cls,
                        const struct TransportReliabilityAckMessage *ra)
{
  struct CommunicatorMessageContext *cmc = cls;
  const struct TransportCummulativeAckPayloadP *ack;
  unsigned int n_acks;
  uint32_t ack_counter;

  n_acks = (ntohs (ra->header.size) - sizeof(*ra))
           / sizeof(struct TransportCummulativeAckPayloadP);
  ack = (const struct TransportCummulativeAckPayloadP *) &ra[1];
  for (unsigned int i = 0; i < n_acks; i++)
  {
    struct PendingAcknowledgement *pa =
      GNUNET_CONTAINER_multiuuidmap_get (pending_acks, &ack[i].ack_uuid.value);
    if (NULL == pa)
    {
      GNUNET_log (GNUNET_ERROR_TYPE_INFO,
                  "Received ACK from %s with UUID %s which is unknown to us!\n",
                  GNUNET_i2s (&cmc->im.sender),
                  GNUNET_uuid2s (&ack[i].ack_uuid.value));
      GNUNET_STATISTICS_update (
        GST_stats,
        "# FRAGMENT_ACKS dropped, no matching pending message",
        1,
        GNUNET_NO);
      continue;
    }
    GNUNET_log (GNUNET_ERROR_TYPE_DEBUG,
                "Received ACK from %s with UUID %s\n",
                GNUNET_i2s (&cmc->im.sender),
                GNUNET_uuid2s (&ack[i].ack_uuid.value));
    handle_acknowledged (pa, GNUNET_TIME_relative_ntoh (ack[i].ack_delay));
  }

  ack_counter = htonl (ra->ack_counter);
  (void) ack_counter;  /* silence compiler warning for now */
  // FIXME-OPTIMIZE: track ACK losses based on ack_counter somewhere!
  // (DV and/or Neighbour?)
  finish_cmc_handling (cmc);
}


/**
 * Communicator gave us a backchannel encapsulation.  Check the message.
 *
 * @param cls a `struct CommunicatorMessageContext`
 * @param be the send message that was sent
 * @return #GNUNET_YES if message is well-formed
 */
static int
check_backchannel_encapsulation (
  void *cls,
  const struct TransportBackchannelEncapsulationMessage *be)
{
  uint16_t size = ntohs (be->header.size) - sizeof(*be);
  const struct GNUNET_MessageHeader *inbox =
    (const struct GNUNET_MessageHeader *) &be[1];
  const char *is;
  uint16_t isize;

  (void) cls;
  if (ntohs (inbox->size) >= size)
  {
    GNUNET_break_op (0);
    return GNUNET_SYSERR;
  }
  isize = ntohs (inbox->size);
  is = ((const char *) inbox) + isize;
  size -= isize;
  if ('\0' != is[size - 1])
  {
    GNUNET_break_op (0);
    return GNUNET_SYSERR;
  }
  return GNUNET_YES;
}


/**
 * Communicator gave us a backchannel encapsulation.  Process the request.
 * (We are the destination of the backchannel here.)
 *
 * @param cls a `struct CommunicatorMessageContext` (must call
 * #finish_cmc_handling() when done)
 * @param be the message that was received
 */
static void
handle_backchannel_encapsulation (
  void *cls,
  const struct TransportBackchannelEncapsulationMessage *be)
{
  struct CommunicatorMessageContext *cmc = cls;
  struct GNUNET_TRANSPORT_CommunicatorBackchannelIncoming *cbi;
  struct GNUNET_MQ_Envelope *env;
  struct TransportClient *tc;
  const struct GNUNET_MessageHeader *inbox =
    (const struct GNUNET_MessageHeader *) &be[1];
  uint16_t isize = ntohs (inbox->size);
  const char *target_communicator = ((const char *) inbox) + isize;
  char *sender;
  char *self;

  GNUNET_asprintf (&sender,
                   "%s",
                   GNUNET_i2s (&cmc->im.sender));
  GNUNET_asprintf (&self,
                   "%s",
                   GNUNET_i2s (&GST_my_identity));

  /* Find client providing this communicator */
  for (tc = clients_head; NULL != tc; tc = tc->next)
    if ((CT_COMMUNICATOR == tc->type) &&
        (0 ==
         strcmp (tc->details.communicator.address_prefix, target_communicator)))
      break;
  if (NULL == tc)
  {
    char *stastr;

    GNUNET_asprintf (
      &stastr,
      "# Backchannel message dropped: target communicator `%s' unknown",
      target_communicator);
    GNUNET_STATISTICS_update (GST_stats, stastr, 1, GNUNET_NO);
    GNUNET_free (stastr);
    finish_cmc_handling (cmc);
    return;
  }
  /* Finally, deliver backchannel message to communicator */
  GNUNET_log (GNUNET_ERROR_TYPE_DEBUG,
              "Delivering backchannel message from %s to %s of type %u to %s\n",
              sender,
              self,
              ntohs (inbox->type),
              target_communicator);
  env = GNUNET_MQ_msg_extra (
    cbi,
    isize,
    GNUNET_MESSAGE_TYPE_TRANSPORT_COMMUNICATOR_BACKCHANNEL_INCOMING);
  cbi->pid = cmc->im.sender;
  memcpy (&cbi[1], inbox, isize);
  GNUNET_MQ_send (tc->mq, env);
  finish_cmc_handling (cmc);
}


/**
 * Task called when we should check if any of the DV paths
 * we have learned to a target are due for garbage collection.
 *
 * Collects stale paths, and possibly frees the entire DV
 * entry if no paths are left. Otherwise re-schedules itself.
 *
 * @param cls a `struct DistanceVector`
 */
static void
path_cleanup_cb (void *cls)
{
  struct DistanceVector *dv = cls;
  struct DistanceVectorHop *pos;

  dv->timeout_task = NULL;
  while (NULL != (pos = dv->dv_head))
  {
    GNUNET_assert (dv == pos->dv);
    if (GNUNET_TIME_absolute_get_remaining (pos->timeout).rel_value_us > 0)
      break;
    free_distance_vector_hop (pos);
  }
  if (NULL == pos)
  {
    free_dv_route (dv);
    return;
  }
  dv->timeout_task =
    GNUNET_SCHEDULER_add_at (pos->timeout, &path_cleanup_cb, dv);
}


static void
send_msg_from_cache (struct VirtualLink *vl)
{

  const struct GNUNET_PeerIdentity target = vl->target;


  if ((GNUNET_YES == is_ring_buffer_full) || (0 < ring_buffer_head))
  {
    struct RingBufferEntry *ring_buffer_copy[RING_BUFFER_SIZE];
    unsigned int tail = GNUNET_YES == is_ring_buffer_full ? ring_buffer_head :
                        0;
    unsigned int head = GNUNET_YES == is_ring_buffer_full ? RING_BUFFER_SIZE :
                        ring_buffer_head;
    struct GNUNET_TRANSPORT_IncomingMessage im;
    struct CommunicatorMessageContext *cmc;
    struct RingBufferEntry *rbe;
    struct GNUNET_MessageHeader *mh;

    GNUNET_log (GNUNET_ERROR_TYPE_DEBUG,
                "Sending from ring buffer, which has %u items\n",
                ring_buffer_head);

    ring_buffer_head = 0;
    for (unsigned int i = 0; i < head; i++)
    {
      rbe = ring_buffer[(i + tail) % RING_BUFFER_SIZE];
      cmc = rbe->cmc;
      mh = rbe->mh;

      im = cmc->im;
      // mh = cmc->mh;
      GNUNET_log (GNUNET_ERROR_TYPE_DEBUG,
                  "Sending to ring buffer target %s using vl target %s\n",
                  GNUNET_i2s (&im.sender),
                  GNUNET_i2s2 (&target));
      if (0 == GNUNET_memcmp (&target, &im.sender))
      {
        GNUNET_log (GNUNET_ERROR_TYPE_DEBUG,
                    "Finish handling message of type %u and size %u\n",
                    (unsigned int) ntohs (mh->type),
                    (unsigned int) ntohs (mh->size));
        finish_handling_raw_message (vl, mh, cmc, GNUNET_NO);
        GNUNET_free (mh);
      }
      else
      {
        ring_buffer_copy[i] = rbe;
        ring_buffer_head++;
      }
    }

    if ((GNUNET_YES == is_ring_buffer_full) && (RING_BUFFER_SIZE - 1 >
                                                ring_buffer_head))
    {
      is_ring_buffer_full = GNUNET_NO;
    }

    for (unsigned int i = 0; i < ring_buffer_head; i++)
    {
      ring_buffer[i] = ring_buffer_copy[i];
      GNUNET_log (GNUNET_ERROR_TYPE_DEBUG,
                  "ring_buffer_copy[i]->mh->type for i %u %u\n",
                  i,
                  ring_buffer_copy[i]->mh->type);
      GNUNET_log (GNUNET_ERROR_TYPE_DEBUG,
                  "ring_buffer[i]->mh->type for i %u %u\n",
                  i,
                  ring_buffer[i]->mh->type);
    }

    GNUNET_log (GNUNET_ERROR_TYPE_DEBUG,
                "%u items still in ring buffer\n",
                ring_buffer_head);
  }

  if ((GNUNET_YES == is_ring_buffer_full) || (0 < ring_buffer_dv_head))
  {
    struct PendingMessage *ring_buffer_dv_copy[RING_BUFFER_SIZE];
    struct PendingMessage *pm;
    unsigned int tail = GNUNET_YES == is_ring_buffer_dv_full ?
                        ring_buffer_dv_head :
                        0;
    unsigned int head = GNUNET_YES == is_ring_buffer_dv_full ?
                        RING_BUFFER_SIZE :
                        ring_buffer_dv_head;

    GNUNET_log (GNUNET_ERROR_TYPE_DEBUG,
                "Sending from ring buffer dv, which has %u items\n",
                ring_buffer_dv_head);

    ring_buffer_dv_head = 0;
    for (unsigned int i = 0; i < head; i++)
    {
      pm = ring_buffer_dv[(i + tail) % RING_BUFFER_SIZE];

      GNUNET_log (GNUNET_ERROR_TYPE_DEBUG,
                  "Sending to ring buffer target %s using vl target %s\n",
                  GNUNET_i2s (&pm->target),
                  GNUNET_i2s2 (&target));
      if (0 == GNUNET_memcmp (&target, &pm->target))
      {
        GNUNET_log (GNUNET_ERROR_TYPE_DEBUG,
                    "Adding PendingMessage to vl, checking transmission.\n");
        pm->vl = vl;
        GNUNET_CONTAINER_MDLL_insert (vl,
                                      vl->pending_msg_head,
                                      vl->pending_msg_tail,
                                      pm);

        check_vl_transmission (vl);
      }
      else
      {
        ring_buffer_dv_copy[i] = pm;
        ring_buffer_dv_head++;
      }
    }

    if (is_ring_buffer_dv_full && (RING_BUFFER_SIZE - 1 > ring_buffer_dv_head))
    {
      is_ring_buffer_dv_full = GNUNET_NO;
    }

    for (unsigned int i = 0; i < ring_buffer_dv_head; i++)
      ring_buffer_dv[i] = ring_buffer_dv_copy[i];

    GNUNET_log (GNUNET_ERROR_TYPE_DEBUG,
                "%u items still in ring buffer dv.\n",
                ring_buffer_dv_head);

  }
}


/**
 * The @a hop is a validated path to the respective target
 * peer and we should tell core about it -- and schedule
 * a job to revoke the state.
 *
 * @param hop a path to some peer that is the reason for activation
 */
static void
activate_core_visible_dv_path (struct DistanceVectorHop *hop)
{
  struct DistanceVector *dv = hop->dv;
  struct VirtualLink *vl;

  vl = lookup_virtual_link (&dv->target);
  if (NULL == vl)
  {

    vl = GNUNET_new (struct VirtualLink);
    GNUNET_log (GNUNET_ERROR_TYPE_DEBUG,
                "Creating new virtual link %p to %s using DV!\n",
                vl,
                GNUNET_i2s (&dv->target));
    vl->confirmed = GNUNET_YES;
    vl->message_uuid_ctr =
      GNUNET_CRYPTO_random_u64 (GNUNET_CRYPTO_QUALITY_WEAK, UINT64_MAX);
    vl->target = dv->target;
    vl->core_recv_window = RECV_WINDOW_SIZE;
    vl->available_fc_window_size = DEFAULT_WINDOW_SIZE;
    vl->incoming_fc_window_size = DEFAULT_WINDOW_SIZE;
    GNUNET_break (GNUNET_YES ==
                  GNUNET_CONTAINER_multipeermap_put (
                    links,
                    &vl->target,
                    vl,
                    GNUNET_CONTAINER_MULTIHASHMAPOPTION_UNIQUE_ONLY));
    vl->dv = dv;
    dv->vl = vl;
    vl->visibility_task =
      GNUNET_SCHEDULER_add_at (hop->path_valid_until, &check_link_down, vl);
    consider_sending_fc (vl);
    /* We lacked a confirmed connection to the target
       before, so tell CORE about it (finally!) */
    cores_send_connect_info (&dv->target);
    send_msg_from_cache (vl);
  }
  else
  {
    /* Link was already up, remember dv is also now available and we are done */
    vl->dv = dv;
    dv->vl = vl;
    if (GNUNET_NO == vl->confirmed)
    {
      vl->confirmed = GNUNET_YES;
      vl->visibility_task =
        GNUNET_SCHEDULER_add_at (hop->path_valid_until, &check_link_down, vl);
      consider_sending_fc (vl);
      /* We lacked a confirmed connection to the target
         before, so tell CORE about it (finally!) */
      cores_send_connect_info (&dv->target);
      send_msg_from_cache (vl);
    }
    else
      GNUNET_log (GNUNET_ERROR_TYPE_DEBUG,
                  "Virtual link to %s could now also use DV!\n",
                  GNUNET_i2s (&dv->target));
  }
}


/**
 * We have learned a @a path through the network to some other peer, add it to
 * our DV data structure (returning #GNUNET_YES on success).
 *
 * We do not add paths if we have a sufficient number of shorter
 * paths to this target already (returning #GNUNET_NO).
 *
 * We also do not add problematic paths, like those where we lack the first
 * hop in our neighbour list (i.e. due to a topology change) or where some
 * non-first hop is in our neighbour list (returning #GNUNET_SYSERR).
 *
 * @param path the path we learned, path[0] should be us,
 *             and then path contains a valid path from us to
 * `path[path_len-1]` path[1] should be a direct neighbour (we should check!)
 * @param path_len number of entries on the @a path, at least three!
 * @param network_latency how long does the message take from us to
 * `path[path_len-1]`? set to "forever" if unknown
 * @param path_valid_until how long is this path considered validated? Maybe
 * be zero.
 * @return #GNUNET_YES on success,
 *         #GNUNET_NO if we have better path(s) to the target
 *         #GNUNET_SYSERR if the path is useless and/or invalid
 *                         (i.e. path[1] not a direct neighbour
 *                        or path[i+1] is a direct neighbour for i>0)
 */
static int
learn_dv_path (const struct GNUNET_PeerIdentity *path,
               unsigned int path_len,
               struct GNUNET_TIME_Relative network_latency,
               struct GNUNET_TIME_Absolute path_valid_until)
{
  struct DistanceVectorHop *hop;
  struct DistanceVector *dv;
  struct Neighbour *next_hop;
  unsigned int shorter_distance;

  if (path_len < 3)
  {
    /* what a boring path! not allowed! */
    GNUNET_break (0);
    return GNUNET_SYSERR;
  }
  GNUNET_assert (0 == GNUNET_memcmp (&GST_my_identity, &path[0]));
  next_hop = lookup_neighbour (&path[1]);
  if (NULL == next_hop)
  {
    /* next hop must be a neighbour, otherwise this whole thing is useless! */
    GNUNET_break (0);
    return GNUNET_SYSERR;
  }
  for (unsigned int i = 2; i < path_len; i++)
    if (NULL != lookup_neighbour (&path[i]))
    {
      /* Useless path: we have a direct connection to some hop
         in the middle of the path, so this one is not even
         terribly useful for redundancy */
      GNUNET_log (GNUNET_ERROR_TYPE_INFO,
                  "Path of %u hops useless: directly link to hop %u (%s)\n",
                  path_len,
                  i,
                  GNUNET_i2s (&path[i]));
      GNUNET_STATISTICS_update (GST_stats,
                                "# Useless DV path ignored: hop is neighbour",
                                1,
                                GNUNET_NO);
      return GNUNET_SYSERR;
    }
  dv = GNUNET_CONTAINER_multipeermap_get (dv_routes, &path[path_len - 1]);
  if (NULL == dv)
  {
    dv = GNUNET_new (struct DistanceVector);
    dv->target = path[path_len - 1];
    dv->timeout_task = GNUNET_SCHEDULER_add_delayed (DV_PATH_VALIDITY_TIMEOUT,
                                                     &path_cleanup_cb,
                                                     dv);
    GNUNET_assert (GNUNET_OK ==
                   GNUNET_CONTAINER_multipeermap_put (
                     dv_routes,
                     &dv->target,
                     dv,
                     GNUNET_CONTAINER_MULTIHASHMAPOPTION_UNIQUE_ONLY));
  }
  /* Check if we have this path already! */
  shorter_distance = 0;
  for (struct DistanceVectorHop *pos = dv->dv_head; NULL != pos;
       pos = pos->next_dv)
  {
    if (pos->distance < path_len - 3)
      shorter_distance++;
    /* Note that the distances in 'pos' excludes us (path[0]),
       the next_hop (path[1]) and the target so we need to subtract three
       and check next_hop explicitly */
    if ((pos->distance == path_len - 3) && (pos->next_hop == next_hop))
    {
      int match = GNUNET_YES;

      for (unsigned int i = 0; i < pos->distance; i++)
      {
        if (0 != GNUNET_memcmp (&pos->path[i], &path[i + 2]))
        {
          match = GNUNET_NO;
          break;
        }
      }
      if (GNUNET_YES == match)
      {
        struct GNUNET_TIME_Relative last_timeout;

        /* Re-discovered known path, update timeout */
        GNUNET_STATISTICS_update (GST_stats,
                                  "# Known DV path refreshed",
                                  1,
                                  GNUNET_NO);
        last_timeout = GNUNET_TIME_absolute_get_remaining (pos->timeout);
        pos->timeout =
          GNUNET_TIME_relative_to_absolute (DV_PATH_VALIDITY_TIMEOUT);
        pos->path_valid_until =
          GNUNET_TIME_absolute_max (pos->path_valid_until, path_valid_until);
        GNUNET_CONTAINER_MDLL_remove (dv, dv->dv_head, dv->dv_tail, pos);
        GNUNET_CONTAINER_MDLL_insert (dv, dv->dv_head, dv->dv_tail, pos);
        if (0 <
            GNUNET_TIME_absolute_get_remaining (path_valid_until).rel_value_us)
          activate_core_visible_dv_path (pos);
        if (last_timeout.rel_value_us <
            GNUNET_TIME_relative_subtract (DV_PATH_VALIDITY_TIMEOUT,
                                           DV_PATH_DISCOVERY_FREQUENCY)
            .rel_value_us)
        {
          /* Some peer send DV learn messages too often, we are learning
             the same path faster than it would be useful; do not forward! */
          GNUNET_log (GNUNET_ERROR_TYPE_INFO,
                      "Rediscovered path too quickly, not forwarding further\n");
          return GNUNET_NO;
        }
        GNUNET_log (GNUNET_ERROR_TYPE_DEBUG,
                    "Refreshed known path to %s valid until %s, forwarding further\n",
                    GNUNET_i2s (&dv->target),
                    GNUNET_STRINGS_absolute_time_to_string (
                      pos->path_valid_until));
        return GNUNET_YES;
      }
    }
  }
  /* Count how many shorter paths we have (incl. direct
     neighbours) before simply giving up on this one! */
  if (shorter_distance >= MAX_DV_PATHS_TO_TARGET)
  {
    /* We have a shorter path already! */
    GNUNET_log (GNUNET_ERROR_TYPE_DEBUG,
                "Have many shorter DV paths %s, not forwarding further\n",
                GNUNET_i2s (&dv->target));
    return GNUNET_NO;
  }
  /* create new DV path entry */
  GNUNET_log (GNUNET_ERROR_TYPE_DEBUG,
              "Discovered new DV path to %s valid until %s\n",
              GNUNET_i2s (&dv->target),
              GNUNET_STRINGS_absolute_time_to_string (path_valid_until));
  hop = GNUNET_malloc (sizeof(struct DistanceVectorHop)
                       + sizeof(struct GNUNET_PeerIdentity) * (path_len - 3));
  hop->next_hop = next_hop;
  hop->dv = dv;
  hop->path = (const struct GNUNET_PeerIdentity *) &hop[1];
  memcpy (&hop[1],
          &path[2],
          sizeof(struct GNUNET_PeerIdentity) * (path_len - 3));
  hop->timeout = GNUNET_TIME_relative_to_absolute (DV_PATH_VALIDITY_TIMEOUT);
  hop->path_valid_until = path_valid_until;
  hop->distance = path_len - 3;
  hop->pd.aged_rtt = network_latency;
  GNUNET_CONTAINER_MDLL_insert (dv, dv->dv_head, dv->dv_tail, hop);
  GNUNET_CONTAINER_MDLL_insert (neighbour,
                                next_hop->dv_head,
                                next_hop->dv_tail,
                                hop);
  if (0 < GNUNET_TIME_absolute_get_remaining (path_valid_until).rel_value_us)
    activate_core_visible_dv_path (hop);
  return GNUNET_YES;
}


/**
 * Communicator gave us a DV learn message.  Check the message.
 *
 * @param cls a `struct CommunicatorMessageContext`
 * @param dvl the send message that was sent
 * @return #GNUNET_YES if message is well-formed
 */
static int
check_dv_learn (void *cls, const struct TransportDVLearnMessage *dvl)
{
  uint16_t size = ntohs (dvl->header.size);
  uint16_t num_hops = ntohs (dvl->num_hops);
  const struct DVPathEntryP *hops = (const struct DVPathEntryP *) &dvl[1];

  (void) cls;
  if (size != sizeof(*dvl) + num_hops * sizeof(struct DVPathEntryP))
  {
    GNUNET_break_op (0);
    return GNUNET_SYSERR;
  }
  if (num_hops > MAX_DV_HOPS_ALLOWED)
  {
    GNUNET_break_op (0);
    return GNUNET_SYSERR;
  }
  for (unsigned int i = 0; i < num_hops; i++)
  {
    if (0 == GNUNET_memcmp (&dvl->initiator, &hops[i].hop))
    {
      GNUNET_break_op (0);
      return GNUNET_SYSERR;
    }
    if (0 == GNUNET_memcmp (&GST_my_identity, &hops[i].hop))
    {
      GNUNET_break_op (0);
      return GNUNET_SYSERR;
    }
  }
  return GNUNET_YES;
}


/**
 * Build and forward a DV learn message to @a next_hop.
 *
 * @param next_hop peer to send the message to
 * @param msg message received
 * @param bi_history bitmask specifying hops on path that were bidirectional
 * @param nhops length of the @a hops array
 * @param hops path the message traversed so far
 * @param in_time when did we receive the message, used to calculate network
 * delay
 */
static void
forward_dv_learn (const struct GNUNET_PeerIdentity *next_hop,
                  const struct TransportDVLearnMessage *msg,
                  uint16_t bi_history,
                  uint16_t nhops,
                  const struct DVPathEntryP *hops,
                  struct GNUNET_TIME_Absolute in_time)
{
  struct Neighbour *n;
  struct VirtualLink *vl;
  struct DVPathEntryP *dhops;
  char buf[sizeof(struct TransportDVLearnMessage)
           + (nhops + 1) * sizeof(struct DVPathEntryP)] GNUNET_ALIGN;
  struct TransportDVLearnMessage *fwd = (struct TransportDVLearnMessage *) buf;
  struct GNUNET_TIME_Relative nnd;

  /* compute message for forwarding */
  GNUNET_log (GNUNET_ERROR_TYPE_DEBUG,
              "Forwarding DV learn message originating from %s to %s\n",
              GNUNET_i2s (&msg->initiator),
              GNUNET_i2s2 (next_hop));
  GNUNET_assert (nhops < MAX_DV_HOPS_ALLOWED);
  fwd->header.type = htons (GNUNET_MESSAGE_TYPE_TRANSPORT_DV_LEARN);
  fwd->header.size = htons (sizeof(struct TransportDVLearnMessage)
                            + (nhops + 1) * sizeof(struct DVPathEntryP));
  fwd->num_hops = htons (nhops + 1);
  fwd->bidirectional = htons (bi_history);
  nnd = GNUNET_TIME_relative_add (GNUNET_TIME_absolute_get_duration (in_time),
                                  GNUNET_TIME_relative_ntoh (
                                    msg->non_network_delay));
  fwd->non_network_delay = GNUNET_TIME_relative_hton (nnd);
  fwd->init_sig = msg->init_sig;
  fwd->initiator = msg->initiator;
  fwd->challenge = msg->challenge;
  fwd->monotonic_time = msg->monotonic_time;
  dhops = (struct DVPathEntryP *) &fwd[1];
  GNUNET_memcpy (dhops, hops, sizeof(struct DVPathEntryP) * nhops);
  dhops[nhops].hop = GST_my_identity;
  {
    struct DvHopPS dhp = {
      .purpose.purpose = htonl (GNUNET_SIGNATURE_PURPOSE_TRANSPORT_DV_HOP),
      .purpose.size = htonl (sizeof(dhp)),
      .pred = (0 == nhops) ? msg->initiator : dhops[nhops - 1].hop,
      .succ = *next_hop,
      .challenge = msg->challenge
    };
    GNUNET_CRYPTO_eddsa_sign (GST_my_private_key,
                              &dhp,
                              &dhops[nhops].hop_sig);
  }
  /*route_control_message_without_fc (next_hop,
                                    &fwd->header,
                                    RMO_UNCONFIRMED_ALLOWED);*/
  vl = lookup_virtual_link (next_hop);
  if ((NULL != vl) && (GNUNET_YES == vl->confirmed))
  {
    route_control_message_without_fc (vl,
                                      &fwd->header,
                                      RMO_UNCONFIRMED_ALLOWED);
  }
  else
  {
    /* Use route via neighbour */
    n = lookup_neighbour (next_hop);
    if (NULL != n)
      route_via_neighbour (
        n,
        &fwd->header,
        RMO_UNCONFIRMED_ALLOWED);
  }
}


/**
 * Check signature of type #GNUNET_SIGNATURE_PURPOSE_TRANSPORT_DV_INITIATOR
 *
 * @param sender_monotonic_time monotonic time of the initiator
 * @param init the signer
 * @param challenge the challenge that was signed
 * @param init_sig signature presumably by @a init
 * @return #GNUNET_OK if the signature is valid
 */
static int
validate_dv_initiator_signature (
  struct GNUNET_TIME_AbsoluteNBO sender_monotonic_time,
  const struct GNUNET_PeerIdentity *init,
  const struct GNUNET_CRYPTO_ChallengeNonceP *challenge,
  const struct GNUNET_CRYPTO_EddsaSignature *init_sig)
{
  struct DvInitPS ip = { .purpose.purpose = htonl (
                           GNUNET_SIGNATURE_PURPOSE_TRANSPORT_DV_INITIATOR),
                         .purpose.size = htonl (sizeof(ip)),
                         .monotonic_time = sender_monotonic_time,
                         .challenge = *challenge };

  if (
    GNUNET_OK !=
    GNUNET_CRYPTO_eddsa_verify (GNUNET_SIGNATURE_PURPOSE_TRANSPORT_DV_INITIATOR,
                                &ip,
                                init_sig,
                                &init->public_key))
  {
    GNUNET_break_op (0);
    return GNUNET_SYSERR;
  }
  return GNUNET_OK;
}


/**
 * Closure for #dv_neighbour_selection and #dv_neighbour_transmission.
 */
struct NeighbourSelectionContext
{
  /**
   * Original message we received.
   */
  const struct TransportDVLearnMessage *dvl;

  /**
   * The hops taken.
   */
  const struct DVPathEntryP *hops;

  /**
   * Time we received the message.
   */
  struct GNUNET_TIME_Absolute in_time;

  /**
   * Offsets of the selected peers.
   */
  uint32_t selections[MAX_DV_DISCOVERY_SELECTION];

  /**
   * Number of peers eligible for selection.
   */
  unsigned int num_eligible;

  /**
   * Number of peers that were selected for forwarding.
   */
  unsigned int num_selections;

  /**
   * Number of hops in @e hops
   */
  uint16_t nhops;

  /**
   * Bitmap of bidirectional connections encountered.
   */
  uint16_t bi_history;
};


/**
 * Function called for each neighbour during #handle_dv_learn.
 *
 * @param cls a `struct NeighbourSelectionContext *`
 * @param pid identity of the peer
 * @param value a `struct Neighbour`
 * @return #GNUNET_YES (always)
 */
static int
dv_neighbour_selection (void *cls,
                        const struct GNUNET_PeerIdentity *pid,
                        void *value)
{
  struct NeighbourSelectionContext *nsc = cls;

  (void) value;
  if (0 == GNUNET_memcmp (pid, &nsc->dvl->initiator))
    return GNUNET_YES; /* skip initiator */
  for (unsigned int i = 0; i < nsc->nhops; i++)
    if (0 == GNUNET_memcmp (pid, &nsc->hops[i].hop))
      return GNUNET_YES;
  /* skip peers on path */
  nsc->num_eligible++;
  return GNUNET_YES;
}


/**
 * Function called for each neighbour during #handle_dv_learn.
 * We call #forward_dv_learn() on the neighbour(s) selected
 * during #dv_neighbour_selection().
 *
 * @param cls a `struct NeighbourSelectionContext *`
 * @param pid identity of the peer
 * @param value a `struct Neighbour`
 * @return #GNUNET_YES (always)
 */
static int
dv_neighbour_transmission (void *cls,
                           const struct GNUNET_PeerIdentity *pid,
                           void *value)
{
  struct NeighbourSelectionContext *nsc = cls;

  GNUNET_log (GNUNET_ERROR_TYPE_DEBUG,
              "transmission %s\n",
              GNUNET_i2s (pid));
  (void) value;
  if (0 == GNUNET_memcmp (pid, &nsc->dvl->initiator))
    return GNUNET_YES; /* skip initiator */
  for (unsigned int i = 0; i < nsc->nhops; i++)
    if (0 == GNUNET_memcmp (pid, &nsc->hops[i].hop))
      return GNUNET_YES;
  /* skip peers on path */
  for (unsigned int i = 0; i < nsc->num_selections; i++)
  {
    if (nsc->selections[i] == nsc->num_eligible)
    {
      forward_dv_learn (pid,
                        nsc->dvl,
                        nsc->bi_history,
                        nsc->nhops,
                        nsc->hops,
                        nsc->in_time);
      break;
    }
  }
  nsc->num_eligible++;
  return GNUNET_YES;
}


/**
 * Computes the number of neighbours we should forward a DVInit
 * message to given that it has so far taken @a hops_taken hops
 * though the network and that the number of neighbours we have
 * in total is @a neighbour_count, out of which @a eligible_count
 * are not yet on the path.
 *
 * NOTE: technically we might want to include NSE in the formula to
 * get a better grip on the overall network size. However, for now
 * using NSE here would create a dependency issue in the build system.
 * => Left for later, hardcoded to 50 for now.
 *
 * The goal of the fomula is that we want to reach a total of LOG(NSE)
 * peers via DV (`target_total`).  We want the reach to be spread out
 * over various distances to the origin, with a bias towards shorter
 * distances.
 *
 * We make the strong assumption that the network topology looks
 * "similar" at other hops, in particular the @a neighbour_count
 * should be comparable at other hops.
 *
 * If the local neighbourhood is densely connected, we expect that @a
 * eligible_count is close to @a neighbour_count minus @a hops_taken
 * as a lot of the path is already known. In that case, we should
 * forward to few(er) peers to try to find a path out of the
 * neighbourhood. OTOH, if @a eligible_count is close to @a
 * neighbour_count, we should forward to many peers as we are either
 * still close to the origin (i.e.  @a hops_taken is small) or because
 * we managed to get beyond a local cluster.  We express this as
 * the `boost_factor` using the square of the fraction of eligible
 * neighbours (so if only 50% are eligible, we boost by 1/4, but if
 * 99% are eligible, the 'boost' will be almost 1).
 *
 * Second, the more hops we have taken, the larger the problem of an
 * exponential traffic explosion gets.  So we take the `target_total`,
 * and compute our degree such that at each distance d 2^{-d} peers
 * are selected (corrected by the `boost_factor`).
 *
 * @param hops_taken number of hops DVInit has travelled so far
 * @param neighbour_count number of neighbours we have in total
 * @param eligible_count number of neighbours we could in
 *        theory forward to
 */
static unsigned int
calculate_fork_degree (unsigned int hops_taken,
                       unsigned int neighbour_count,
                       unsigned int eligible_count)
{
  double target_total = 50.0; /* FIXME: use LOG(NSE)? */
  double eligible_ratio =
    ((double) eligible_count) / ((double) neighbour_count);
  double boost_factor = eligible_ratio * eligible_ratio;
  unsigned int rnd;
  double left;

  if (hops_taken >= 64)
  {
    GNUNET_break (0);
    return 0;   /* precaution given bitshift below */
  }
  for (unsigned int i = 1; i < hops_taken; i++)
  {
    /* For each hop, subtract the expected number of targets
       reached at distance d (so what remains divided by 2^d) */
    target_total -= (target_total * boost_factor / (1LLU << i));
  }
  rnd =
    (unsigned int) floor (target_total * boost_factor / (1LLU << hops_taken));
  /* round up or down probabilistically depending on how close we were
     when floor()ing to rnd */
  left = target_total - (double) rnd;
  if (UINT32_MAX * left >
      GNUNET_CRYPTO_random_u64 (GNUNET_CRYPTO_QUALITY_WEAK, UINT32_MAX))
    rnd++; /* round up */
  GNUNET_log (GNUNET_ERROR_TYPE_DEBUG,
              "Forwarding DV learn message of %u hops %u(/%u/%u) times\n",
              hops_taken,
              rnd,
              eligible_count,
              neighbour_count);
  return rnd;
}


/**
 * Function called when peerstore is done storing a DV monotonic time.
 *
 * @param cls a `struct Neighbour`
 * @param success #GNUNET_YES if peerstore was successful
 */
static void
neighbour_store_dvmono_cb (void *cls, int success)
{
  struct Neighbour *n = cls;

  n->sc = NULL;
  if (GNUNET_YES != success)
    GNUNET_log (GNUNET_ERROR_TYPE_ERROR,
                "Failed to store other peer's monotonic time in peerstore!\n");
}


/**
 * Communicator gave us a DV learn message.  Process the request.
 *
 * @param cls a `struct CommunicatorMessageContext` (must call
 * #finish_cmc_handling() when done)
 * @param dvl the message that was received
 */
static void
handle_dv_learn (void *cls, const struct TransportDVLearnMessage *dvl)
{
  struct CommunicatorMessageContext *cmc = cls;
  enum GNUNET_TRANSPORT_CommunicatorCharacteristics cc;
  int bi_hop;
  uint16_t nhops;
  uint16_t bi_history;
  const struct DVPathEntryP *hops;
  int do_fwd;
  int did_initiator;
  struct GNUNET_TIME_Absolute in_time;
  struct Neighbour *n;

  nhops = ntohs (dvl->num_hops);  /* 0 = sender is initiator */
  bi_history = ntohs (dvl->bidirectional);
  hops = (const struct DVPathEntryP *) &dvl[1];
  if (0 == nhops)
  {
    /* sanity check */
    if (0 != GNUNET_memcmp (&dvl->initiator, &cmc->im.sender))
    {
      GNUNET_break (0);
      finish_cmc_handling (cmc);
      return;
    }
  }
  else
  {
    GNUNET_log (GNUNET_ERROR_TYPE_DEBUG,
                "handle dv learn message last hop %s\n",
                GNUNET_i2s (&hops[nhops - 1].hop));
    /* sanity check */
    if (0 != GNUNET_memcmp (&hops[nhops - 1].hop, &cmc->im.sender))
    {
      GNUNET_break (0);
      finish_cmc_handling (cmc);
      return;
    }
  }

  GNUNET_assert (CT_COMMUNICATOR == cmc->tc->type);
  cc = cmc->tc->details.communicator.cc;
  bi_hop = (GNUNET_TRANSPORT_CC_RELIABLE ==
            cc); // FIXME: add bi-directional flag to cc?
  in_time = GNUNET_TIME_absolute_get ();

  /* continue communicator here, everything else can happen asynchronous! */
  finish_cmc_handling (cmc);

  n = lookup_neighbour (&dvl->initiator);
  if (NULL != n)
  {
    if ((n->dv_monotime_available == GNUNET_YES) &&
        (GNUNET_TIME_absolute_ntoh (dvl->monotonic_time).abs_value_us <
         n->last_dv_learn_monotime.abs_value_us))
    {
      GNUNET_log (GNUNET_ERROR_TYPE_DEBUG,
                  "DV learn from %s discarded due to time travel",
                  GNUNET_i2s (&dvl->initiator));
      GNUNET_STATISTICS_update (GST_stats,
                                "# DV learn discarded due to time travel",
                                1,
                                GNUNET_NO);
      return;
    }
    if (GNUNET_OK != validate_dv_initiator_signature (dvl->monotonic_time,
                                                      &dvl->initiator,
                                                      &dvl->challenge,
                                                      &dvl->init_sig))
    {
      GNUNET_log (GNUNET_ERROR_TYPE_DEBUG,
                  "DV learn signature from %s invalid\n",
                  GNUNET_i2s (&dvl->initiator));
      GNUNET_break_op (0);
      return;
    }
    n->last_dv_learn_monotime = GNUNET_TIME_absolute_ntoh (dvl->monotonic_time);
    if (GNUNET_YES == n->dv_monotime_available)
    {
      if (NULL != n->sc)
      {
        GNUNET_log (GNUNET_ERROR_TYPE_DEBUG,
                    "store cancel\n");
        GNUNET_PEERSTORE_store_cancel (n->sc);
      }
      n->sc =
        GNUNET_PEERSTORE_store (peerstore,
                                "transport",
                                &dvl->initiator,
                                GNUNET_PEERSTORE_TRANSPORT_DVLEARN_MONOTIME,
                                &dvl->monotonic_time,
                                sizeof(dvl->monotonic_time),
                                GNUNET_TIME_UNIT_FOREVER_ABS,
                                GNUNET_PEERSTORE_STOREOPTION_REPLACE,
                                &neighbour_store_dvmono_cb,
                                n);
    }
  }
  /* OPTIMIZE-FIXME: asynchronously (!) verify signatures!,
     If signature verification load too high, implement random drop strategy */
  for (unsigned int i = 0; i < nhops; i++)
  {
    struct DvHopPS dhp = { .purpose.purpose =
                             htonl (GNUNET_SIGNATURE_PURPOSE_TRANSPORT_DV_HOP),
                           .purpose.size = htonl (sizeof(dhp)),
                           .pred = (0 == i) ? dvl->initiator : hops[i - 1].hop,
                           .succ = (nhops == i + 1) ? GST_my_identity
                                   : hops[i + 1].hop,
                           .challenge = dvl->challenge };

    if (GNUNET_OK !=
        GNUNET_CRYPTO_eddsa_verify (GNUNET_SIGNATURE_PURPOSE_TRANSPORT_DV_HOP,
                                    &dhp,
                                    &hops[i].hop_sig,
                                    &hops[i].hop.public_key))
    {
      GNUNET_log (GNUNET_ERROR_TYPE_DEBUG,
                  "DV learn from %s signature of hop %u invalid\n",
                  GNUNET_i2s (&dvl->initiator),
                  i);
      GNUNET_log (GNUNET_ERROR_TYPE_DEBUG,
                  "signature of hop %s invalid\n",
                  GNUNET_i2s (&hops[i].hop));
      GNUNET_log (GNUNET_ERROR_TYPE_DEBUG,
                  "pred %s\n",
                  GNUNET_i2s (&dhp.pred));
      GNUNET_log (GNUNET_ERROR_TYPE_DEBUG,
                  "succ %s\n",
                  GNUNET_i2s (&dhp.succ));
      GNUNET_log (GNUNET_ERROR_TYPE_DEBUG,
                  "hash %s\n",
                  GNUNET_sh2s (&dhp.challenge.value));
      GNUNET_break_op (0);
      return;
    }
  }
  if (GNUNET_EXTRA_LOGGING > 0)
  {
    char *path;

    path = GNUNET_strdup (GNUNET_i2s (&dvl->initiator));
    for (unsigned int i = 0; i < nhops; i++)
    {
      char *tmp;

      GNUNET_asprintf (&tmp,
                       "%s%s%s",
                       path,
                       (bi_history & (1 << (nhops - i))) ? "<->" : "-->",
                       GNUNET_i2s (&hops[i].hop));
      GNUNET_free (path);
      path = tmp;
    }
    GNUNET_log (GNUNET_ERROR_TYPE_DEBUG,
                "Received DVInit via %s%s%s\n",
                path,
                bi_hop ? "<->" : "-->",
                GNUNET_i2s (&GST_my_identity));
    GNUNET_free (path);
  }
  do_fwd = GNUNET_YES;
  if (0 == GNUNET_memcmp (&GST_my_identity, &dvl->initiator))
  {
    struct GNUNET_PeerIdentity path[nhops + 1];
    struct GNUNET_TIME_Relative host_latency_sum;
    struct GNUNET_TIME_Relative latency;
    struct GNUNET_TIME_Relative network_latency;

    /* We initiated this, learn the forward path! */
    path[0] = GST_my_identity;
    path[1] = hops[0].hop;
    host_latency_sum = GNUNET_TIME_relative_ntoh (dvl->non_network_delay);

    // Need also something to lookup initiation time
    // to compute RTT! -> add RTT argument here?
    latency = GNUNET_TIME_absolute_get_duration (GNUNET_TIME_absolute_ntoh (
                                                   dvl->monotonic_time));
    GNUNET_assert (latency.rel_value_us >= host_latency_sum.rel_value_us);
    // latency = GNUNET_TIME_UNIT_FOREVER_REL;   // FIXME: initialize properly
    // (based on dvl->challenge, we can identify time of origin!)

    network_latency = GNUNET_TIME_relative_subtract (latency, host_latency_sum);
    /* assumption: latency on all links is the same */
    network_latency = GNUNET_TIME_relative_divide (network_latency, nhops);

    for (unsigned int i = 2; i <= nhops; i++)
    {
      struct GNUNET_TIME_Relative ilat;

      /* assumption: linear latency increase per hop */
      ilat = GNUNET_TIME_relative_multiply (network_latency, i);
      path[i] = hops[i - 1].hop;
      GNUNET_log (GNUNET_ERROR_TYPE_DEBUG,
                  "Learned path with %u hops to %s with latency %s\n",
                  i,
                  GNUNET_i2s (&path[i]),
                  GNUNET_STRINGS_relative_time_to_string (ilat, GNUNET_YES));
      learn_dv_path (path,
                     i + 1,
                     ilat,
                     GNUNET_TIME_relative_to_absolute (
                       ADDRESS_VALIDATION_LIFETIME));
    }
    /* as we initiated, do not forward again (would be circular!) */
    do_fwd = GNUNET_NO;
    return;
  }
  if (bi_hop)
  {
    /* last hop was bi-directional, we could learn something here! */
    struct GNUNET_PeerIdentity path[nhops + 2];

    path[0] = GST_my_identity;
    path[1] = hops[nhops - 1].hop;   /* direct neighbour == predecessor! */
    for (unsigned int i = 0; i < nhops; i++)
    {
      int iret;

      if (0 == (bi_history & (1 << i)))
        break;     /* i-th hop not bi-directional, stop learning! */
      if (i == nhops - 1)
      {
        path[i + 2] = dvl->initiator;
      }
      else
      {
        path[i + 2] = hops[nhops - i - 2].hop;
      }

      GNUNET_log (GNUNET_ERROR_TYPE_DEBUG,
                  "Learned inverse path with %u hops to %s\n",
                  i + 2,
                  GNUNET_i2s (&path[i + 2]));
      iret = learn_dv_path (path,
                            i + 3,
                            GNUNET_TIME_UNIT_FOREVER_REL,
                            GNUNET_TIME_relative_to_absolute (
                              ADDRESS_VALIDATION_LIFETIME));
      if (GNUNET_SYSERR == iret)
      {
        /* path invalid or too long to be interesting for US, thus should also
           not be interesting to our neighbours, cut path when forwarding to
           'i' hops, except of course for the one that goes back to the
           initiator */
        GNUNET_STATISTICS_update (GST_stats,
                                  "# DV learn not forwarded due invalidity of path",
                                  1,
                                  GNUNET_NO);
        do_fwd = GNUNET_NO;
        break;
      }
      if ((GNUNET_NO == iret) && (nhops == i + 1))
      {
        /* we have better paths, and this is the longest target,
           so there cannot be anything interesting later */
        GNUNET_STATISTICS_update (GST_stats,
                                  "# DV learn not forwarded, got better paths",
                                  1,
                                  GNUNET_NO);
        do_fwd = GNUNET_NO;
        break;
      }
    }
  }
  if (MAX_DV_HOPS_ALLOWED == nhops)
  {
    /* At limit, we're out of here! */
    return;
  }

  /* Forward to initiator, if path non-trivial and possible */
  bi_history = (bi_history << 1) | (bi_hop ? 1 : 0);
  did_initiator = GNUNET_NO;
  if ((1 <= nhops) &&
      (GNUNET_YES ==
       GNUNET_CONTAINER_multipeermap_contains (neighbours, &dvl->initiator)))
  {
    /* send back to origin! */
    GNUNET_log (GNUNET_ERROR_TYPE_DEBUG,
                "Sending DVL back to initiator %s\n",
                GNUNET_i2s (&dvl->initiator));
    forward_dv_learn (&dvl->initiator, dvl, bi_history, nhops, hops, in_time);
    did_initiator = GNUNET_YES;
  }
  /* We forward under two conditions: either we still learned something
     ourselves (do_fwd), or the path was darn short and thus the initiator is
     likely to still be very interested in this (and we did NOT already
     send it back to the initiator) */
  if ((do_fwd) || ((nhops < MIN_DV_PATH_LENGTH_FOR_INITIATOR) &&
                   (GNUNET_NO == did_initiator)))
  {
    /* Pick random neighbours that are not yet on the path */
    struct NeighbourSelectionContext nsc;
    unsigned int n_cnt;

    n_cnt = GNUNET_CONTAINER_multipeermap_size (neighbours);
    nsc.nhops = nhops;
    nsc.dvl = dvl;
    nsc.bi_history = bi_history;
    nsc.hops = hops;
    nsc.in_time = in_time;
    nsc.num_eligible = 0;
    GNUNET_CONTAINER_multipeermap_iterate (neighbours,
                                           &dv_neighbour_selection,
                                           &nsc);
    if (0 == nsc.num_eligible)
      return;   /* done here, cannot forward to anyone else */
    nsc.num_selections = calculate_fork_degree (nhops, n_cnt, nsc.num_eligible);
    nsc.num_selections =
      GNUNET_MIN (MAX_DV_DISCOVERY_SELECTION, nsc.num_selections);
    GNUNET_log (GNUNET_ERROR_TYPE_DEBUG,
                "Forwarding DVL to %u other peers\n",
                nsc.num_selections);
    for (unsigned int i = 0; i < nsc.num_selections; i++)
      nsc.selections[i] =
        (nsc.num_selections == n_cnt)
        ? i   /* all were selected, avoid collisions by chance */
        : GNUNET_CRYPTO_random_u32 (GNUNET_CRYPTO_QUALITY_WEAK, n_cnt);
    nsc.num_eligible = 0;
    GNUNET_CONTAINER_multipeermap_iterate (neighbours,
                                           &dv_neighbour_transmission,
                                           &nsc);
  }
}


/**
 * Communicator gave us a DV box.  Check the message.
 *
 * @param cls a `struct CommunicatorMessageContext`
 * @param dvb the send message that was sent
 * @return #GNUNET_YES if message is well-formed
 */
static int
check_dv_box (void *cls, const struct TransportDVBoxMessage *dvb)
{
  uint16_t size = ntohs (dvb->header.size);
  uint16_t num_hops = ntohs (dvb->num_hops);
  const struct GNUNET_PeerIdentity *hops =
    (const struct GNUNET_PeerIdentity *) &dvb[1];

  (void) cls;
  if (size < sizeof(*dvb) + num_hops * sizeof(struct GNUNET_PeerIdentity)
      + sizeof(struct GNUNET_MessageHeader))
  {
    GNUNET_break_op (0);
    return GNUNET_SYSERR;
  }
  /* This peer must not be on the path */
  for (unsigned int i = 0; i < num_hops; i++)
    if (0 == GNUNET_memcmp (&hops[i], &GST_my_identity))
    {
      GNUNET_break_op (0);
      return GNUNET_SYSERR;
    }
  return GNUNET_YES;
}


/**
 * Create a DV Box message and queue it for transmission to
 * @a next_hop.
 *
 * @param next_hop peer to receive the message next
 * @param total_hops how many hops did the message take so far
 * @param num_hops length of the @a hops array
 * @param origin origin of the message
 * @param hops next peer(s) to the destination, including destination
 * @param payload payload of the box
 * @param payload_size number of bytes in @a payload
 */
static void
forward_dv_box (struct Neighbour *next_hop,
                struct TransportDVBoxMessage *hdr,
                uint16_t total_hops,
                uint16_t num_hops,
                const struct GNUNET_PeerIdentity *hops,
                const void *enc_payload,
                uint16_t enc_payload_size)
{
  struct VirtualLink *vl = next_hop->vl;
  struct PendingMessage *pm;
  size_t msg_size = sizeof(struct TransportDVBoxMessage)
                    + num_hops * sizeof(struct GNUNET_PeerIdentity)
                    + enc_payload_size;
  char *buf;
  char msg_buf[msg_size] GNUNET_ALIGN;
  struct GNUNET_PeerIdentity *dhops;

  hdr->num_hops = htons (num_hops);
  hdr->total_hops = htons (total_hops);
  hdr->header.size = htons (msg_size);
  memcpy (msg_buf, hdr, sizeof(*hdr));
  dhops = (struct GNUNET_PeerIdentity *) &msg_buf[sizeof(struct
                                                         TransportDVBoxMessage)];
  memcpy (dhops, hops, num_hops * sizeof(struct GNUNET_PeerIdentity));
  memcpy (&dhops[num_hops], enc_payload, enc_payload_size);

  if (GNUNET_YES == ntohs (hdr->without_fc))
  {
    GNUNET_log (GNUNET_ERROR_TYPE_DEBUG,
                "Forwarding control message (payload size %u) in DV Box to next hop %s (%u/%u) \n",
                enc_payload_size,
                GNUNET_i2s (&next_hop->pid),
                (unsigned int) num_hops,
                (unsigned int) total_hops);
    route_via_neighbour (next_hop, (const struct
                                    GNUNET_MessageHeader *) msg_buf,
                         RMO_ANYTHING_GOES);
  }
  else
  {
    pm = GNUNET_malloc (sizeof(struct PendingMessage) + msg_size);
    GNUNET_log (GNUNET_ERROR_TYPE_DEBUG,
                "2 created pm %p storing vl %p \n",
                pm,
                vl);
    pm->pmt = PMT_DV_BOX;
    pm->vl = vl;
    pm->target = next_hop->pid;
    pm->timeout = GNUNET_TIME_relative_to_absolute (DV_FORWARD_TIMEOUT);
    pm->logging_uuid = logging_uuid_gen++;
    pm->prefs = GNUNET_MQ_PRIO_BACKGROUND;
    pm->bytes_msg = msg_size;
    buf = (char *) &pm[1];
    memcpy (buf, msg_buf, msg_size);

    GNUNET_log (GNUNET_ERROR_TYPE_DEBUG,
                "Created pending message %" PRIu64
                " for DV Box with next hop %s (%u/%u)\n",
                pm->logging_uuid,
                GNUNET_i2s (&next_hop->pid),
                (unsigned int) num_hops,
                (unsigned int) total_hops);

    if ((NULL != vl) && (GNUNET_YES == vl->confirmed))
    {
      GNUNET_CONTAINER_MDLL_insert (vl,
                                    vl->pending_msg_head,
                                    vl->pending_msg_tail,
                                    pm);

      check_vl_transmission (vl);
    }
    else
    {
      GNUNET_log (GNUNET_ERROR_TYPE_DEBUG,
                  "The virtual link is not ready for forwarding a DV Box with payload, storing PendingMessage in ring buffer.\n");

      ring_buffer_dv[ring_buffer_dv_head] = pm;
      if (RING_BUFFER_SIZE - 1 == ring_buffer_dv_head)
      {
        ring_buffer_dv_head = 0;
        is_ring_buffer_dv_full = GNUNET_YES;
      }
      else
        ring_buffer_dv_head++;

      GNUNET_log (GNUNET_ERROR_TYPE_DEBUG,
                  "%u items stored in DV ring buffer\n",
                  ring_buffer_dv_head);
    }
  }
}


/**
 * Free data structures associated with @a b.
 *
 * @param b data structure to release
 */
static void
free_backtalker (struct Backtalker *b)
{
  if (NULL != b->get)
  {
    GNUNET_PEERSTORE_iterate_cancel (b->get);
    b->get = NULL;
    GNUNET_assert (NULL != b->cmc);
    finish_cmc_handling (b->cmc);
    b->cmc = NULL;
  }
  if (NULL != b->task)
  {
    GNUNET_SCHEDULER_cancel (b->task);
    b->task = NULL;
  }
  if (NULL != b->sc)
  {
    GNUNET_log (GNUNET_ERROR_TYPE_DEBUG,
                "store cancel\n");
    GNUNET_PEERSTORE_store_cancel (b->sc);
    b->sc = NULL;
  }
  GNUNET_log (GNUNET_ERROR_TYPE_DEBUG,
              "Removing backtalker for %s\n",
              GNUNET_i2s (&b->pid));
  GNUNET_assert (
    GNUNET_YES ==
    GNUNET_CONTAINER_multipeermap_remove (backtalkers, &b->pid, b));
  GNUNET_free (b);
}


/**
 * Callback to free backtalker records.
 *
 * @param cls NULL
 * @param pid unused
 * @param value a `struct Backtalker`
 * @return #GNUNET_OK (always)
 */
static int
free_backtalker_cb (void *cls,
                    const struct GNUNET_PeerIdentity *pid,
                    void *value)
{
  struct Backtalker *b = value;

  (void) cls;
  (void) pid;
  free_backtalker (b);
  return GNUNET_OK;
}


/**
 * Function called when it is time to clean up a backtalker.
 *
 * @param cls a `struct Backtalker`
 */
static void
backtalker_timeout_cb (void *cls)
{
  struct Backtalker *b = cls;

  GNUNET_log (GNUNET_ERROR_TYPE_DEBUG,
              "backtalker timeout.\n");
  b->task = NULL;
  if (0 != GNUNET_TIME_absolute_get_remaining (b->timeout).rel_value_us)
  {
    b->task = GNUNET_SCHEDULER_add_at (b->timeout, &backtalker_timeout_cb, b);
    return;
  }
  GNUNET_assert (NULL == b->sc);
  free_backtalker (b);
}


/**
 * Function called with the monotonic time of a backtalker
 * by PEERSTORE. Updates the time and continues processing.
 *
 * @param cls a `struct Backtalker`
 * @param record the information found, NULL for the last call
 * @param emsg error message
 */
static void
backtalker_monotime_cb (void *cls,
                        const struct GNUNET_PEERSTORE_Record *record,
                        const char *emsg)
{
  struct Backtalker *b = cls;
  struct GNUNET_TIME_AbsoluteNBO *mtbe;
  struct GNUNET_TIME_Absolute mt;

  (void) emsg;
  if (NULL == record)
  {
    /* we're done with #backtalker_monotime_cb() invocations,
       continue normal processing */
    b->get = NULL;
    GNUNET_assert (NULL != b->cmc);
    b->cmc->mh = (const struct GNUNET_MessageHeader *) &b[1];
    if (0 != b->body_size)
      demultiplex_with_cmc (b->cmc);
    else
      finish_cmc_handling (b->cmc);
    b->cmc = NULL;
    return;
  }
  if (sizeof(*mtbe) != record->value_size)
  {
    GNUNET_break (0);
    return;
  }
  mtbe = record->value;
  mt = GNUNET_TIME_absolute_ntoh (*mtbe);
  if (mt.abs_value_us > b->monotonic_time.abs_value_us)
  {
    GNUNET_log (GNUNET_ERROR_TYPE_DEBUG,
                "Backtalker message from %s dropped, monotime in the past\n",
                GNUNET_i2s (&b->pid));
    GNUNET_STATISTICS_update (
      GST_stats,
      "# Backchannel messages dropped: monotonic time not increasing",
      1,
      GNUNET_NO);
    b->monotonic_time = mt;
    /* Setting body_size to 0 prevents call to #forward_backchannel_payload()
     */
    b->body_size = 0;
    return;
  }
}


/**
 * Function called by PEERSTORE when the store operation of
 * a backtalker's monotonic time is complete.
 *
 * @param cls the `struct Backtalker`
 * @param success #GNUNET_OK on success
 */
static void
backtalker_monotime_store_cb (void *cls, int success)
{
  struct Backtalker *b = cls;

  if (GNUNET_OK != success)
  {
    GNUNET_log (GNUNET_ERROR_TYPE_ERROR,
                "Failed to store backtalker's monotonic time in PEERSTORE!\n");
  }
  b->sc = NULL;
  if (NULL != b->task)
  {
    GNUNET_SCHEDULER_cancel (b->task);
    b->task = NULL;
  }
  b->task = GNUNET_SCHEDULER_add_at (b->timeout, &backtalker_timeout_cb, b);
}


/**
 * The backtalker @a b monotonic time changed. Update PEERSTORE.
 *
 * @param b a backtalker with updated monotonic time
 */
static void
update_backtalker_monotime (struct Backtalker *b)
{
  struct GNUNET_TIME_AbsoluteNBO mtbe;

  if (NULL != b->sc)
  {
    GNUNET_log (GNUNET_ERROR_TYPE_DEBUG,
                "store cancel before store with sc %p\n",
                b->sc);
    /*GNUNET_PEERSTORE_store_cancel (b->sc);
      b->sc = NULL;*/
    GNUNET_log (GNUNET_ERROR_TYPE_DEBUG,
                "store cancel before store with sc %p is null\n",
                b->sc);
  }
  else
  {
    GNUNET_SCHEDULER_cancel (b->task);
    b->task = NULL;
  }
  mtbe = GNUNET_TIME_absolute_hton (b->monotonic_time);
  b->sc =
    GNUNET_PEERSTORE_store (peerstore,
                            "transport",
                            &b->pid,
                            GNUNET_PEERSTORE_TRANSPORT_BACKCHANNEL_MONOTIME,
                            &mtbe,
                            sizeof(mtbe),
                            GNUNET_TIME_UNIT_FOREVER_ABS,
                            GNUNET_PEERSTORE_STOREOPTION_REPLACE,
                            &backtalker_monotime_store_cb,
                            b);
}


/**
 * Communicator gave us a DV box.  Process the request.
 *
 * @param cls a `struct CommunicatorMessageContext` (must call
 * #finish_cmc_handling() when done)
 * @param dvb the message that was received
 */
static void
handle_dv_box (void *cls, const struct TransportDVBoxMessage *dvb)
{
  struct CommunicatorMessageContext *cmc = cls;
  uint16_t size = ntohs (dvb->header.size) - sizeof(*dvb);
  uint16_t num_hops = ntohs (dvb->num_hops);
  const struct GNUNET_PeerIdentity *hops =
    (const struct GNUNET_PeerIdentity *) &dvb[1];
  const char *enc_payload = (const char *) &hops[num_hops];
  uint16_t enc_payload_size =
    size - (num_hops * sizeof(struct GNUNET_PeerIdentity));
  struct DVKeyState key;
  struct GNUNET_HashCode hmac;
  const char *hdr;
  size_t hdr_len;

  if (GNUNET_EXTRA_LOGGING > 0)
  {
    char *path;

    path = GNUNET_strdup (GNUNET_i2s (&GST_my_identity));
    for (unsigned int i = 0; i < num_hops; i++)
    {
      char *tmp;

      GNUNET_asprintf (&tmp, "%s->%s", path, GNUNET_i2s (&hops[i]));
      GNUNET_free (path);
      path = tmp;
    }
    GNUNET_log (GNUNET_ERROR_TYPE_DEBUG,
                "Received DVBox with remaining path %s\n",
                path);
    GNUNET_free (path);
  }

  if (num_hops > 0)
  {
    /* We're trying from the end of the hops array, as we may be
       able to find a shortcut unknown to the origin that way */
    for (int i = num_hops - 1; i >= 0; i--)
    {
      struct Neighbour *n;

      if (0 == GNUNET_memcmp (&hops[i], &GST_my_identity))
      {
        GNUNET_break_op (0);
        finish_cmc_handling (cmc);
        return;
      }
      n = lookup_neighbour (&hops[i]);
      if (NULL == n)
        continue;
      GNUNET_log (GNUNET_ERROR_TYPE_DEBUG,
                  "Skipping %u/%u hops ahead while routing DV Box\n",
                  i,
                  num_hops);

      forward_dv_box (n,
                      (struct TransportDVBoxMessage *) dvb,
                      ntohs (dvb->total_hops) + 1,
                      num_hops - i - 1,    /* number of hops left */
                      &hops[i + 1],    /* remaining hops */
                      enc_payload,
                      enc_payload_size);
      GNUNET_STATISTICS_update (GST_stats,
                                "# DV hops skipped routing boxes",
                                i,
                                GNUNET_NO);
      GNUNET_STATISTICS_update (GST_stats,
                                "# DV boxes routed (total)",
                                1,
                                GNUNET_NO);
      finish_cmc_handling (cmc);
      return;
    }
    /* Woopsie, next hop not in neighbours, drop! */
    GNUNET_STATISTICS_update (GST_stats,
                              "# DV Boxes dropped: next hop unknown",
                              1,
                              GNUNET_NO);
    finish_cmc_handling (cmc);
    return;
  }
  /* We are the target. Unbox and handle message. */
  GNUNET_STATISTICS_update (GST_stats,
                            "# DV boxes opened (ultimate target)",
                            1,
                            GNUNET_NO);
  cmc->total_hops = ntohs (dvb->total_hops);

  // DH key derivation with received DV, could be garbage.
  struct GNUNET_HashCode km;

  if (GNUNET_YES != GNUNET_CRYPTO_eddsa_kem_decaps (GST_my_private_key,
                                                    &dvb->ephemeral_key,
                                                    &km))
  {
    GNUNET_break_op (0);
    finish_cmc_handling (cmc);
    return;
  }
  dv_setup_key_state_from_km (&km, &dvb->iv, &key);
  hdr = (const char *) &dvb[1];
  hdr_len = ntohs (dvb->orig_size) - sizeof(*dvb) - sizeof(struct
                                                           GNUNET_PeerIdentity)
            * ntohs (dvb->total_hops);

  dv_hmac (&key, &hmac, hdr, hdr_len);
  if (0 != GNUNET_memcmp (&hmac, &dvb->hmac))
  {
    /* HMAC mismatch, discard! */
    GNUNET_break_op (0);
    finish_cmc_handling (cmc);
    return;
  }
  /* begin actual decryption */
  {
    struct Backtalker *b;
    struct GNUNET_TIME_Absolute monotime;
    struct TransportDVBoxPayloadP ppay;
    char body[hdr_len - sizeof(ppay)] GNUNET_ALIGN;
    const struct GNUNET_MessageHeader *mh;

    GNUNET_assert (hdr_len >=
                   sizeof(ppay) + sizeof(struct GNUNET_MessageHeader));
    if (GNUNET_OK != dv_decrypt (&key, &ppay, hdr, sizeof(ppay)))
    {
      GNUNET_log (GNUNET_ERROR_TYPE_ERROR,
                  "Error decrypting DV payload header\n");
      GNUNET_break_op (0);
      finish_cmc_handling (cmc);
      return;
    }
    if (GNUNET_OK != dv_decrypt (&key, body,
                                 &hdr[sizeof(ppay)], hdr_len - sizeof(ppay)))
    {
      GNUNET_log (GNUNET_ERROR_TYPE_ERROR,
                  "Error decrypting DV payload\n");
      GNUNET_break_op (0);
      finish_cmc_handling (cmc);
      return;
    }
    mh = (const struct GNUNET_MessageHeader *) body;
    dv_key_clean (&key);
    if (ntohs (mh->size) != sizeof(body))
    {
      GNUNET_break_op (0);
      finish_cmc_handling (cmc);
      return;
    }
    /* need to prevent box-in-a-box (and DV_LEARN) so check inbox type! */
    switch (ntohs (mh->type))
    {
    case GNUNET_MESSAGE_TYPE_TRANSPORT_DV_BOX:
      GNUNET_break_op (0);
      finish_cmc_handling (cmc);
      return;

    case GNUNET_MESSAGE_TYPE_TRANSPORT_DV_LEARN:
      GNUNET_break_op (0);
      finish_cmc_handling (cmc);
      return;

    default:
      /* permitted, continue */
      break;
    }
    monotime = GNUNET_TIME_absolute_ntoh (ppay.monotonic_time);
    GNUNET_log (GNUNET_ERROR_TYPE_DEBUG,
                "Decrypted backtalk from %s\n",
                GNUNET_i2s (&ppay.sender));
    b = GNUNET_CONTAINER_multipeermap_get (backtalkers, &ppay.sender);
    if ((NULL != b) && (monotime.abs_value_us < b->monotonic_time.abs_value_us))
    {
      GNUNET_STATISTICS_update (
        GST_stats,
        "# Backchannel messages dropped: monotonic time not increasing",
        1,
        GNUNET_NO);
      finish_cmc_handling (cmc);
      return;
    }
    if ((NULL == b) ||
        (0 != GNUNET_memcmp (&b->last_ephemeral, &dvb->ephemeral_key)))
    {
      /* Check signature */
      struct EphemeralConfirmationPS ec;

      ec.purpose.purpose = htonl (GNUNET_SIGNATURE_PURPOSE_TRANSPORT_EPHEMERAL);
      ec.target = GST_my_identity;
      ec.ephemeral_key = dvb->ephemeral_key;
      ec.purpose.size =  htonl (sizeof(ec));
      ec.sender_monotonic_time = ppay.monotonic_time;
      if (
        GNUNET_OK !=
        GNUNET_CRYPTO_eddsa_verify (
          GNUNET_SIGNATURE_PURPOSE_TRANSPORT_EPHEMERAL,
          &ec,
          &ppay.sender_sig,
          &ppay.sender.public_key))
      {
        /* Signature invalid, discard! */
        GNUNET_break_op (0);
        finish_cmc_handling (cmc);
        return;
      }
    }
    /* Update sender, we now know the real origin! */
    GNUNET_log (GNUNET_ERROR_TYPE_DEBUG,
                "DVBox received for me from %s via %s\n",
                GNUNET_i2s2 (&ppay.sender),
                GNUNET_i2s (&cmc->im.sender));
    cmc->im.sender = ppay.sender;

    if (NULL != b)
    {
      /* update key cache and mono time */
      b->last_ephemeral = dvb->ephemeral_key;
      b->monotonic_time = monotime;
      update_backtalker_monotime (b);
      b->timeout =
        GNUNET_TIME_relative_to_absolute (BACKCHANNEL_INACTIVITY_TIMEOUT);
      cmc->mh = mh;
      demultiplex_with_cmc (cmc);
      return;
    }
    /* setup data structure to cache signature AND check
       monotonic time with PEERSTORE before forwarding backchannel payload */
    b = GNUNET_malloc (sizeof(struct Backtalker) + sizeof(body));
    b->pid = ppay.sender;
    b->body_size = sizeof(body);
    memcpy (&b[1], body, sizeof(body));
    GNUNET_assert (GNUNET_YES ==
                   GNUNET_CONTAINER_multipeermap_put (
                     backtalkers,
                     &b->pid,
                     b,
                     GNUNET_CONTAINER_MULTIHASHMAPOPTION_UNIQUE_ONLY));
    b->monotonic_time = monotime; /* NOTE: to be checked still! */
    b->cmc = cmc;
    b->timeout =
      GNUNET_TIME_relative_to_absolute (BACKCHANNEL_INACTIVITY_TIMEOUT);
    b->task = GNUNET_SCHEDULER_add_at (b->timeout, &backtalker_timeout_cb, b);
    b->get =
      GNUNET_PEERSTORE_iterate (peerstore,
                                "transport",
                                &b->pid,
                                GNUNET_PEERSTORE_TRANSPORT_BACKCHANNEL_MONOTIME,
                                &backtalker_monotime_cb,
                                b);
  } /* end actual decryption */
}


/**
 * Client notified us about transmission from a peer.  Process the request.
 *
 * @param cls a `struct TransportClient` which sent us the message
 * @param im the send message that was sent
 * @return #GNUNET_YES if message is well-formed
 */
static int
check_incoming_msg (void *cls,
                    const struct GNUNET_TRANSPORT_IncomingMessage *im)
{
  struct TransportClient *tc = cls;

  if (CT_COMMUNICATOR != tc->type)
  {
    GNUNET_break (0);
    return GNUNET_SYSERR;
  }
  GNUNET_MQ_check_boxed_message (im);
  return GNUNET_OK;
}


/**
 * Closure for #check_known_address.
 */
struct CheckKnownAddressContext
{
  /**
   * Set to the address we are looking for.
   */
  const char *address;

  /**
   * Set to a matching validation state, if one was found.
   */
  struct ValidationState *vs;
};


/**
 * Test if the validation state in @a value matches the
 * address from @a cls.
 *
 * @param cls a `struct CheckKnownAddressContext`
 * @param pid unused (must match though)
 * @param value a `struct ValidationState`
 * @return #GNUNET_OK if not matching, #GNUNET_NO if match found
 */
static int
check_known_address (void *cls,
                     const struct GNUNET_PeerIdentity *pid,
                     void *value)
{
  struct CheckKnownAddressContext *ckac = cls;
  struct ValidationState *vs = value;

  (void) pid;
  if (0 != strcmp (vs->address, ckac->address))
    return GNUNET_OK;
  ckac->vs = vs;
  return GNUNET_NO;
}


/**
 * Task run periodically to validate some address based on #validation_heap.
 *
 * @param cls NULL
 */
static void
validation_start_cb (void *cls);


/**
 * Set the time for next_challenge of @a vs to @a new_time.
 * Updates the heap and if necessary reschedules the job.
 *
 * @param vs validation state to update
 * @param new_time new time for revalidation
 */
static void
update_next_challenge_time (struct ValidationState *vs,
                            struct GNUNET_TIME_Absolute new_time)
{
  struct GNUNET_TIME_Relative delta;

  if (new_time.abs_value_us == vs->next_challenge.abs_value_us)
    return; /* be lazy */
  vs->next_challenge = new_time;
  if (NULL == vs->hn)
    vs->hn =
      GNUNET_CONTAINER_heap_insert (validation_heap, vs, new_time.abs_value_us);
  else
    GNUNET_CONTAINER_heap_update_cost (vs->hn, new_time.abs_value_us);
  if ((vs != GNUNET_CONTAINER_heap_peek (validation_heap)) &&
      (NULL != validation_task))
    return;
  if (NULL != validation_task)
    GNUNET_SCHEDULER_cancel (validation_task);
  /* randomize a bit */
  delta.rel_value_us =
    GNUNET_CRYPTO_random_u64 (GNUNET_CRYPTO_QUALITY_WEAK,
                              MIN_DELAY_ADDRESS_VALIDATION.rel_value_us);
  new_time = GNUNET_TIME_absolute_add (new_time, delta);
  validation_task =
    GNUNET_SCHEDULER_add_at (new_time, &validation_start_cb, NULL);
}


/**
 * Start address validation.
 *
 * @param pid peer the @a address is for
 * @param address an address to reach @a pid (presumably)
 */
static void
start_address_validation (const struct GNUNET_PeerIdentity *pid,
                          const char *address)
{
  struct GNUNET_TIME_Absolute now;
  struct ValidationState *vs;
  struct CheckKnownAddressContext ckac = { .address = address, .vs = NULL };

  (void) GNUNET_CONTAINER_multipeermap_get_multiple (validation_map,
                                                     pid,
                                                     &check_known_address,
                                                     &ckac);
  if (NULL != (vs = ckac.vs))
  {
    /* if 'vs' is not currently valid, we need to speed up retrying the
     * validation */
    if (vs->validated_until.abs_value_us < vs->next_challenge.abs_value_us)
    {
      /* reduce backoff as we got a fresh advertisement */
      vs->challenge_backoff =
        GNUNET_TIME_relative_min (FAST_VALIDATION_CHALLENGE_FREQ,
                                  GNUNET_TIME_relative_divide (
                                    vs->challenge_backoff,
                                    2));
      update_next_challenge_time (vs,
                                  GNUNET_TIME_relative_to_absolute (
                                    vs->challenge_backoff));
    }
    return;
  }
  now = GNUNET_TIME_absolute_get_monotonic (GST_cfg);
  vs = GNUNET_new (struct ValidationState);
  vs->pid = *pid;
  vs->valid_until =
    GNUNET_TIME_relative_to_absolute (ADDRESS_VALIDATION_LIFETIME);
  vs->first_challenge_use = now;
  vs->validation_rtt = GNUNET_TIME_UNIT_FOREVER_REL;
  GNUNET_CRYPTO_random_block (GNUNET_CRYPTO_QUALITY_NONCE,
                              &vs->challenge,
                              sizeof(vs->challenge));
  vs->address = GNUNET_strdup (address);
  GNUNET_log (GNUNET_ERROR_TYPE_DEBUG,
              "Starting address validation `%s' of peer %s using challenge %s\n",
              address,
              GNUNET_i2s (pid),
              GNUNET_sh2s (&vs->challenge.value));
  GNUNET_assert (GNUNET_YES ==
                 GNUNET_CONTAINER_multipeermap_put (
                   validation_map,
                   &vs->pid,
                   vs,
                   GNUNET_CONTAINER_MULTIHASHMAPOPTION_MULTIPLE));
  update_next_challenge_time (vs, now);
}


static void
hello_for_incoming_cb (void *cls,
                       const char *uri)
{
  const struct GNUNET_PeerIdentity *peer = cls;
  int pfx_len;
  const char *eou;
  char *address;

  eou = strstr (uri,
                "://");
  pfx_len = eou - uri;
  eou += 3;
  GNUNET_asprintf (&address,
                   "%.*s-%s",
                   pfx_len,
                   uri,
                   eou);

  GNUNET_log (GNUNET_ERROR_TYPE_DEBUG,
              "helo for client %s\n",
              address);

  start_address_validation (peer, address);
  GNUNET_free (address);
}


/**
 * Function called by PEERSTORE for each matching record.
 *
 * @param cls closure, a `struct IncomingRequest`
 * @param record peerstore record information
 * @param emsg error message, or NULL if no errors
 */
static void
handle_hello_for_incoming (void *cls,
                           const struct GNUNET_PeerIdentity *peer,
                           const struct GNUNET_MessageHeader *hello,
                           const char *emsg)
{
  struct GNUNET_HELLO_Builder *builder;

  if (NULL != emsg)
  {
    GNUNET_log (GNUNET_ERROR_TYPE_WARNING,
                "Got failure from PEERSTORE: %s\n",
                emsg);
    return;
  }
  if (0 == GNUNET_memcmp (peer, &GST_my_identity))
    return;
  builder = GNUNET_HELLO_builder_from_msg (hello);
  GNUNET_HELLO_builder_iterate (builder,
                                pid,
                                hello_for_incoming_cb,
                                (struct GNUNET_PeerIdentity *) peer);
  GNUNET_HELLO_builder_free (builder);
}


/**
 * Communicator gave us a transport address validation challenge.  Process the
 * request.
 *
 * @param cls a `struct CommunicatorMessageContext` (must call
 * #finish_cmc_handling() when done)
 * @param tvc the message that was received
 */
static void
handle_validation_challenge (
  void *cls,
  const struct TransportValidationChallengeMessage *tvc)
{
  struct CommunicatorMessageContext *cmc = cls;
  struct TransportValidationResponseMessage tvr;
  struct VirtualLink *vl;
  struct GNUNET_TIME_RelativeNBO validity_duration;
  struct IncomingRequest *ir;
  struct Neighbour *n;
  struct GNUNET_PeerIdentity sender;

  /* DV-routed messages are not allowed for validation challenges */
  if (cmc->total_hops > 0)
  {
    GNUNET_break_op (0);
    finish_cmc_handling (cmc);
    return;
  }
  validity_duration = cmc->im.expected_address_validity;
  GNUNET_log (GNUNET_ERROR_TYPE_DEBUG,
              "Received address validation challenge %s\n",
              GNUNET_sh2s (&tvc->challenge.value));
  /* If we have a virtual link, we use this mechanism to signal the
     size of the flow control window, and to allow the sender
     to ask for increases. If for us the virtual link is still down,
     we will always give a window size of zero. */
  tvr.header.type =
    htons (GNUNET_MESSAGE_TYPE_TRANSPORT_ADDRESS_VALIDATION_RESPONSE);
  tvr.header.size = htons (sizeof(tvr));
  tvr.reserved = htonl (0);
  tvr.challenge = tvc->challenge;
  tvr.origin_time = tvc->sender_time;
  tvr.validity_duration = validity_duration;
  {
    /* create signature */
    struct TransportValidationPS tvp = {
      .purpose.purpose = htonl (GNUNET_SIGNATURE_PURPOSE_TRANSPORT_CHALLENGE),
      .purpose.size = htonl (sizeof(tvp)),
      .validity_duration = validity_duration,
      .challenge = tvc->challenge
    };

    GNUNET_CRYPTO_eddsa_sign (GST_my_private_key,
                              &tvp,
                              &tvr.signature);
  }
  sender = cmc->im.sender;
  vl = lookup_virtual_link (&sender);
  if ((NULL != vl) && (GNUNET_YES == vl->confirmed))
  {
    // route_control_message_without_fc (&cmc->im.sender,
    route_control_message_without_fc (vl,
                                      &tvr.header,
                                      RMO_ANYTHING_GOES | RMO_REDUNDANT);
  }
  else
  {
    /* Use route via neighbour */
    n = lookup_neighbour (&sender);
    if (NULL != n)
      route_via_neighbour (n, &tvr.header,
                           RMO_ANYTHING_GOES | RMO_REDUNDANT
                           | RMO_UNCONFIRMED_ALLOWED);
  }

  finish_cmc_handling (cmc);
  if (NULL != vl)
    return;

  /* For us, the link is still down, but we need bi-directional
     connections (for flow-control and for this to be useful for
     CORE), so we must try to bring the link up! */

  /* (1) Check existing queues, if any, we may be lucky! */
  n = lookup_neighbour (&sender);
  if (NULL != n)
    for (struct Queue *q = n->queue_head; NULL != q; q = q->next_neighbour)
      start_address_validation (&sender, q->address);
  /* (2) Also try to see if we have addresses in PEERSTORE for this peer
     we could use */
  for (ir = ir_head; NULL != ir; ir = ir->next)
    if (0 == GNUNET_memcmp (&ir->pid, &sender))
      return;
  /* we are already trying */
  ir = GNUNET_new (struct IncomingRequest);
  ir->pid = sender;
  GNUNET_CONTAINER_DLL_insert (ir_head, ir_tail, ir);

  ir->nc = GNUNET_PEERSTORE_hello_changed_notify (peerstore,
                                                  GNUNET_NO,
                                                  &handle_hello_for_incoming,
                                                  NULL);
  ir_total++;
  /* Bound attempts we do in parallel here, might otherwise get excessive */
  while (ir_total > MAX_INCOMING_REQUEST)
    free_incoming_request (ir_head);
}


/**
 * Closure for #check_known_challenge.
 */
struct CheckKnownChallengeContext
{
  /**
   * Set to the challenge we are looking for.
   */
  const struct GNUNET_CRYPTO_ChallengeNonceP *challenge;

  /**
   * Set to a matching validation state, if one was found.
   */
  struct ValidationState *vs;
};


/**
 * Test if the validation state in @a value matches the
 * challenge from @a cls.
 *
 * @param cls a `struct CheckKnownChallengeContext`
 * @param pid unused (must match though)
 * @param value a `struct ValidationState`
 * @return #GNUNET_OK if not matching, #GNUNET_NO if match found
 */
static int
check_known_challenge (void *cls,
                       const struct GNUNET_PeerIdentity *pid,
                       void *value)
{
  struct CheckKnownChallengeContext *ckac = cls;
  struct ValidationState *vs = value;

  (void) pid;
  if (0 != GNUNET_memcmp (&vs->challenge, ckac->challenge))
    return GNUNET_OK;
  ckac->vs = vs;
  return GNUNET_NO;
}


/**
 * Function called when peerstore is done storing a
 * validated address.
 *
 * @param cls a `struct ValidationState`
 * @param success #GNUNET_YES on success
 */
static void
peerstore_store_validation_cb (void *cls, int success)
{
  struct ValidationState *vs = cls;

  vs->sc = NULL;
  if (GNUNET_YES == success)
    return;
  GNUNET_STATISTICS_update (GST_stats,
                            "# Peerstore failed to store foreign address",
                            1,
                            GNUNET_NO);
}


/**
 * Find the queue matching @a pid and @a address.
 *
 * @param pid peer the queue must go to
 * @param address address the queue must use
 * @return NULL if no such queue exists
 */
static struct Queue *
find_queue (const struct GNUNET_PeerIdentity *pid, const char *address)
{
  struct Neighbour *n;

  n = lookup_neighbour (pid);
  if (NULL == n)
    return NULL;
  for (struct Queue *pos = n->queue_head; NULL != pos;
       pos = pos->next_neighbour)
  {
    if (0 == strcmp (pos->address, address))
      return pos;
  }
  return NULL;
}


/**
 * Communicator gave us a transport address validation response.  Process the
 * request.
 *
 * @param cls a `struct CommunicatorMessageContext` (must call
 * #finish_cmc_handling() when done)
 * @param tvr the message that was received
 */
static void
handle_validation_response (
  void *cls,
  const struct TransportValidationResponseMessage *tvr)
{
  struct CommunicatorMessageContext *cmc = cls;
  struct ValidationState *vs;
  struct CheckKnownChallengeContext ckac = { .challenge = &tvr->challenge,
                                             .vs = NULL};
  struct GNUNET_TIME_Absolute origin_time;
  struct Queue *q;
  struct Neighbour *n;
  struct VirtualLink *vl;
  const struct GNUNET_TIME_Absolute now = GNUNET_TIME_absolute_get_monotonic (
    GST_cfg);

  /* check this is one of our challenges */
  (void) GNUNET_CONTAINER_multipeermap_get_multiple (validation_map,
                                                     &cmc->im.sender,
                                                     &check_known_challenge,
                                                     &ckac);
  if (NULL == (vs = ckac.vs))
  {
    /* This can happen simply if we 'forgot' the challenge by now,
       i.e. because we received the validation response twice */
    GNUNET_STATISTICS_update (GST_stats,
                              "# Validations dropped, challenge unknown",
                              1,
                              GNUNET_NO);
    GNUNET_log (GNUNET_ERROR_TYPE_DEBUG,
                "Validation response %s dropped, challenge unknown\n",
                GNUNET_sh2s (&tvr->challenge.value));
    finish_cmc_handling (cmc);
    return;
  }

  /* sanity check on origin time */
  origin_time = GNUNET_TIME_absolute_ntoh (tvr->origin_time);
  if ((origin_time.abs_value_us < vs->first_challenge_use.abs_value_us) ||
      (origin_time.abs_value_us > vs->last_challenge_use.abs_value_us))
  {
    GNUNET_log (GNUNET_ERROR_TYPE_DEBUG,
                "Diff first use %" PRIu64 " and last use %" PRIu64 "\n",
                vs->first_challenge_use.abs_value_us - origin_time.abs_value_us,
                origin_time.abs_value_us - vs->last_challenge_use.abs_value_us);
    GNUNET_break_op (0);
    finish_cmc_handling (cmc);
    return;
  }

  {
    /* check signature */
    struct TransportValidationPS tvp = {
      .purpose.purpose = htonl (GNUNET_SIGNATURE_PURPOSE_TRANSPORT_CHALLENGE),
      .purpose.size = htonl (sizeof(tvp)),
      .validity_duration = tvr->validity_duration,
      .challenge = tvr->challenge
    };

    if (
      GNUNET_OK !=
      GNUNET_CRYPTO_eddsa_verify (GNUNET_SIGNATURE_PURPOSE_TRANSPORT_CHALLENGE,
                                  &tvp,
                                  &tvr->signature,
                                  &cmc->im.sender.public_key))
    {
      GNUNET_break_op (0);
      finish_cmc_handling (cmc);
      return;
    }
  }

  /* validity is capped by our willingness to keep track of the
     validation entry and the maximum the other peer allows */
  vs->valid_until = GNUNET_TIME_relative_to_absolute (
    GNUNET_TIME_relative_min (GNUNET_TIME_relative_ntoh (
                                tvr->validity_duration),
                              MAX_ADDRESS_VALID_UNTIL));
  vs->validated_until =
    GNUNET_TIME_absolute_min (vs->valid_until,
                              GNUNET_TIME_relative_to_absolute (
                                ADDRESS_VALIDATION_LIFETIME));
  vs->validation_rtt = GNUNET_TIME_absolute_get_duration (origin_time);
  vs->challenge_backoff = GNUNET_TIME_UNIT_ZERO;
  GNUNET_CRYPTO_random_block (GNUNET_CRYPTO_QUALITY_NONCE,
                              &vs->challenge,
                              sizeof(vs->challenge));
  vs->first_challenge_use = GNUNET_TIME_absolute_subtract (
    vs->validated_until,
    GNUNET_TIME_relative_multiply (vs->validation_rtt,
                                   VALIDATION_RTT_BUFFER_FACTOR));
  if (GNUNET_TIME_absolute_cmp (vs->first_challenge_use, <, now))
  {
    GNUNET_log (GNUNET_ERROR_TYPE_DEBUG,
                "First challenge use is now %" PRIu64 " %s \n",
                vs->first_challenge_use.abs_value_us,
                GNUNET_sh2s (&vs->challenge.value));
    vs->first_challenge_use = now;
  }
  else
    GNUNET_log (GNUNET_ERROR_TYPE_DEBUG,
                "First challenge use is later %" PRIu64 " %s \n",
                vs->first_challenge_use.abs_value_us,
                GNUNET_sh2s (&vs->challenge.value));
  vs->last_challenge_use =
    GNUNET_TIME_UNIT_ZERO_ABS; /* challenge was not yet used */
  update_next_challenge_time (vs, vs->first_challenge_use);
  GNUNET_log (GNUNET_ERROR_TYPE_DEBUG,
              "Validation response %s from %s accepted, address valid until %s\n",
              GNUNET_sh2s (&tvr->challenge.value),
              GNUNET_i2s (&cmc->im.sender),
              GNUNET_STRINGS_absolute_time_to_string (vs->valid_until));
  vs->sc = GNUNET_PEERSTORE_store (peerstore,
                                   "transport",
                                   &cmc->im.sender,
                                   GNUNET_PEERSTORE_TRANSPORT_URLADDRESS_KEY,
                                   vs->address,
                                   strlen (vs->address) + 1,
                                   vs->valid_until,
                                   GNUNET_PEERSTORE_STOREOPTION_MULTIPLE,
                                   &peerstore_store_validation_cb,
                                   vs);
  finish_cmc_handling (cmc);

  /* Finally, we now possibly have a confirmed (!) working queue,
     update queue status (if queue still is around) */
  q = find_queue (&vs->pid, vs->address);
  if (NULL == q)
  {
    GNUNET_STATISTICS_update (GST_stats,
                              "# Queues lost at time of successful validation",
                              1,
                              GNUNET_NO);
    return;
  }
  q->validated_until = vs->validated_until;
  q->pd.aged_rtt = vs->validation_rtt;
  n = q->neighbour;
  vl = lookup_virtual_link (&vs->pid);
  if (NULL == vl)
  {
    vl = GNUNET_new (struct VirtualLink);
    GNUNET_log (GNUNET_ERROR_TYPE_DEBUG,
                "Creating new virtual link %p to %s using direct neighbour!\n",
                vl,
                GNUNET_i2s (&vs->pid));
    vl->confirmed = GNUNET_YES;
    vl->message_uuid_ctr =
      GNUNET_CRYPTO_random_u64 (GNUNET_CRYPTO_QUALITY_WEAK, UINT64_MAX);
    vl->target = n->pid;
    vl->core_recv_window = RECV_WINDOW_SIZE;
    vl->available_fc_window_size = DEFAULT_WINDOW_SIZE;
    vl->incoming_fc_window_size = DEFAULT_WINDOW_SIZE;
    GNUNET_break (GNUNET_YES ==
                  GNUNET_CONTAINER_multipeermap_put (
                    links,
                    &vl->target,
                    vl,
                    GNUNET_CONTAINER_MULTIHASHMAPOPTION_UNIQUE_ONLY));
    vl->n = n;
    n->vl = vl;
    q->idle = GNUNET_YES;
    vl->visibility_task =
      GNUNET_SCHEDULER_add_at (q->validated_until, &check_link_down, vl);
    consider_sending_fc (vl);
    /* We lacked a confirmed connection to the target
       before, so tell CORE about it (finally!) */
    cores_send_connect_info (&n->pid);
    send_msg_from_cache (vl);
  }
  else
  {
    /* Link was already up, remember n is also now available and we are done */
    if (NULL == vl->n)
    {
      vl->n = n;
      n->vl = vl;
      if (GNUNET_YES == vl->confirmed)
        GNUNET_log (GNUNET_ERROR_TYPE_DEBUG,
                    "Virtual link to %s could now also use direct neighbour!\n",
                    GNUNET_i2s (&vs->pid));
    }
    else
    {
      GNUNET_assert (n == vl->n);
    }
    if (GNUNET_NO == vl->confirmed)
    {
      vl->confirmed = GNUNET_YES;
      q->idle = GNUNET_YES;
      vl->visibility_task =
        GNUNET_SCHEDULER_add_at (q->validated_until, &check_link_down, vl);
      consider_sending_fc (vl);
      /* We lacked a confirmed connection to the target
         before, so tell CORE about it (finally!) */
      cores_send_connect_info (&n->pid);
      send_msg_from_cache (vl);
    }
  }
}


/**
 * Incoming meessage.  Process the request.
 *
 * @param im the send message that was received
 */
static void
handle_incoming_msg (void *cls,
                     const struct GNUNET_TRANSPORT_IncomingMessage *im)
{
  struct TransportClient *tc = cls;
  struct CommunicatorMessageContext *cmc =
    GNUNET_new (struct CommunicatorMessageContext);

  cmc->tc = tc;
  cmc->im = *im;
  GNUNET_log (GNUNET_ERROR_TYPE_DEBUG,
              "Received message with size %u and flow control id %" PRIu64
              " via communicator from peer %s\n",
              ntohs (im->header.size),
              im->fc_id,
              GNUNET_i2s (&im->sender));
  cmc->im.neighbour_sender = cmc->im.sender;
  cmc->mh = (const struct GNUNET_MessageHeader *) &im[1];
  demultiplex_with_cmc (cmc);
}


/**
 * Communicator gave us a transport address validation response.  Process the
 * request.
 *
 * @param cls a `struct CommunicatorMessageContext` (must call
 * #finish_cmc_handling() when done)
 * @param fc the message that was received
 */
static void
handle_flow_control (void *cls, const struct TransportFlowControlMessage *fc)
{
  struct CommunicatorMessageContext *cmc = cls;
  struct VirtualLink *vl;
  uint32_t seq;
  struct GNUNET_TIME_Absolute st;
  uint64_t os;
  uint64_t wnd;
  uint32_t random;

  GNUNET_log (GNUNET_ERROR_TYPE_DEBUG,
              "Received FC from %s\n", GNUNET_i2s (&cmc->im.sender));
  vl = lookup_virtual_link (&cmc->im.sender);
  if (NULL == vl)
  {
    vl = GNUNET_new (struct VirtualLink);
    GNUNET_log (GNUNET_ERROR_TYPE_DEBUG,
                "No virtual link for %p FC creating new unconfirmed virtual link to %s!\n",
                vl,
                GNUNET_i2s (&cmc->im.sender));
    vl->confirmed = GNUNET_NO;
    vl->message_uuid_ctr =
      GNUNET_CRYPTO_random_u64 (GNUNET_CRYPTO_QUALITY_WEAK, UINT64_MAX);
    vl->target = cmc->im.sender;
    vl->core_recv_window = RECV_WINDOW_SIZE;
    vl->available_fc_window_size = DEFAULT_WINDOW_SIZE;
    vl->incoming_fc_window_size = DEFAULT_WINDOW_SIZE;
    GNUNET_break (GNUNET_YES ==
                  GNUNET_CONTAINER_multipeermap_put (
                    links,
                    &vl->target,
                    vl,
                    GNUNET_CONTAINER_MULTIHASHMAPOPTION_UNIQUE_ONLY));
  }
  st = GNUNET_TIME_absolute_ntoh (fc->sender_time);
  if (st.abs_value_us < vl->last_fc_timestamp.abs_value_us)
  {
    GNUNET_log (GNUNET_ERROR_TYPE_DEBUG,
                "FC dropped: Message out of order\n");
    /* out of order, drop */
    GNUNET_STATISTICS_update (GST_stats,
                              "# FC dropped: message out of order",
                              1,
                              GNUNET_NO);
    finish_cmc_handling (cmc);
    return;
  }
  seq = ntohl (fc->seq);
  if (seq < vl->last_fc_seq)
  {
    /* Wrap-around/reset of other peer; start all counters from zero */
    vl->outbound_fc_window_size_used = 0;
  }
  vl->last_fc_seq = seq;
  vl->last_fc_timestamp = st;
  vl->outbound_fc_window_size = GNUNET_ntohll (fc->inbound_window_size);
  os = GNUNET_ntohll (fc->outbound_sent);
  vl->incoming_fc_window_size_loss =
    (int64_t) (os - vl->incoming_fc_window_size_used);
  GNUNET_log (GNUNET_ERROR_TYPE_DEBUG,
              "Received FC from %s, seq %u, new window %llu (loss at %lld)\n",
              GNUNET_i2s (&vl->target),
              (unsigned int) seq,
              (unsigned long long) vl->outbound_fc_window_size,
              (long long) vl->incoming_fc_window_size_loss);
  wnd = GNUNET_ntohll (fc->outbound_window_size);
  random = GNUNET_CRYPTO_random_u32 (GNUNET_CRYPTO_QUALITY_WEAK,
                                     UINT32_MAX);
  if ((GNUNET_YES == vl->confirmed) && ((wnd < vl->incoming_fc_window_size
                                         + vl->incoming_fc_window_size_used
                                         + vl->incoming_fc_window_size_loss) ||
                                        (vl->last_outbound_window_size_received
                                         != wnd) ||
                                        (0 == random
                                         % FC_NO_CHANGE_REPLY_PROBABILITY)))
  {
    GNUNET_log (GNUNET_ERROR_TYPE_DEBUG,
                "Consider re-sending our FC message, as clearly the other peer's idea of the window is not up-to-date (%llu vs %llu) or %llu last received differs, or random reply %u\n",
                (unsigned long long) wnd,
                (unsigned long long) vl->incoming_fc_window_size,
                (unsigned long long) vl->last_outbound_window_size_received,
                random % FC_NO_CHANGE_REPLY_PROBABILITY);
    consider_sending_fc (vl);
  }
  if ((wnd == vl->incoming_fc_window_size) &&
      (vl->last_outbound_window_size_received == wnd) &&
      (NULL != vl->fc_retransmit_task))
  {
    GNUNET_log (GNUNET_ERROR_TYPE_DEBUG,
                "Stopping FC retransmission to %s: peer is current at window %llu\n",
                GNUNET_i2s (&vl->target),
                (unsigned long long) wnd);
    GNUNET_SCHEDULER_cancel (vl->fc_retransmit_task);
    vl->fc_retransmit_task = NULL;
    vl->fc_retransmit_count = 0;
  }
  vl->last_outbound_window_size_received = wnd;
  /* FC window likely increased, check transmission possibilities! */
  check_vl_transmission (vl);
  finish_cmc_handling (cmc);
}


/**
 * Given an inbound message @a msg from a communicator @a cmc,
 * demultiplex it based on the type calling the right handler.
 *
 * @param cmc context for demultiplexing
 * @param msg message to demultiplex
 */
static void
demultiplex_with_cmc (struct CommunicatorMessageContext *cmc)
{
  struct GNUNET_MQ_MessageHandler handlers[] =
  { GNUNET_MQ_hd_var_size (fragment_box,
                           GNUNET_MESSAGE_TYPE_TRANSPORT_FRAGMENT,
                           struct TransportFragmentBoxMessage,
                           cmc),
    GNUNET_MQ_hd_var_size (reliability_box,
                           GNUNET_MESSAGE_TYPE_TRANSPORT_RELIABILITY_BOX,
                           struct TransportReliabilityBoxMessage,
                           cmc),
    GNUNET_MQ_hd_var_size (reliability_ack,
                           GNUNET_MESSAGE_TYPE_TRANSPORT_RELIABILITY_ACK,
                           struct TransportReliabilityAckMessage,
                           cmc),
    GNUNET_MQ_hd_var_size (backchannel_encapsulation,
                           GNUNET_MESSAGE_TYPE_TRANSPORT_BACKCHANNEL_ENCAPSULATION,
                           struct TransportBackchannelEncapsulationMessage,
                           cmc),
    GNUNET_MQ_hd_var_size (dv_learn,
                           GNUNET_MESSAGE_TYPE_TRANSPORT_DV_LEARN,
                           struct TransportDVLearnMessage,
                           cmc),
    GNUNET_MQ_hd_var_size (dv_box,
                           GNUNET_MESSAGE_TYPE_TRANSPORT_DV_BOX,
                           struct TransportDVBoxMessage,
                           cmc),
    GNUNET_MQ_hd_fixed_size (
      validation_challenge,
      GNUNET_MESSAGE_TYPE_TRANSPORT_ADDRESS_VALIDATION_CHALLENGE,
      struct TransportValidationChallengeMessage,
      cmc),
    GNUNET_MQ_hd_fixed_size (flow_control,
                             GNUNET_MESSAGE_TYPE_TRANSPORT_FLOW_CONTROL,
                             struct TransportFlowControlMessage,
                             cmc),
    GNUNET_MQ_hd_fixed_size (
      validation_response,
      GNUNET_MESSAGE_TYPE_TRANSPORT_ADDRESS_VALIDATION_RESPONSE,
      struct TransportValidationResponseMessage,
      cmc),
    GNUNET_MQ_handler_end () };
  int ret;
  const struct GNUNET_MessageHeader *msg = cmc->mh;

  GNUNET_log (GNUNET_ERROR_TYPE_DEBUG,
              "Handling message of type %u with %u bytes\n",
              (unsigned int) ntohs (msg->type),
              (unsigned int) ntohs (msg->size));
  ret = GNUNET_MQ_handle_message (handlers, msg);
  if (GNUNET_SYSERR == ret)
  {
    GNUNET_break (0);
    GNUNET_SERVICE_client_drop (cmc->tc->client);
    GNUNET_free (cmc);
    return;
  }
  if (GNUNET_NO == ret)
  {
    /* unencapsulated 'raw' message */
    handle_raw_message (cmc, msg);
  }
}


/**
 * New queue became available.  Check message.
 *
 * @param cls the client
 * @param aqm the send message that was sent
 */
static int
check_add_queue_message (void *cls,
                         const struct GNUNET_TRANSPORT_AddQueueMessage *aqm)
{
  struct TransportClient *tc = cls;

  if (CT_COMMUNICATOR != tc->type)
  {
    GNUNET_break (0);
    return GNUNET_SYSERR;
  }
  GNUNET_MQ_check_zero_termination (aqm);
  return GNUNET_OK;
}


/**
 * If necessary, generates the UUID for a @a pm
 *
 * @param pm pending message to generate UUID for.
 */
static void
set_pending_message_uuid (struct PendingMessage *pm)
{
  if (pm->msg_uuid_set)
    return;
  pm->msg_uuid.uuid = pm->vl->message_uuid_ctr++;
  pm->msg_uuid_set = GNUNET_YES;
}


/**
 * Setup data structure waiting for acknowledgements.
 *
 * @param queue queue the @a pm will be sent over
 * @param dvh path the message will take, may be NULL
 * @param pm the pending message for transmission
 * @return corresponding fresh pending acknowledgement
 */
static struct PendingAcknowledgement *
prepare_pending_acknowledgement (struct Queue *queue,
                                 struct DistanceVectorHop *dvh,
                                 struct PendingMessage *pm)
{
  struct PendingAcknowledgement *pa;

  pa = GNUNET_new (struct PendingAcknowledgement);
  pa->queue = queue;
  pa->dvh = dvh;
  pa->pm = pm;
  do
  {
    GNUNET_CRYPTO_random_block (GNUNET_CRYPTO_QUALITY_NONCE,
                                &pa->ack_uuid,
                                sizeof(pa->ack_uuid));
  }
  while (GNUNET_YES != GNUNET_CONTAINER_multiuuidmap_put (
           pending_acks,
           &pa->ack_uuid.value,
           pa,
           GNUNET_CONTAINER_MULTIHASHMAPOPTION_UNIQUE_ONLY));
  GNUNET_CONTAINER_MDLL_insert (queue, queue->pa_head, queue->pa_tail, pa);
  GNUNET_CONTAINER_MDLL_insert (pm, pm->pa_head, pm->pa_tail, pa);
  if (NULL != dvh)
    GNUNET_CONTAINER_MDLL_insert (dvh, dvh->pa_head, dvh->pa_tail, pa);
  pa->transmission_time = GNUNET_TIME_absolute_get ();
  pa->message_size = pm->bytes_msg;
  GNUNET_log (GNUNET_ERROR_TYPE_DEBUG,
              "Waiting for ACKnowledgment `%s' for <%" PRIu64 ">\n",
              GNUNET_uuid2s (&pa->ack_uuid.value),
              pm->logging_uuid);
  return pa;
}


/**
 * Fragment the given @a pm to the given @a mtu.  Adds
 * additional fragments to the neighbour as well. If the
 * @a mtu is too small, generates and error for the @a pm
 * and returns NULL.
 *
 * @param queue which queue to fragment for
 * @param dvh path the message will take, or NULL
 * @param pm pending message to fragment for transmission
 * @return new message to transmit
 */
static struct PendingMessage *
fragment_message (struct Queue *queue,
                  struct DistanceVectorHop *dvh,
                  struct PendingMessage *pm)
{
  struct PendingAcknowledgement *pa;
  struct PendingMessage *ff;
  uint16_t mtu;
  uint16_t msize;

  mtu = (UINT16_MAX == queue->mtu)
        ? UINT16_MAX - sizeof(struct GNUNET_TRANSPORT_SendMessageTo)
        : queue->mtu;
  GNUNET_log (GNUNET_ERROR_TYPE_DEBUG,
              "Fragmenting message <%" PRIu64
              "> with size %u to %s for MTU %u\n",
              pm->logging_uuid,
              pm->bytes_msg,
              GNUNET_i2s (&pm->vl->target),
              (unsigned int) mtu);
  set_pending_message_uuid (pm);
  GNUNET_log (GNUNET_ERROR_TYPE_DEBUG,
              "Fragmenting message %" PRIu64 " <%" PRIu64
              "> with size %u to %s for MTU %u\n",
              pm->msg_uuid.uuid,
              pm->logging_uuid,
              pm->bytes_msg,
              GNUNET_i2s (&pm->vl->target),
              (unsigned int) mtu);

  /* This invariant is established in #handle_add_queue_message() */
  GNUNET_assert (mtu > sizeof(struct TransportFragmentBoxMessage));

  /* select fragment for transmission, descending the tree if it has
     been expanded until we are at a leaf or at a fragment that is small
     enough
   */
  ff = pm;
  msize = ff->bytes_msg;

  while (((ff->bytes_msg > mtu) || (pm == ff)) &&
         (ff->frag_off == msize) && (NULL != ff->head_frag))
  {
    ff = ff->head_frag;   /* descent into fragmented fragments */
    msize = ff->bytes_msg - sizeof(struct TransportFragmentBoxMessage);
  }

  if (((ff->bytes_msg > mtu) || (pm == ff)) && (ff->frag_off < msize))
  {
    /* Did not yet calculate all fragments, calculate next fragment */
    struct PendingMessage *frag;
    struct TransportFragmentBoxMessage tfb;
    const char *orig;
    char *msg;
    uint16_t fragmax;
    uint16_t fragsize;
    uint16_t msize;
    uint16_t xoff = 0;

    orig = (const char *) &ff[1];
    msize = ff->bytes_msg;
    if (pm != ff)
    {
      const struct TransportFragmentBoxMessage *tfbo;

      tfbo = (const struct TransportFragmentBoxMessage *) orig;
      orig += sizeof(struct TransportFragmentBoxMessage);
      msize -= sizeof(struct TransportFragmentBoxMessage);
      xoff = ntohs (tfbo->frag_off);
    }
    fragmax = mtu - sizeof(struct TransportFragmentBoxMessage);
    fragsize = GNUNET_MIN (msize - ff->frag_off, fragmax);
    frag =
      GNUNET_malloc (sizeof(struct PendingMessage)
                     + sizeof(struct TransportFragmentBoxMessage) + fragsize);
    GNUNET_log (GNUNET_ERROR_TYPE_DEBUG,
                "3 created pm %p from pm %p storing vl %p from pm %p\n",
                frag,
                ff,
                pm->vl,
                pm);
    frag->logging_uuid = logging_uuid_gen++;
    frag->vl = pm->vl;
    frag->frag_parent = ff;
    frag->timeout = pm->timeout;
    frag->bytes_msg = sizeof(struct TransportFragmentBoxMessage) + fragsize;
    frag->pmt = PMT_FRAGMENT_BOX;
    msg = (char *) &frag[1];
    tfb.header.type = htons (GNUNET_MESSAGE_TYPE_TRANSPORT_FRAGMENT);
    tfb.header.size =
      htons (sizeof(struct TransportFragmentBoxMessage) + fragsize);
    pa = prepare_pending_acknowledgement (queue, dvh, frag);
    tfb.ack_uuid = pa->ack_uuid;
    tfb.msg_uuid = pm->msg_uuid;
    tfb.frag_off = htons (ff->frag_off + xoff);
    tfb.msg_size = htons (pm->bytes_msg);
    memcpy (msg, &tfb, sizeof(tfb));
    memcpy (&msg[sizeof(tfb)], &orig[ff->frag_off], fragsize);
    GNUNET_CONTAINER_MDLL_insert (frag, ff->head_frag,
                                  ff->tail_frag, frag);
    ff->frag_off += fragsize;
    ff = frag;
  }

  /* Move head to the tail and return it */
  GNUNET_CONTAINER_MDLL_remove (frag,
                                ff->frag_parent->head_frag,
                                ff->frag_parent->tail_frag,
                                ff);
  GNUNET_CONTAINER_MDLL_insert_tail (frag,
                                     ff->frag_parent->head_frag,
                                     ff->frag_parent->tail_frag,
                                     ff);

  return ff;
}


/**
 * Reliability-box the given @a pm. On error (can there be any), NULL
 * may be returned, otherwise the "replacement" for @a pm (which
 * should then be added to the respective neighbour's queue instead of
 * @a pm).  If the @a pm is already fragmented or reliability boxed,
 * or itself an ACK, this function simply returns @a pm.
 *
 * @param queue which queue to prepare transmission for
 * @param dvh path the message will take, or NULL
 * @param pm pending message to box for transmission over unreliabile queue
 * @return new message to transmit
 */
static struct PendingMessage *
reliability_box_message (struct Queue *queue,
                         struct DistanceVectorHop *dvh,
                         struct PendingMessage *pm)
{
  struct TransportReliabilityBoxMessage rbox;
  struct PendingAcknowledgement *pa;
  struct PendingMessage *bpm;
  char *msg;

  if ((PMT_CORE != pm->pmt) && (PMT_DV_BOX != pm->pmt))
    return pm; /* already fragmented or reliability boxed, or control message:
                  do nothing */
  if (NULL != pm->bpm)
    return pm->bpm; /* already computed earlier: do nothing */
  // TODO I guess we do not need this assertion. We might have a DLL with
  // fragments, because the MTU changed, and we do not need to fragment anymore.
  // But we should keep the fragments until message was completed, because
  // the MTU might change again.
  // GNUNET_assert (NULL == pm->head_frag);
  if (pm->bytes_msg + sizeof(rbox) > UINT16_MAX)
  {
    /* failed hard */
    GNUNET_break (0);
    client_send_response (pm);
    return NULL;
  }

  pa = prepare_pending_acknowledgement (queue, dvh, pm);

  bpm = GNUNET_malloc (sizeof(struct PendingMessage) + sizeof(rbox)
                       + pm->bytes_msg);
  GNUNET_log (GNUNET_ERROR_TYPE_DEBUG,
              "4 created pm %p storing vl %p from pm %p\n",
              bpm,
              pm->vl,
              pm);
  bpm->logging_uuid = logging_uuid_gen++;
  bpm->vl = pm->vl;
  bpm->frag_parent = pm;
  // Why was this needed?
  // GNUNET_CONTAINER_MDLL_insert (frag, pm->head_frag, pm->tail_frag, bpm);
  bpm->timeout = pm->timeout;
  bpm->pmt = PMT_RELIABILITY_BOX;
  bpm->bytes_msg = pm->bytes_msg + sizeof(rbox);
  set_pending_message_uuid (bpm);
  rbox.header.type = htons (GNUNET_MESSAGE_TYPE_TRANSPORT_RELIABILITY_BOX);
  rbox.header.size = htons (sizeof(rbox) + pm->bytes_msg);
  rbox.ack_countdown = htonl (0);  // FIXME: implement ACK countdown support

  rbox.ack_uuid = pa->ack_uuid;
  msg = (char *) &bpm[1];
  memcpy (msg, &rbox, sizeof(rbox));
  memcpy (&msg[sizeof(rbox)], &pm[1], pm->bytes_msg);
  pm->bpm = bpm;
  GNUNET_log (GNUNET_ERROR_TYPE_DEBUG,
              "Preparing reliability box for message <%" PRIu64
              "> of size %d (%d) to %s on queue %s\n",
              pm->logging_uuid,
              pm->bytes_msg,
              ntohs (((const struct GNUNET_MessageHeader *) &pm[1])->size),
              GNUNET_i2s (&pm->vl->target),
              queue->address);
  return bpm;
}


static void
reorder_root_pm (struct PendingMessage *pm,
                 struct GNUNET_TIME_Absolute next_attempt)
{
  struct VirtualLink *vl = pm->vl;
  struct PendingMessage *pos;

  /* re-insert sort in neighbour list */
  GNUNET_CONTAINER_MDLL_remove (vl,
                                vl->pending_msg_head,
                                vl->pending_msg_tail,
                                pm);
  pos = vl->pending_msg_tail;
  while ((NULL != pos) &&
         (next_attempt.abs_value_us > pos->next_attempt.abs_value_us))
    pos = pos->prev_vl;
  GNUNET_CONTAINER_MDLL_insert_after (vl,
                                      vl->pending_msg_head,
                                      vl->pending_msg_tail,
                                      pos,
                                      pm);
}


static unsigned int
check_next_attempt_tree (struct PendingMessage *pm,
                         struct GNUNET_TIME_Absolute next_attempt)
{
  struct PendingMessage *pos;

  pos = pm->head_frag;
  while (NULL != pos)
  {
    if (pos->next_attempt.abs_value_us != next_attempt.abs_value_us ||
        GNUNET_YES == check_next_attempt_tree (pos, next_attempt))
      return GNUNET_YES;
    pos = pos->next_frag;
  }

  return GNUNET_NO;
}


/**
 * Change the value of the `next_attempt` field of @a pm
 * to @a next_attempt and re-order @a pm in the transmission
 * list as required by the new timestamp.
 *
 * @param pm a pending message to update
 * @param next_attempt timestamp to use
 */
static void
update_pm_next_attempt (struct PendingMessage *pm,
                        struct GNUNET_TIME_Absolute next_attempt)
{
  if (NULL == pm->frag_parent)
  {
    pm->next_attempt = next_attempt;
    GNUNET_log (GNUNET_ERROR_TYPE_DEBUG,
                "Next attempt for message <%" PRIu64 "> set to %" PRIu64 "\n",
                pm->logging_uuid,
                next_attempt.abs_value_us);
    reorder_root_pm (pm, next_attempt);
  }
  else if ((PMT_RELIABILITY_BOX == pm->pmt) || (PMT_DV_BOX == pm->pmt))// || (PMT_FRAGMENT_BOX == pm->pmt))
  {
    struct PendingMessage *root = pm->frag_parent;

    while (NULL != root->frag_parent)
      root = root->frag_parent;
    GNUNET_log (GNUNET_ERROR_TYPE_DEBUG,
                "Next attempt for root message <%" PRIu64 "> set to %s\n",
                root->logging_uuid,
                GNUNET_STRINGS_absolute_time_to_string (next_attempt));
    root->next_attempt = next_attempt;
    reorder_root_pm (root, next_attempt);
  }
  else
  {
    struct PendingMessage *root = pm->frag_parent;

    while (NULL != root->frag_parent)
      root = root->frag_parent;

    if (GNUNET_NO == root->frags_in_flight)
    {
      root->next_attempt = next_attempt;
      GNUNET_log (GNUNET_ERROR_TYPE_DEBUG,
                  "Next attempt for fragmented message <%" PRIu64 "> (<%" PRIu64
                  ">)set to %" PRIu64 "\n",
                  pm->logging_uuid,
                  root->logging_uuid,
                  next_attempt.abs_value_us);
    }

    pm->next_attempt = root->next_attempt;

    if (root->bytes_msg == root->frag_off)
      root->frags_in_flight = check_next_attempt_tree (root,
                                                       root->next_attempt);
    else
      root->frags_in_flight = GNUNET_YES;

    if (GNUNET_NO == root->frags_in_flight)
    {
      GNUNET_log (GNUNET_ERROR_TYPE_DEBUG,
                  "We have no fragments in flight for message %" PRIu64
                  ", reorder root! Next attempt is %" PRIu64 "\n",
                  root->logging_uuid,
                  root->next_attempt.abs_value_us);
      reorder_root_pm (root, root->next_attempt);
      root->frag_count = 0;
      root->next_attempt = GNUNET_TIME_UNIT_ZERO_ABS;
    }
    else
    {
      double factor = ((double) root->frag_count - 1)
                      / (double) root->frag_count;
      struct GNUNET_TIME_Relative s1;
      struct GNUNET_TIME_Relative s2;
      struct GNUNET_TIME_Relative plus_mean =
        GNUNET_TIME_absolute_get_duration (root->next_attempt);
      struct GNUNET_TIME_Relative plus = GNUNET_TIME_absolute_get_duration (
        next_attempt);

      s1 = GNUNET_TIME_relative_multiply (plus_mean,
                                          factor);
      s2 = GNUNET_TIME_relative_divide (plus,
                                        root->frag_count);
      plus_mean = GNUNET_TIME_relative_add (s1, s2);
      root->next_attempt = GNUNET_TIME_relative_to_absolute (plus_mean);
      GNUNET_log (GNUNET_ERROR_TYPE_DEBUG,
                  "We have fragments in flight for message %" PRIu64
                  ", do not reorder root! Actual next attempt %" PRIu64 "\n",
                  root->logging_uuid,
                  root->next_attempt.abs_value_us);
    }
  }
}


/**
 * Context for #select_best_pending_from_link().
 */
struct PendingMessageScoreContext
{
  /**
   * Set to the best message that was found, NULL for none.
   */
  struct PendingMessage *best;

  /**
   * DVH that @e best should take, or NULL for direct transmission.
   */
  struct DistanceVectorHop *dvh;

  /**
   * What is the estimated total overhead for this message?
   */
  size_t real_overhead;

  /**
   * Number of pending messages we seriously considered this time.
   */
  unsigned int consideration_counter;

  /**
   * Did we have to fragment?
   */
  int frag;

  /**
   * Did we have to reliability box?
   */
  int relb;

  /**
   * There are pending messages, but it was to early to send one of them.
   */
  int to_early;

  /**
   * There is a pending messages we are sending fragments at the moment.
   */
  unsigned int frags_in_flight;

  /**
   * When will we try to transmit the message again for which it was to early to retry.
   */
  struct GNUNET_TIME_Relative to_early_retry_delay;
};


/**
 * Select the best pending message from @a vl for transmission
 * via @a queue.
 *
 * @param[in,out] sc best message so far (NULL for none), plus scoring data
 * @param queue the queue that will be used for transmission
 * @param vl the virtual link providing the messages
 * @param dvh path we are currently considering, or NULL for none
 * @param overhead number of bytes of overhead to be expected
 *        from DV encapsulation (0 for without DV)
 */
static void
select_best_pending_from_link (struct PendingMessageScoreContext *sc,
                               struct Queue *queue,
                               struct VirtualLink *vl,
                               struct DistanceVectorHop *dvh,
                               size_t overhead)
{
  struct GNUNET_TIME_Absolute now;

  now = GNUNET_TIME_absolute_get ();
  sc->to_early = GNUNET_NO;
  sc->frags_in_flight = GNUNET_NO;
  for (struct PendingMessage *pos = vl->pending_msg_head; NULL != pos;
       pos = pos->next_vl)
  {
    size_t real_overhead = overhead;
    int frag;
    int relb;

    if ((NULL != dvh) && (PMT_DV_BOX == pos->pmt))
    {
      GNUNET_log (GNUNET_ERROR_TYPE_DEBUG,
                  "DV messages must not be DV-routed to next hop!\n");
      continue;   /* DV messages must not be DV-routed to next hop! */
    }
    if (pos->next_attempt.abs_value_us > now.abs_value_us)
    {
      if (GNUNET_YES == pos->frags_in_flight)
      {
        sc->frags_in_flight = GNUNET_YES;
        GNUNET_log (GNUNET_ERROR_TYPE_DEBUG,
                    "Fragments in flight for message %" PRIu64 "\n",
                    pos->logging_uuid);
      }
      else
      {
        GNUNET_log (GNUNET_ERROR_TYPE_DEBUG,
                    "Maybe too early, because message are sorted by next_attempt, if there are no fragments in flight.Checked message %"
                    PRIu64 "\n",
                    pos->logging_uuid);
        sc->to_early = GNUNET_YES;
        sc->to_early_retry_delay = GNUNET_TIME_absolute_get_remaining (
          pos->next_attempt);
        continue;
      }
      // break;   /* too early for all messages, they are sorted by next_attempt */
    }
    if (NULL != pos->qe)
    {
      GNUNET_log (GNUNET_ERROR_TYPE_DEBUG,
                  "not eligible\n");
      continue;   /* not eligible */
    }
    sc->consideration_counter++;
    /* determine if we have to fragment, if so add fragmentation
       overhead! */
    GNUNET_log (GNUNET_ERROR_TYPE_DEBUG,
                "check %" PRIu64 " for sc->best\n",
                pos->logging_uuid);
    frag = GNUNET_NO;
    if (((0 != queue->mtu) &&
         (pos->bytes_msg + real_overhead > queue->mtu)) ||
        (pos->bytes_msg > UINT16_MAX - sizeof(struct
                                              GNUNET_TRANSPORT_SendMessageTo))
        ||
        (NULL != pos->head_frag /* fragments already exist, should
                                     respect that even if MTU is UINT16_MAX for
                                     this queue */))
    {
      GNUNET_log (GNUNET_ERROR_TYPE_DEBUG,
                  "fragment msg with size %u, realoverhead is %lu\n",
                  pos->bytes_msg,
                  real_overhead);
      frag = GNUNET_YES;
      if (GNUNET_TRANSPORT_CC_RELIABLE == queue->tc->details.communicator.cc)
      {
        /* FIXME-FRAG-REL-UUID: we could use an optimized, shorter fragmentation
           header without the ACK UUID when using a *reliable* channel! */
      }
      real_overhead = overhead + sizeof(struct TransportFragmentBoxMessage);
    }
    /* determine if we have to reliability-box, if so add reliability box
       overhead */
    relb = GNUNET_NO;
    if ((GNUNET_NO == frag) &&
        (0 == (pos->prefs & GNUNET_MQ_PREF_UNRELIABLE)) &&
        (GNUNET_TRANSPORT_CC_RELIABLE != queue->tc->details.communicator.cc))
    {
      real_overhead += sizeof(struct TransportReliabilityBoxMessage);

      if ((0 != queue->mtu) && (pos->bytes_msg + real_overhead > queue->mtu))
      {
        frag = GNUNET_YES;
        real_overhead = overhead + sizeof(struct TransportFragmentBoxMessage);
      }
      else
      {
        relb = GNUNET_YES;
      }
      GNUNET_log (GNUNET_ERROR_TYPE_DEBUG,
                  "Create reliability box of msg with size %u, realoverhead is %lu %u %u %u\n",
                  pos->bytes_msg,
                  real_overhead,
                  queue->mtu,
                  frag,
                  relb);
    }

    /* Finally, compare to existing 'best' in sc to see if this 'pos' pending
       message would beat it! */
    if (GNUNET_NO == sc->frags_in_flight && NULL != sc->best)
    {
      /* CHECK if pos fits queue BETTER (=smaller) than pm, if not: continue;
         OPTIMIZE-ME: This is a heuristic, which so far has NOT been
         experimentally validated. There may be some huge potential for
         improvement here. Also, we right now only compare how well the
         given message fits _this_ queue, and do not consider how well other
         queues might suit the message. Taking other queues into consideration
         may further improve the result, but could also be expensive
         in terms of CPU time.  */
      long long sc_score = sc->frag * 40 + sc->relb * 20 + sc->real_overhead;
      long long pm_score = frag * 40 + relb * 20 + real_overhead;
      long long time_delta =
        (sc->best->next_attempt.abs_value_us - pos->next_attempt.abs_value_us)
        / 1000LL;

      /* "time_delta" considers which message has been 'ready' for transmission
         for longer, if a message has a preference for low latency, increase
         the weight of the time_delta by 10x if it is favorable for that message */
      if ((0 != (pos->prefs & GNUNET_MQ_PREF_LOW_LATENCY)) &&
          (0 != (sc->best->prefs & GNUNET_MQ_PREF_LOW_LATENCY)))
        time_delta *= 10;     /* increase weight (always, both are low latency) */
      else if ((0 != (pos->prefs & GNUNET_MQ_PREF_LOW_LATENCY)) &&
               (time_delta > 0))
        time_delta *= 10;     /* increase weight, favors 'pos', which is low latency */
      else if ((0 != (sc->best->prefs & GNUNET_MQ_PREF_LOW_LATENCY)) &&
               (time_delta < 0))
        time_delta *= 10;     /* increase weight, favors 'sc->best', which is low latency */
      if (0 != queue->mtu)
      {
        /* Grant bonus if we are below MTU, larger bonus the closer we will
           be to the MTU */
        if (queue->mtu > sc->real_overhead + sc->best->bytes_msg)
          sc_score -= queue->mtu - (sc->real_overhead + sc->best->bytes_msg);
        if (queue->mtu > real_overhead + pos->bytes_msg)
          pm_score -= queue->mtu - (real_overhead + pos->bytes_msg);
      }
      if (sc_score + time_delta > pm_score)
      {
        GNUNET_log (GNUNET_ERROR_TYPE_DEBUG,
                    "sc_score of %" PRIu64 " larger, keep sc->best %" PRIu64
                    "\n",
                    pos->logging_uuid,
                    sc->best->logging_uuid);
        continue;     /* sc_score larger, keep sc->best */
      }
    }
    sc->best = pos;
    sc->dvh = dvh;
    sc->frag = frag;
    sc->relb = relb;
    sc->real_overhead = real_overhead;
  }
}


/**
 * Function to call to further operate on the now DV encapsulated
 * message @a hdr, forwarding it via @a next_hop under respect of
 * @a options.
 *
 * @param cls a `struct PendingMessageScoreContext`
 * @param next_hop next hop of the DV path
 * @param hdr encapsulated message, technically a `struct TransportDVBoxMessage`
 * @param options options of the original message
 */
static void
extract_box_cb (void *cls,
                struct Neighbour *next_hop,
                const struct GNUNET_MessageHeader *hdr,
                enum RouteMessageOptions options)
{
  struct PendingMessageScoreContext *sc = cls;
  struct PendingMessage *pm = sc->best;
  struct PendingMessage *bpm;
  uint16_t bsize = ntohs (hdr->size);

  GNUNET_assert (NULL == pm->bpm);
  bpm = GNUNET_malloc (sizeof(struct PendingMessage) + bsize);
  GNUNET_log (GNUNET_ERROR_TYPE_DEBUG,
              "5 created pm %p storing vl %p from pm %p\n",
              bpm,
              pm->vl,
              pm);
  bpm->logging_uuid = logging_uuid_gen++;
  bpm->pmt = PMT_DV_BOX;
  bpm->vl = pm->vl;
  bpm->timeout = pm->timeout;
  bpm->bytes_msg = bsize;
  bpm->frag_parent = pm;
  set_pending_message_uuid (bpm);
  GNUNET_log (GNUNET_ERROR_TYPE_DEBUG,
              "Creating DV Box %" PRIu64 " for original message %" PRIu64
              " (next hop is %s)\n",
              bpm->logging_uuid,
              pm->logging_uuid,
              GNUNET_i2s (&next_hop->pid));
  memcpy (&bpm[1], hdr, bsize);
  pm->bpm = bpm;
}


/**
 * We believe we are ready to transmit a `struct PendingMessage` on a
 * queue, the big question is which one!  We need to see if there is
 * one pending that is allowed by flow control and congestion control
 * and (ideally) matches our queue's performance profile.
 *
 * If such a message is found, we give the message to the communicator
 * for transmission (updating the tracker, and re-scheduling ourselves
 * if applicable).
 *
 * If no such message is found, the queue's `idle` field must be set
 * to #GNUNET_YES.
 *
 * @param cls the `struct Queue` to process transmissions for
 */
static void
transmit_on_queue (void *cls)
{
  struct Queue *queue = cls;
  struct Neighbour *n = queue->neighbour;
  struct PendingMessageScoreContext sc;
  struct PendingMessage *pm;

  queue->transmit_task = NULL;
  if (NULL == n->vl)
  {
    GNUNET_log (GNUNET_ERROR_TYPE_DEBUG,
                "Virtual link `%s' is down, cannot have PM for queue `%s'\n",
                GNUNET_i2s (&n->pid),
                queue->address);
    queue->idle = GNUNET_YES;
    return;
  }
  memset (&sc, 0, sizeof(sc));
  select_best_pending_from_link (&sc, queue, n->vl, NULL, 0);
  if (NULL == sc.best)
  {
    /* Also look at DVH that have the n as first hop! */
    for (struct DistanceVectorHop *dvh = n->dv_head; NULL != dvh;
         dvh = dvh->next_neighbour)
    {
      select_best_pending_from_link (&sc,
                                     queue,
                                     dvh->dv->vl,
                                     dvh,
                                     sizeof(struct GNUNET_PeerIdentity)
                                     * (1 + dvh->distance)
                                     + sizeof(struct TransportDVBoxMessage)
                                     + sizeof(struct TransportDVBoxPayloadP));
    }
  }
  if (NULL == sc.best)
  {
    /* no message pending, nothing to do here! */
    GNUNET_log (GNUNET_ERROR_TYPE_DEBUG,
                "No pending messages, queue `%s' to %s now idle\n",
                queue->address,
                GNUNET_i2s (&n->pid));
    if (GNUNET_YES == sc.to_early)
      schedule_transmit_on_queue (sc.to_early_retry_delay,
                                  queue,
                                  GNUNET_SCHEDULER_PRIORITY_DEFAULT);
    queue->idle = GNUNET_YES;
    return;
  }
  /* There is a message pending, we are certainly not idle */
  queue->idle = GNUNET_NO;

  /* Given selection in `sc`, do transmission */
  pm = sc.best;
  GNUNET_log (GNUNET_ERROR_TYPE_DEBUG,
              "Selected message <%" PRIu64 ">\n",
              pm->logging_uuid);
  if (NULL != sc.dvh)
  {
    GNUNET_log (GNUNET_ERROR_TYPE_DEBUG,
                "Is this %u a DV box?\n",
                pm->pmt);
    GNUNET_assert (PMT_DV_BOX != pm->pmt);
    if ((NULL != sc.best->bpm) && (sc.best->bpm->used_dvh != sc.dvh))
    {
      GNUNET_log (GNUNET_ERROR_TYPE_DEBUG,
                  "Discard old box, because we have a new DV path.\n");
      free_pending_message (sc.best->bpm);
      sc.best->bpm = NULL;
    }

    if (NULL == sc.best->bpm)
    {
      GNUNET_log (GNUNET_ERROR_TYPE_DEBUG,
                  "encapsulate_for_dv 2\n");
      encapsulate_for_dv (sc.dvh->dv,
                          1,
                          &sc.dvh,
                          (const struct GNUNET_MessageHeader *) &sc.best[1],
                          &extract_box_cb,
                          &sc,
                          RMO_NONE,
                          GNUNET_NO);
      GNUNET_assert (NULL != sc.best->bpm);
      GNUNET_log (GNUNET_ERROR_TYPE_DEBUG,
                  "%lu %lu %lu %lu %u\n",
                  sizeof(struct GNUNET_PeerIdentity),
                  sizeof(struct TransportDVBoxMessage),
                  sizeof(struct TransportDVBoxPayloadP),
                  sizeof(struct TransportFragmentBoxMessage),
                  ((const struct GNUNET_MessageHeader *) &sc.best[1])->size);
      sc.best->bpm->used_dvh = sc.dvh;
    }
    pm = sc.best->bpm;
  }
  if (GNUNET_YES == sc.frag)
  {
    pm = fragment_message (queue, sc.dvh, pm);
    if (NULL == pm)
    {
      GNUNET_log (GNUNET_ERROR_TYPE_DEBUG,
                  "Fragmentation failed queue %s to %s for <%" PRIu64
                  ">, trying again\n",
                  queue->address,
                  GNUNET_i2s (&n->pid),
                  sc.best->logging_uuid);
      schedule_transmit_on_queue (GNUNET_TIME_UNIT_ZERO,
                                  queue,
                                  GNUNET_SCHEDULER_PRIORITY_DEFAULT);
      return;
    }
  }
  else if (GNUNET_YES == sc.relb)
  {
    pm = reliability_box_message (queue, sc.dvh, pm);
    if (NULL == pm)
    {
      /* Reliability boxing failed, try next message... */
      GNUNET_log (
        GNUNET_ERROR_TYPE_DEBUG,
        "Reliability boxing failed queue %s to %s for <%" PRIu64
        ">, trying again\n",
        queue->address,
        GNUNET_i2s (&n->pid),
        sc.best->logging_uuid);
      schedule_transmit_on_queue (GNUNET_TIME_UNIT_ZERO,
                                  queue,
                                  GNUNET_SCHEDULER_PRIORITY_DEFAULT);
      return;
    }
  }

  /* Pass 'pm' for transission to the communicator */
  GNUNET_log (
    GNUNET_ERROR_TYPE_DEBUG,
    "Passing message <%" PRIu64
    "> to queue %s for peer %s (considered %u others)\n",
    pm->logging_uuid,
    queue->address,
    GNUNET_i2s (&n->pid),
    sc.consideration_counter);

  /* Flow control: increment amount of traffic sent; if we are routing
     via DV (and thus the ultimate target of the pending message is for
     a different virtual link than the one of the queue), then we need
     to use up not only the window of the direct link but also the
     flow control window for the DV link! */
  pm->vl->outbound_fc_window_size_used += pm->bytes_msg;

  if (pm->vl != queue->neighbour->vl)
  {
    /* If the virtual link of the queue differs, this better be distance
       vector routing! */
    GNUNET_assert (NULL != sc.dvh);
    /* If we do distance vector routing, we better not do this for a
       message that was itself DV-routed */
    GNUNET_assert (PMT_DV_BOX != sc.best->pmt);
    /* We use the size of the unboxed message here, to avoid counting
       the DV-Box header which is eaten up on the way by intermediaries */
    queue->neighbour->vl->outbound_fc_window_size_used += sc.best->bytes_msg;
  }
  else
  {
    GNUNET_assert (NULL == sc.dvh);
  }

  queue_send_msg (queue, pm, &pm[1], pm->bytes_msg);

  /* Check if this transmission somehow conclusively finished handing 'pm'
     even without any explicit ACKs */
  if ((PMT_CORE == pm->pmt) ||
      (GNUNET_TRANSPORT_CC_RELIABLE == queue->tc->details.communicator.cc))
  {
    completed_pending_message (pm);
  }
  else
  {
    struct GNUNET_TIME_Relative wait_duration;
    unsigned int wait_multiplier;

    if (PMT_FRAGMENT_BOX == pm->pmt)
    {
      struct PendingMessage *root;

      root = pm->frag_parent;
      while (NULL != root->frag_parent)
        root = root->frag_parent;

      root->frag_count++;
      wait_multiplier =  (unsigned int) ceil ((double) root->bytes_msg
                                              / ((double) root->frag_off
                                                 / (double) root->frag_count))
                        * 4;
    }
    else
    {
      // No fragments, we use 4 RTT before retransmitting.
      wait_multiplier = 4;
    }

    // Depending on how much pending message the VirtualLink is queueing, we wait longer.
    // wait_multiplier = wait_multiplier * pm->vl->pending_msg_num;

    GNUNET_log (GNUNET_ERROR_TYPE_DEBUG,
                "Wait multiplier %u\n",
                wait_multiplier);

    /* Message not finished, waiting for acknowledgement.
       Update time by which we might retransmit 's' based on queue
       characteristics (i.e. RTT); it takes one RTT for the message to
       arrive and the ACK to come back in the best case; but the other
       side is allowed to delay ACKs by 2 RTTs, so we use 4 RTT before
       retransmitting.

       OPTIMIZE: Note that in the future this heuristic should likely
       be improved further (measure RTT stability, consider message
       urgency and size when delaying ACKs, etc.) */

    if (GNUNET_TIME_UNIT_FOREVER_REL.rel_value_us !=
        queue->pd.aged_rtt.rel_value_us)
      wait_duration = queue->pd.aged_rtt;
    else
    {
      wait_duration = DEFAULT_ACK_WAIT_DURATION;
      wait_multiplier = 4;
    }
    struct GNUNET_TIME_Absolute next = GNUNET_TIME_relative_to_absolute (
      GNUNET_TIME_relative_multiply (
        wait_duration, wait_multiplier));
    struct GNUNET_TIME_Relative plus = GNUNET_TIME_relative_multiply (
      wait_duration, wait_multiplier);
    GNUNET_log (GNUNET_ERROR_TYPE_DEBUG,
                "Waiting %s (%s) for ACK until %s\n",
                GNUNET_STRINGS_relative_time_to_string (
                  GNUNET_TIME_relative_multiply (
                    queue->pd.aged_rtt, wait_multiplier), GNUNET_NO),
                GNUNET_STRINGS_relative_time_to_string (plus, GNUNET_YES),
                GNUNET_STRINGS_absolute_time_to_string (next));
    update_pm_next_attempt (pm,
                            GNUNET_TIME_relative_to_absolute (
                              GNUNET_TIME_relative_multiply (wait_duration,
                                                             wait_multiplier)));
  }
  /* finally, re-schedule queue transmission task itself */
  schedule_transmit_on_queue (GNUNET_TIME_UNIT_ZERO,
                              queue,
                              GNUNET_SCHEDULER_PRIORITY_DEFAULT);
}


/**
 * Queue to a peer went down.  Process the request.
 *
 * @param cls the client
 * @param dqm the send message that was sent
 */
static void
handle_del_queue_message (void *cls,
                          const struct GNUNET_TRANSPORT_DelQueueMessage *dqm)
{
  struct TransportClient *tc = cls;

  if (CT_COMMUNICATOR != tc->type)
  {
    GNUNET_break (0);
    GNUNET_SERVICE_client_drop (tc->client);
    return;
  }
  for (struct Queue *queue = tc->details.communicator.queue_head; NULL != queue;
       queue = queue->next_client)
  {
    struct Neighbour *neighbour = queue->neighbour;

    if ((ntohl (dqm->qid) != queue->qid) ||
        (0 != GNUNET_memcmp (&dqm->receiver, &neighbour->pid)))
      continue;
    GNUNET_log (GNUNET_ERROR_TYPE_DEBUG,
                "Dropped queue %s to peer %s\n",
                queue->address,
                GNUNET_i2s (&neighbour->pid));
    free_queue (queue);
    GNUNET_SERVICE_client_continue (tc->client);
    return;
  }
  GNUNET_break (0);
  GNUNET_SERVICE_client_drop (tc->client);
}


/**
 * Message was transmitted.  Process the request.
 *
 * @param cls the client
 * @param sma the send message that was sent
 */
static void
handle_send_message_ack (void *cls,
                         const struct GNUNET_TRANSPORT_SendMessageToAck *sma)
{
  struct TransportClient *tc = cls;
  struct QueueEntry *qe;
  struct PendingMessage *pm;

  if (CT_COMMUNICATOR != tc->type)
  {
    GNUNET_break (0);
    GNUNET_SERVICE_client_drop (tc->client);
    return;
  }

  /* find our queue entry matching the ACK */
  qe = NULL;
  GNUNET_log (GNUNET_ERROR_TYPE_DEBUG,
              "Looking for queue for PID %s\n",
              GNUNET_i2s (&sma->receiver));
  for (struct Queue *queue = tc->details.communicator.queue_head; NULL != queue;
       queue = queue->next_client)
  {
    if (0 != GNUNET_memcmp (&queue->neighbour->pid, &sma->receiver))
      continue;
    GNUNET_log (GNUNET_ERROR_TYPE_DEBUG,
                "Found PID %s\n",
                GNUNET_i2s (&queue->neighbour->pid));


    for (struct QueueEntry *qep = queue->queue_head; NULL != qep;
         qep = qep->next)
    {
      if (qep->mid != GNUNET_ntohll (sma->mid) || queue->qid != ntohl (
            sma->qid))
        continue;
      GNUNET_log (GNUNET_ERROR_TYPE_DEBUG,
                  "QueueEntry MID: %" PRIu64 " on queue QID: %u, Ack MID: %"
                  PRIu64 " Ack QID %u\n",
                  qep->mid,
                  queue->qid,
                  GNUNET_ntohll (sma->mid),
                  ntohl (sma->qid));
      qe = qep;
      if ((NULL != qe->pm) && (qe->pm->qe != qe))
        GNUNET_log (GNUNET_ERROR_TYPE_DEBUG,
                    "For pending message %" PRIu64 " we had retransmissions.\n",
                    qe->pm->logging_uuid);
      break;
    }
  }
  if (NULL == qe)
  {
    GNUNET_log (GNUNET_ERROR_TYPE_DEBUG,
                "No QueueEntry found for Ack MID %" PRIu64 " QID: %u\n",
                GNUNET_ntohll (sma->mid),
                ntohl (sma->qid));
    // TODO I guess this can happen, if the Ack from the peer comes before the Ack from the queue.
    // Update: Maybe QueueEntry was accidentally freed during freeing PendingMessage.
    /* this should never happen */
    GNUNET_break (0);
    // GNUNET_SERVICE_client_drop (tc->client);
    GNUNET_SERVICE_client_continue (tc->client);
    return;
  }
  GNUNET_CONTAINER_DLL_remove (qe->queue->queue_head,
                               qe->queue->queue_tail,
                               qe);
  qe->queue->queue_length--;
  tc->details.communicator.total_queue_length--;
  GNUNET_log (GNUNET_ERROR_TYPE_DEBUG,
              "Received ACK on queue %s to peer %s (new length: %u/%u)\n",
              qe->queue->address,
              GNUNET_i2s (&qe->queue->neighbour->pid),
              qe->queue->queue_length,
              tc->details.communicator.total_queue_length);
  GNUNET_SERVICE_client_continue (tc->client);

  /* if applicable, resume transmissions that waited on ACK */
  if (COMMUNICATOR_TOTAL_QUEUE_LIMIT - 1 ==
      tc->details.communicator.total_queue_length)
  {
    /* Communicator dropped below threshold, resume all queues
       incident with this client! */
    GNUNET_STATISTICS_update (
      GST_stats,
      "# Transmission throttled due to communicator queue limit",
      -1,
      GNUNET_NO);
    for (struct Queue *queue = tc->details.communicator.queue_head;
         NULL != queue;
         queue = queue->next_client)
    {
      schedule_transmit_on_queue (GNUNET_TIME_UNIT_ZERO,
                                  queue,
                                  GNUNET_SCHEDULER_PRIORITY_DEFAULT);
    }
  }
  else if (QUEUE_LENGTH_LIMIT - 1 == qe->queue->queue_length)
  {
    /* queue dropped below threshold; only resume this one queue */
    GNUNET_STATISTICS_update (GST_stats,
                              "# Transmission throttled due to queue queue limit",
                              -1,
                              GNUNET_NO);
    schedule_transmit_on_queue (GNUNET_TIME_UNIT_ZERO,
                                qe->queue,
                                GNUNET_SCHEDULER_PRIORITY_DEFAULT);
  }
  else if (1 == qe->queue->q_capacity)
  {
    // TODO I guess this will never happen, because the communicator triggers this by updating its queue length itself.
    GNUNET_log (GNUNET_ERROR_TYPE_DEBUG,
                "Transmission rescheduled due to communicator message queue with qid %u has capacity %"
                PRIu64 ".\n",
                qe->queue->qid,
                qe->queue->q_capacity);
    /* message queue has capacity; only resume this one queue */
    /* queue dropped below threshold; only resume this one queue */
    GNUNET_STATISTICS_update (GST_stats,
                              "# Transmission throttled due to message queue capacity",
                              -1,
                              GNUNET_NO);
    schedule_transmit_on_queue (GNUNET_TIME_UNIT_ZERO,
                                qe->queue,
                                GNUNET_SCHEDULER_PRIORITY_DEFAULT);
  }

  if (NULL != (pm = qe->pm))
  {
    struct VirtualLink *vl;

    // GNUNET_assert (qe == pm->qe);
    pm->qe = NULL;
    /* If waiting for this communicator may have blocked transmission
       of pm on other queues for this neighbour, force schedule
       transmit on queue for queues of the neighbour */
    if (NULL == pm->frag_parent)
    {
      vl = pm->vl;
      if ((NULL != vl) &&
          (NULL != vl->pending_msg_head) &&
          (vl->pending_msg_head == pm))
        check_vl_transmission (vl);
    }
  }
  GNUNET_free (qe);
}


/**
 * Iterator telling new MONITOR client about all existing
 * queues to peers.
 *
 * @param cls the new `struct TransportClient`
 * @param pid a connected peer
 * @param value the `struct Neighbour` with more information
 * @return #GNUNET_OK (continue to iterate)
 */
static int
notify_client_queues (void *cls,
                      const struct GNUNET_PeerIdentity *pid,
                      void *value)
{
  struct TransportClient *tc = cls;
  struct Neighbour *neighbour = value;

  GNUNET_assert (CT_MONITOR == tc->type);
  for (struct Queue *q = neighbour->queue_head; NULL != q;
       q = q->next_neighbour)
  {
    struct MonitorEvent me = { .rtt = q->pd.aged_rtt,
                               .cs = q->cs,
                               .num_msg_pending = q->num_msg_pending,
                               .num_bytes_pending = q->num_bytes_pending };

    notify_monitor (tc, pid, q->address, q->nt, &me);
  }
  return GNUNET_OK;
}


/**
 * Initialize a monitor client.
 *
 * @param cls the client
 * @param start the start message that was sent
 */
static void
handle_monitor_start (void *cls,
                      const struct GNUNET_TRANSPORT_MonitorStart *start)
{
  struct TransportClient *tc = cls;

  if (CT_NONE != tc->type)
  {
    GNUNET_break (0);
    GNUNET_SERVICE_client_drop (tc->client);
    return;
  }
  tc->type = CT_MONITOR;
  tc->details.monitor.peer = start->peer;
  tc->details.monitor.one_shot = ntohl (start->one_shot);
  GNUNET_CONTAINER_multipeermap_iterate (neighbours, &notify_client_queues, tc);
  GNUNET_SERVICE_client_mark_monitor (tc->client);
  GNUNET_SERVICE_client_continue (tc->client);
}


/**
 * Find transport client providing communication service
 * for the protocol @a prefix.
 *
 * @param prefix communicator name
 * @return NULL if no such transport client is available
 */
static struct TransportClient *
lookup_communicator (const char *prefix)
{
  for (struct TransportClient *tc = clients_head; NULL != tc; tc = tc->next)
  {
    if (CT_COMMUNICATOR != tc->type)
      continue;
    if (0 == strcmp (prefix, tc->details.communicator.address_prefix))
      return tc;
  }
  GNUNET_log (
    GNUNET_ERROR_TYPE_WARNING,
    "Somone suggested use of communicator for `%s', but we do not have such a communicator!\n",
    prefix);
  return NULL;
}


/**
 * Signature of a function called with a communicator @a address of a peer
 * @a pid that an application wants us to connect to.
 *
 * @param pid target peer
 * @param address the address to try
 */
static void
suggest_to_connect (const struct GNUNET_PeerIdentity *pid, const char *address)
{
  static uint32_t idgen;
  struct TransportClient *tc;
  char *prefix;
  struct GNUNET_TRANSPORT_CreateQueue *cqm;
  struct GNUNET_MQ_Envelope *env;
  size_t alen;

  prefix = GNUNET_HELLO_address_to_prefix (address);
  if (NULL == prefix)
  {
    GNUNET_break (0);  /* We got an invalid address!? */
    return;
  }
  tc = lookup_communicator (prefix);
  if (NULL == tc)
  {
    GNUNET_STATISTICS_update (GST_stats,
                              "# Suggestions ignored due to missing communicator",
                              1,
                              GNUNET_NO);
    GNUNET_log (GNUNET_ERROR_TYPE_INFO,
                "Cannot connect to %s at `%s', no matching communicator present\n",
                GNUNET_i2s (pid),
                address);
    GNUNET_free (prefix);
    return;
  }
  /* forward suggestion for queue creation to communicator */
  GNUNET_log (GNUNET_ERROR_TYPE_DEBUG,
              "Request #%u for `%s' communicator to create queue to `%s' at `%s'\n",
              (unsigned int) idgen,
              prefix,
              GNUNET_i2s (pid),
              address);
  GNUNET_free (prefix);
  alen = strlen (address) + 1;
  env =
    GNUNET_MQ_msg_extra (cqm, alen, GNUNET_MESSAGE_TYPE_TRANSPORT_QUEUE_CREATE);
  cqm->request_id = htonl (idgen++);
  cqm->receiver = *pid;
  memcpy (&cqm[1], address, alen);
  GNUNET_MQ_send (tc->mq, env);
}


/**
 * The queue @a q (which matches the peer and address in @a vs) is
 * ready for queueing. We should now queue the validation request.
 *
 * @param q queue to send on
 * @param vs state to derive validation challenge from
 */
static void
validation_transmit_on_queue (struct Queue *q, struct ValidationState *vs)
{
  struct TransportValidationChallengeMessage tvc;

  vs->last_challenge_use = GNUNET_TIME_absolute_get_monotonic (GST_cfg);
  tvc.header.type =
    htons (GNUNET_MESSAGE_TYPE_TRANSPORT_ADDRESS_VALIDATION_CHALLENGE);
  tvc.header.size = htons (sizeof(tvc));
  tvc.reserved = htonl (0);
  tvc.challenge = vs->challenge;
  tvc.sender_time = GNUNET_TIME_absolute_hton (vs->last_challenge_use);
  GNUNET_log (GNUNET_ERROR_TYPE_INFO,
              "Sending address validation challenge %s to %s\n",
              GNUNET_sh2s (&tvc.challenge.value),
              GNUNET_i2s (&q->neighbour->pid));
  queue_send_msg (q, NULL, &tvc, sizeof(tvc));
}


/**
 * Task run periodically to validate some address based on #validation_heap.
 *
 * @param cls NULL
 */
static void
validation_start_cb (void *cls)
{
  struct ValidationState *vs;
  struct Queue *q;
  const struct GNUNET_TIME_Absolute now = GNUNET_TIME_absolute_get_monotonic (
    GST_cfg);

  (void) cls;
  validation_task = NULL;
  vs = GNUNET_CONTAINER_heap_peek (validation_heap);
  /* drop validations past their expiration */
  while (
    (NULL != vs) &&
    (0 == GNUNET_TIME_absolute_get_remaining (vs->valid_until).rel_value_us))
  {
    GNUNET_log (GNUNET_ERROR_TYPE_DEBUG,
                "Validation response %s cleaned up\n",
                GNUNET_sh2s (&vs->challenge.value));
    free_validation_state (vs);
    vs = GNUNET_CONTAINER_heap_peek (validation_heap);
  }
  if (NULL == vs)
  {
    GNUNET_log (GNUNET_ERROR_TYPE_INFO,
                "Address validation task not scheduled anymore, nothing to do\n");
    return;   /* woopsie, no more addresses known, should only
                 happen if we're really a lonely peer */
  }
  q = find_queue (&vs->pid, vs->address);
  if (GNUNET_TIME_absolute_cmp (vs->first_challenge_use, >, now))
  {
    GNUNET_log (GNUNET_ERROR_TYPE_DEBUG,
                "To early to start next address validation for challenge %s\n",
                GNUNET_sh2s (&vs->challenge.value));
    return;
  }
  if (NULL == q)
  {
    vs->awaiting_queue = GNUNET_YES;
    suggest_to_connect (&vs->pid, vs->address);
  }
  else
    validation_transmit_on_queue (q, vs);
  /* Finally, reschedule next attempt */
  vs->challenge_backoff =
    GNUNET_TIME_randomized_backoff (vs->challenge_backoff,
                                    MAX_VALIDATION_CHALLENGE_FREQ);
  GNUNET_log (GNUNET_ERROR_TYPE_DEBUG,
              "Address validation task will run again in %s\n",
              GNUNET_STRINGS_relative_time_to_string (vs->challenge_backoff,
                                                      GNUNET_YES));
  update_next_challenge_time (vs,
                              GNUNET_TIME_relative_to_absolute (
                                vs->challenge_backoff));
}


/**
 * Closure for #check_connection_quality.
 */
struct QueueQualityContext
{
  /**
   * Set to the @e k'th queue encountered.
   */
  struct Queue *q;

  /**
   * Set to the number of quality queues encountered.
   */
  unsigned int quality_count;

  /**
   * Set to the total number of queues encountered.
   */
  unsigned int num_queues;

  /**
   * Decremented for each queue, for selection of the
   * k-th queue in @e q.
   */
  unsigned int k;
};


/**
 * Check whether any queue to the given neighbour is
 * of a good "quality" and if so, increment the counter.
 * Also counts the total number of queues, and returns
 * the k-th queue found.
 *
 * @param cls a `struct QueueQualityContext *` with counters
 * @param pid peer this is about
 * @param value a `struct Neighbour`
 * @return #GNUNET_OK (continue to iterate)
 */
static int
check_connection_quality (void *cls,
                          const struct GNUNET_PeerIdentity *pid,
                          void *value)
{
  struct QueueQualityContext *ctx = cls;
  struct Neighbour *n = value;
  int do_inc;

  (void) pid;
  do_inc = GNUNET_NO;
  for (struct Queue *q = n->queue_head; NULL != q; q = q->next_neighbour)
  {
    ctx->num_queues++;
    if (0 == ctx->k--)
      ctx->q = q;
    /* FIXME-CONQ-STATISTICS: in the future, add reliability / goodput
       statistics and consider those as well here? */
    if (q->pd.aged_rtt.rel_value_us < DV_QUALITY_RTT_THRESHOLD.rel_value_us)
      do_inc = GNUNET_YES;
  }
  if (GNUNET_YES == do_inc)
    ctx->quality_count++;
  return GNUNET_OK;
}


/**
 * Task run when we CONSIDER initiating a DV learn
 * process. We first check that sending out a message is
 * even possible (queues exist), then that it is desirable
 * (if not, reschedule the task for later), and finally
 * we may then begin the job.  If there are too many
 * entries in the #dvlearn_map, we purge the oldest entry
 * using #lle_tail.
 *
 * @param cls NULL
 */
static void
start_dv_learn (void *cls)
{
  struct LearnLaunchEntry *lle;
  struct QueueQualityContext qqc;
  struct TransportDVLearnMessage dvl;

  (void) cls;
  dvlearn_task = NULL;
  if (0 == GNUNET_CONTAINER_multipeermap_size (neighbours))
    return; /* lost all connectivity, cannot do learning */
  qqc.quality_count = 0;
  qqc.num_queues = 0;
  qqc.k = GNUNET_CONTAINER_multipeermap_size (neighbours);
  GNUNET_CONTAINER_multipeermap_iterate (neighbours,
                                         &check_connection_quality,
                                         &qqc);
  if (qqc.quality_count > DV_LEARN_QUALITY_THRESHOLD)
  {
    struct GNUNET_TIME_Relative delay;
    unsigned int factor;

    /* scale our retries by how far we are above the threshold */
    factor = qqc.quality_count / DV_LEARN_QUALITY_THRESHOLD;
    delay = GNUNET_TIME_relative_multiply (DV_LEARN_BASE_FREQUENCY, factor);
    GNUNET_log (GNUNET_ERROR_TYPE_DEBUG,
                "At connection quality %u, will launch DV learn in %s\n",
                qqc.quality_count,
                GNUNET_STRINGS_relative_time_to_string (delay, GNUNET_YES));
    dvlearn_task = GNUNET_SCHEDULER_add_delayed (delay, &start_dv_learn, NULL);
    return;
  }
  /* remove old entries in #dvlearn_map if it has grown too big */
  while (MAX_DV_LEARN_PENDING <=
         GNUNET_CONTAINER_multishortmap_size (dvlearn_map))
  {
    lle = lle_tail;
    GNUNET_assert (GNUNET_YES ==
                   GNUNET_CONTAINER_multishortmap_remove (dvlearn_map,
                                                          &lle->challenge.value,
                                                          lle));
    GNUNET_CONTAINER_DLL_remove (lle_head, lle_tail, lle);
    GNUNET_free (lle);
  }
  /* setup data structure for learning */
  lle = GNUNET_new (struct LearnLaunchEntry);
  GNUNET_CRYPTO_random_block (GNUNET_CRYPTO_QUALITY_NONCE,
                              &lle->challenge,
                              sizeof(lle->challenge));
  GNUNET_log (GNUNET_ERROR_TYPE_DEBUG,
              "Starting launch DV learn with challenge %s\n",
              GNUNET_sh2s (&lle->challenge.value));
  GNUNET_CONTAINER_DLL_insert (lle_head, lle_tail, lle);
  GNUNET_break (GNUNET_YES ==
                GNUNET_CONTAINER_multishortmap_put (
                  dvlearn_map,
                  &lle->challenge.value,
                  lle,
                  GNUNET_CONTAINER_MULTIHASHMAPOPTION_UNIQUE_ONLY));
  dvl.header.type = htons (GNUNET_MESSAGE_TYPE_TRANSPORT_DV_LEARN);
  dvl.header.size = htons (sizeof(dvl));
  dvl.num_hops = htons (0);
  dvl.bidirectional = htons (0);
  dvl.non_network_delay = GNUNET_TIME_relative_hton (GNUNET_TIME_UNIT_ZERO);
  dvl.monotonic_time =
    GNUNET_TIME_absolute_hton (GNUNET_TIME_absolute_get_monotonic (GST_cfg));
  {
    struct DvInitPS dvip = {
      .purpose.purpose = htonl (
        GNUNET_SIGNATURE_PURPOSE_TRANSPORT_DV_INITIATOR),
      .purpose.size = htonl (sizeof(dvip)),
      .monotonic_time = dvl.monotonic_time,
      .challenge = lle->challenge
    };

    GNUNET_CRYPTO_eddsa_sign (GST_my_private_key,
                              &dvip,
                              &dvl.init_sig);
  }
  dvl.initiator = GST_my_identity;
  dvl.challenge = lle->challenge;

  qqc.quality_count = 0;
  qqc.k = GNUNET_CRYPTO_random_u32 (GNUNET_CRYPTO_QUALITY_WEAK, qqc.num_queues);
  qqc.num_queues = 0;
  qqc.q = NULL;
  GNUNET_CONTAINER_multipeermap_iterate (neighbours,
                                         &check_connection_quality,
                                         &qqc);
  GNUNET_assert (NULL != qqc.q);

  /* Do this as close to transmission time as possible! */
  lle->launch_time = GNUNET_TIME_absolute_get ();

  queue_send_msg (qqc.q, NULL, &dvl, sizeof(dvl));
  /* reschedule this job, randomizing the time it runs (but no
     actual backoff!) */
  dvlearn_task = GNUNET_SCHEDULER_add_delayed (GNUNET_TIME_randomize (
                                                 DV_LEARN_BASE_FREQUENCY),
                                               &start_dv_learn,
                                               NULL);
}


/**
 * Get the IP address without the port number.
 *
 * @param address The string contains a communicator prefix, IP address and port
 *        like this 'tcp-92.68.150.1:55452'.
 * @return String with IP address only.
 */
static char *
get_address_without_port (const char *address)
{
  const char *colon;
  char *colon_rest;
  size_t colon_rest_length;
  char *address_without_port;

  colon = strchr (address,':');
  colon_rest = GNUNET_strndup (address, colon - address);
  colon_rest_length = strlen (colon_rest);
  address_without_port = GNUNET_strndup (&colon_rest[4], colon_rest_length - 4);
  GNUNET_free (colon_rest);

  return address_without_port;
}


/**
 * A new queue has been created, check if any address validation
 * requests have been waiting for it.
 *
 * @param cls a `struct Queue`
 * @param pid peer concerned (unused)
 * @param value a `struct ValidationState`
 * @return #GNUNET_NO if a match was found and we can stop looking
 */
static int
check_validation_request_pending (void *cls,
                                  const struct GNUNET_PeerIdentity *pid,
                                  void *value)
{
  struct Queue *q = cls;
  struct ValidationState *vs = value;
  char *address_without_port_vs;
  char *address_without_port_q;
  int success = GNUNET_YES;

  address_without_port_vs = get_address_without_port (vs->address);
  address_without_port_q = get_address_without_port (q->address);

  GNUNET_log (GNUNET_ERROR_TYPE_DEBUG,
              "Check validation request pending for `%s' at `%s'/`%s' (vs)/(q)\n",
              GNUNET_i2s (pid),
              address_without_port_vs,
              address_without_port_q);
  (void) pid;
  if ((GNUNET_YES == vs->awaiting_queue) &&
      (0 == strcmp (address_without_port_vs, address_without_port_q)))
  {

    vs->awaiting_queue = GNUNET_NO;
    validation_transmit_on_queue (q, vs);
    success = GNUNET_NO;
  }

  GNUNET_free (address_without_port_vs);
  GNUNET_free (address_without_port_q);
  return success;
}


/**
 * Function called with the monotonic time of a DV initiator
 * by PEERSTORE. Updates the time.
 *
 * @param cls a `struct Neighbour`
 * @param record the information found, NULL for the last call
 * @param emsg error message
 */
static void
neighbour_dv_monotime_cb (void *cls,
                          const struct GNUNET_PEERSTORE_Record *record,
                          const char *emsg)
{
  struct Neighbour *n = cls;
  struct GNUNET_TIME_AbsoluteNBO *mtbe;

  (void) emsg;
  if (NULL == record)
  {
    /* we're done with #neighbour_dv_monotime_cb() invocations,
       continue normal processing */
    n->get = NULL;
    n->dv_monotime_available = GNUNET_YES;
    return;
  }
  if (sizeof(*mtbe) != record->value_size)
  {
    GNUNET_break (0);
    return;
  }
  mtbe = record->value;
  n->last_dv_learn_monotime =
    GNUNET_TIME_absolute_max (n->last_dv_learn_monotime,
                              GNUNET_TIME_absolute_ntoh (*mtbe));
}


/**
 * New queue became available.  Process the request.
 *
 * @param cls the client
 * @param aqm the send message that was sent
 */
static void
handle_add_queue_message (void *cls,
                          const struct GNUNET_TRANSPORT_AddQueueMessage *aqm)
{
  struct TransportClient *tc = cls;
  struct Queue *queue;
  struct Neighbour *neighbour;
  struct GNUNET_TIME_Absolute validated_until = GNUNET_TIME_UNIT_ZERO_ABS;
  const char *addr;
  uint16_t addr_len;

  if (ntohl (aqm->mtu) <= sizeof(struct TransportFragmentBoxMessage))
  {
    /* MTU so small as to be useless for transmissions,
       required for #fragment_message()! */
    GNUNET_break_op (0);
    GNUNET_SERVICE_client_drop (tc->client);
    return;
  }
  /* This may simply be a queue update */
  for (queue = tc->details.communicator.queue_head;
       NULL != queue;
       queue = queue->next_client)
  {
    validated_until = queue->validated_until;
    if (queue->qid != ntohl (aqm->qid))
      continue;
    break;
  }

  if (NULL != queue)
  {
    neighbour = queue->neighbour;
  }
  else
  {
    neighbour = lookup_neighbour (&aqm->receiver);
    if (NULL == neighbour)
    {
      neighbour = GNUNET_new (struct Neighbour);
      neighbour->pid = aqm->receiver;
      GNUNET_assert (GNUNET_OK ==
                     GNUNET_CONTAINER_multipeermap_put (
                       neighbours,
                       &neighbour->pid,
                       neighbour,
                       GNUNET_CONTAINER_MULTIHASHMAPOPTION_UNIQUE_ONLY));
      neighbour->get =
        GNUNET_PEERSTORE_iterate (peerstore,
                                  "transport",
                                  &neighbour->pid,
                                  GNUNET_PEERSTORE_TRANSPORT_DVLEARN_MONOTIME,
                                  &neighbour_dv_monotime_cb,
                                  neighbour);
    }
    addr_len = ntohs (aqm->header.size) - sizeof(*aqm);
    addr = (const char *) &aqm[1];
    GNUNET_log (GNUNET_ERROR_TYPE_DEBUG,
                "New queue %s to %s available with QID %u and q_len %" PRIu64
                " and mtu %u\n",
                addr,
                GNUNET_i2s (&aqm->receiver),
                ntohl (aqm->qid),
                GNUNET_ntohll (aqm->q_len),
                ntohl (aqm->mtu));
    queue = GNUNET_malloc (sizeof(struct Queue) + addr_len);
    queue->tc = tc;
    if (GNUNET_TIME_UNIT_ZERO_ABS.abs_value_us != validated_until.abs_value_us)
    {
      GNUNET_log (GNUNET_ERROR_TYPE_DEBUG,
                  "New queue with QID %u inherit validated until\n",
                  ntohl (aqm->qid));
      queue->validated_until = validated_until;
    }
    queue->address = (const char *) &queue[1];
    queue->pd.aged_rtt = GNUNET_TIME_UNIT_FOREVER_REL;
    queue->qid = ntohl (aqm->qid);
    queue->neighbour = neighbour;
    if (GNUNET_TRANSPORT_QUEUE_LENGTH_UNLIMITED == GNUNET_ntohll (aqm->q_len))
      queue->unlimited_length = GNUNET_YES;
    queue->q_capacity = GNUNET_ntohll (aqm->q_len);
    memcpy (&queue[1], addr, addr_len);
    /* notify monitors about new queue */
    {
      struct MonitorEvent me = { .rtt = queue->pd.aged_rtt, .cs = queue->cs };

      notify_monitors (&neighbour->pid, queue->address, queue->nt, &me);
    }
    GNUNET_CONTAINER_MDLL_insert (neighbour,
                                  neighbour->queue_head,
                                  neighbour->queue_tail,
                                  queue);
    GNUNET_CONTAINER_MDLL_insert (client,
                                  tc->details.communicator.queue_head,
                                  tc->details.communicator.queue_tail,
                                  queue);

  }
  queue->mtu = ntohl (aqm->mtu);
  queue->nt = (enum GNUNET_NetworkType) ntohl (aqm->nt);
  queue->cs = (enum GNUNET_TRANSPORT_ConnectionStatus) ntohl (aqm->cs);
  queue->idle = GNUNET_YES;
  /* check if valdiations are waiting for the queue */
  (void)
  GNUNET_CONTAINER_multipeermap_get_multiple (validation_map,
                                              &aqm->receiver,
                                              &check_validation_request_pending,
                                              queue);
  /* look for traffic for this queue */
  schedule_transmit_on_queue (GNUNET_TIME_UNIT_ZERO,
                              queue, GNUNET_SCHEDULER_PRIORITY_DEFAULT);
  /* might be our first queue, try launching DV learning */
  if (NULL == dvlearn_task)
    dvlearn_task = GNUNET_SCHEDULER_add_now (&start_dv_learn, NULL);
  GNUNET_SERVICE_client_continue (tc->client);
}


/**
 * @brief Handle updates to queues.
 *
 * @param cls the transport client.
 * @param msg Message struct.
 */
static void
handle_update_queue_message (void *cls,
                             const struct
                             GNUNET_TRANSPORT_UpdateQueueMessage *msg)
{
  struct TransportClient *tc = cls;
  struct Queue *target_queue = NULL;

  GNUNET_log (GNUNET_ERROR_TYPE_DEBUG,
              "Received queue update message for %u with q_len %llu and mtu %u\n",
              ntohl (msg->qid),
              (unsigned long long) GNUNET_ntohll (msg->q_len),
              ntohl (msg->mtu));
  for (target_queue = tc->details.communicator.queue_head;
       NULL != target_queue;
       target_queue = target_queue->next_client)
  {
    if (ntohl (msg->qid) == target_queue->qid)
      break;
  }
  if (NULL == target_queue)
  {
    GNUNET_log (GNUNET_ERROR_TYPE_WARNING,
                "Queue to update no longer exists! Discarding update.\n");
    return;
  }

  target_queue->nt = msg->nt;
  target_queue->mtu = ntohl (msg->mtu);
  target_queue->cs = msg->cs;
  target_queue->priority = ntohl (msg->priority);
  /* The update message indicates how many messages
   * the queue should be able to handle.
   */
  if (GNUNET_TRANSPORT_QUEUE_LENGTH_UNLIMITED == GNUNET_ntohll (msg->q_len))
    target_queue->unlimited_length = GNUNET_YES;
  else
    target_queue->unlimited_length = GNUNET_NO;
  target_queue->q_capacity += GNUNET_ntohll (msg->q_len);
  if (0 < target_queue->q_capacity)
    schedule_transmit_on_queue (GNUNET_TIME_UNIT_ZERO,
                                target_queue,
                                GNUNET_SCHEDULER_PRIORITY_DEFAULT);
  GNUNET_SERVICE_client_continue (tc->client);
}


/**
 * Communicator tells us that our request to create a queue "worked", that
 * is setting up the queue is now in process.
 *
 * @param cls the `struct TransportClient`
 * @param cqr confirmation message
 */
static void
handle_queue_create_ok (void *cls,
                        const struct GNUNET_TRANSPORT_CreateQueueResponse *cqr)
{
  struct TransportClient *tc = cls;

  if (CT_COMMUNICATOR != tc->type)
  {
    GNUNET_break (0);
    GNUNET_SERVICE_client_drop (tc->client);
    return;
  }
  GNUNET_STATISTICS_update (GST_stats,
                            "# Suggestions succeeded at communicator",
                            1,
                            GNUNET_NO);
  GNUNET_log (GNUNET_ERROR_TYPE_DEBUG,
              "Request #%u for communicator to create queue succeeded\n",
              (unsigned int) ntohs (cqr->request_id));
  GNUNET_SERVICE_client_continue (tc->client);
}


/**
 * Communicator tells us that our request to create a queue failed. This
 * usually indicates that the provided address is simply invalid or that the
 * communicator's resources are exhausted.
 *
 * @param cls the `struct TransportClient`
 * @param cqr failure message
 */
static void
handle_queue_create_fail (
  void *cls,
  const struct GNUNET_TRANSPORT_CreateQueueResponse *cqr)
{
  struct TransportClient *tc = cls;

  if (CT_COMMUNICATOR != tc->type)
  {
    GNUNET_break (0);
    GNUNET_SERVICE_client_drop (tc->client);
    return;
  }
  GNUNET_log (GNUNET_ERROR_TYPE_DEBUG,
              "Request #%u for communicator to create queue failed\n",
              (unsigned int) ntohs (cqr->request_id));
  GNUNET_STATISTICS_update (GST_stats,
                            "# Suggestions failed in queue creation at communicator",
                            1,
                            GNUNET_NO);
  GNUNET_SERVICE_client_continue (tc->client);
}


/**
 * We have received a `struct ExpressPreferenceMessage` from an application
 * client.
 *
 * @param cls handle to the client
 * @param msg the start message
 */
static void
handle_suggest_cancel (void *cls, const struct ExpressPreferenceMessage *msg)
{
  struct TransportClient *tc = cls;
  struct PeerRequest *pr;

  if (CT_APPLICATION != tc->type)
  {
    GNUNET_break (0);
    GNUNET_SERVICE_client_drop (tc->client);
    return;
  }
  pr = GNUNET_CONTAINER_multipeermap_get (tc->details.application.requests,
                                          &msg->peer);
  if (NULL == pr)
  {
    GNUNET_break (0);
    GNUNET_SERVICE_client_drop (tc->client);
    return;
  }
  (void) stop_peer_request (tc, &pr->pid, pr);
  GNUNET_SERVICE_client_continue (tc->client);
}


static void
hello_for_client_cb (void *cls,
                     const char *uri)
{
  const struct GNUNET_PeerIdentity *peer = cls;
  int pfx_len;
  const char *eou;
  char *address;

  eou = strstr (uri,
                "://");
  pfx_len = eou - uri;
  eou += 3;
  GNUNET_asprintf (&address,
                   "%.*s-%s",
                   pfx_len,
                   uri,
                   eou);

  GNUNET_log (GNUNET_ERROR_TYPE_DEBUG,
              "hello for client %s\n",
              address);

  start_address_validation (peer, address);
  GNUNET_free (address);
}


/**
 * Function called by PEERSTORE for each matching record.
 *
 * @param cls closure, a `struct PeerRequest`
 * @param record peerstore record information
 * @param emsg error message, or NULL if no errors
 */
static void
handle_hello_for_client (void *cls,
                         const struct GNUNET_PeerIdentity *peer,
                         const struct GNUNET_MessageHeader *hello,
                         const char *emsg)
{
  (void) cls;
  struct GNUNET_HELLO_Builder *builder;

  if (NULL != emsg)
  {
    GNUNET_log (GNUNET_ERROR_TYPE_WARNING,
                "Got failure from PEERSTORE: %s\n",
                emsg);
    return;
  }
  if (0 == GNUNET_memcmp (peer, &GST_my_identity))
    return;
  builder = GNUNET_HELLO_builder_from_msg (hello);
  GNUNET_HELLO_builder_iterate (builder,
                                pid,
                                hello_for_client_cb,
                                (struct GNUNET_PeerIdentity *) peer);
<<<<<<< HEAD
  GNUNET_free (pid);
=======
>>>>>>> 88905793
  GNUNET_HELLO_builder_free (builder);
}


/**
 * We have received a `struct ExpressPreferenceMessage` from an application
 * client.
 *
 * @param cls handle to the client
 * @param msg the start message
 */
static void
handle_suggest (void *cls, const struct ExpressPreferenceMessage *msg)
{
  struct TransportClient *tc = cls;
  struct PeerRequest *pr;

  if (CT_NONE == tc->type)
  {
    tc->type = CT_APPLICATION;
    tc->details.application.requests =
      GNUNET_CONTAINER_multipeermap_create (16, GNUNET_YES);
  }
  if (CT_APPLICATION != tc->type)
  {
    GNUNET_break (0);
    GNUNET_SERVICE_client_drop (tc->client);
    return;
  }
  GNUNET_log (GNUNET_ERROR_TYPE_DEBUG,
              "Client suggested we talk to %s with preference %d at rate %u\n",
              GNUNET_i2s (&msg->peer),
              (int) ntohl (msg->pk),
              (int) ntohl (msg->bw.value__));
  pr = GNUNET_new (struct PeerRequest);
  pr->tc = tc;
  pr->pid = msg->peer;
  pr->bw = msg->bw;
  pr->pk = (enum GNUNET_MQ_PriorityPreferences) ntohl (msg->pk);
  if (GNUNET_YES != GNUNET_CONTAINER_multipeermap_put (
        tc->details.application.requests,
        &pr->pid,
        pr,
        GNUNET_CONTAINER_MULTIHASHMAPOPTION_UNIQUE_ONLY))
  {
    GNUNET_break (0);
    GNUNET_free (pr);
    GNUNET_SERVICE_client_drop (tc->client);
    return;
  }
  pr->nc = GNUNET_PEERSTORE_hello_changed_notify (peerstore,
                                                  GNUNET_NO,
                                                  &handle_hello_for_client,
                                                  NULL);
  GNUNET_SERVICE_client_continue (tc->client);
}


/**
 * Check #GNUNET_MESSAGE_TYPE_TRANSPORT_REQUEST_HELLO_VALIDATION
 * messages.
 *
 * @param cls a `struct TransportClient *`
 * @param m message to verify
 * @return #GNUNET_OK on success
 */
static int
check_request_hello_validation (void *cls,
                                const struct RequestHelloValidationMessage *m)
{
  (void) cls;
  GNUNET_MQ_check_zero_termination (m);
  return GNUNET_OK;
}


/**
 * A client encountered an address of another peer. Consider validating it,
 * and if validation succeeds, persist it to PEERSTORE.
 *
 * @param cls a `struct TransportClient *`
 * @param m message to verify
 */
static void
handle_request_hello_validation (void *cls,
                                 const struct RequestHelloValidationMessage *m)
{
  struct TransportClient *tc = cls;

  start_address_validation (&m->peer, (const char *) &m[1]);
  GNUNET_SERVICE_client_continue (tc->client);
}


/**
 * Free neighbour entry.
 *
 * @param cls NULL
 * @param pid unused
 * @param value a `struct Neighbour`
 * @return #GNUNET_OK (always)
 */
static int
free_neighbour_cb (void *cls,
                   const struct GNUNET_PeerIdentity *pid,
                   void *value)
{
  struct Neighbour *neighbour = value;

  (void) cls;
  (void) pid;
  GNUNET_break (0);  // should this ever happen?
  free_neighbour (neighbour);

  return GNUNET_OK;
}


/**
 * Free DV route entry.
 *
 * @param cls NULL
 * @param pid unused
 * @param value a `struct DistanceVector`
 * @return #GNUNET_OK (always)
 */
static int
free_dv_routes_cb (void *cls,
                   const struct GNUNET_PeerIdentity *pid,
                   void *value)
{
  struct DistanceVector *dv = value;

  (void) cls;
  (void) pid;
  free_dv_route (dv);

  return GNUNET_OK;
}


/**
 * Free validation state.
 *
 * @param cls NULL
 * @param pid unused
 * @param value a `struct ValidationState`
 * @return #GNUNET_OK (always)
 */
static int
free_validation_state_cb (void *cls,
                          const struct GNUNET_PeerIdentity *pid,
                          void *value)
{
  struct ValidationState *vs = value;

  (void) cls;
  (void) pid;
  free_validation_state (vs);
  return GNUNET_OK;
}


/**
 * Free pending acknowledgement.
 *
 * @param cls NULL
 * @param key unused
 * @param value a `struct PendingAcknowledgement`
 * @return #GNUNET_OK (always)
 */
static int
free_pending_ack_cb (void *cls, const struct GNUNET_Uuid *key, void *value)
{
  struct PendingAcknowledgement *pa = value;

  (void) cls;
  (void) key;
  free_pending_acknowledgement (pa);
  return GNUNET_OK;
}


/**
 * Free acknowledgement cummulator.
 *
 * @param cls NULL
 * @param pid unused
 * @param value a `struct AcknowledgementCummulator`
 * @return #GNUNET_OK (always)
 */
static int
free_ack_cummulator_cb (void *cls,
                        const struct GNUNET_PeerIdentity *pid,
                        void *value)
{
  struct AcknowledgementCummulator *ac = value;

  (void) cls;
  (void) pid;
  GNUNET_SCHEDULER_cancel (ac->task);
  GNUNET_free (ac);
  return GNUNET_OK;
}


/**
 * Function called when the service shuts down.  Unloads our plugins
 * and cancels pending validations.
 *
 * @param cls closure, unused
 */
static void
do_shutdown (void *cls)
{
  struct LearnLaunchEntry *lle;

  GNUNET_log (GNUNET_ERROR_TYPE_DEBUG,
              "shutdown logic\n");
  (void) cls;
  GNUNET_CONTAINER_multipeermap_iterate (neighbours,
                                         &free_neighbour_cb, NULL);
  if (NULL != validation_task)
  {
    GNUNET_SCHEDULER_cancel (validation_task);
    validation_task = NULL;
  }
  if (NULL != dvlearn_task)
  {
    GNUNET_SCHEDULER_cancel (dvlearn_task);
    dvlearn_task = NULL;
  }
  if (NULL != GST_stats)
  {
    GNUNET_STATISTICS_destroy (GST_stats, GNUNET_NO);
    GST_stats = NULL;
  }
  if (NULL != GST_my_hello)
  {
    GNUNET_HELLO_builder_free (GST_my_hello);
    GST_my_hello = NULL;
  }
  if (NULL != GST_my_private_key)
  {
    GNUNET_free (GST_my_private_key);
    GST_my_private_key = NULL;
  }
  GNUNET_CONTAINER_multipeermap_iterate (ack_cummulators,
                                         &free_ack_cummulator_cb,
                                         NULL);
  GNUNET_CONTAINER_multipeermap_destroy (ack_cummulators);
  ack_cummulators = NULL;
  GNUNET_CONTAINER_multiuuidmap_iterate (pending_acks,
                                         &free_pending_ack_cb,
                                         NULL);
  GNUNET_CONTAINER_multiuuidmap_destroy (pending_acks);
  pending_acks = NULL;
  GNUNET_break (0 == GNUNET_CONTAINER_multipeermap_size (neighbours));
  GNUNET_CONTAINER_multipeermap_destroy (neighbours);
  neighbours = NULL;
  GNUNET_break (0 == GNUNET_CONTAINER_multipeermap_size (links));
  GNUNET_CONTAINER_multipeermap_destroy (links);
  links = NULL;
  GNUNET_CONTAINER_multipeermap_iterate (backtalkers,
                                         &free_backtalker_cb,
                                         NULL);
  GNUNET_CONTAINER_multipeermap_destroy (backtalkers);
  backtalkers = NULL;
  GNUNET_CONTAINER_multipeermap_iterate (validation_map,
                                         &free_validation_state_cb,
                                         NULL);
  GNUNET_CONTAINER_multipeermap_destroy (validation_map);
  validation_map = NULL;
  while (NULL != ir_head)
    free_incoming_request (ir_head);
  GNUNET_assert (0 == ir_total);
  while (NULL != (lle = lle_head))
  {
    GNUNET_CONTAINER_DLL_remove (lle_head, lle_tail, lle);
    GNUNET_free (lle);
  }
  if (NULL != peerstore)
  {
    GNUNET_log (GNUNET_ERROR_TYPE_DEBUG,
                "Disconnecting from PEERSTORE service\n");
    GNUNET_PEERSTORE_disconnect (peerstore, GNUNET_NO);
    peerstore = NULL;
  }
  GNUNET_CONTAINER_multishortmap_destroy (dvlearn_map);
  dvlearn_map = NULL;
  GNUNET_CONTAINER_heap_destroy (validation_heap);
  validation_heap = NULL;
  GNUNET_CONTAINER_multipeermap_iterate (dv_routes, &free_dv_routes_cb, NULL);
  GNUNET_CONTAINER_multipeermap_destroy (dv_routes);
  dv_routes = NULL;
  GNUNET_SCHEDULER_shutdown ();
}


static void
shutdown_task (void *cls)
{
  in_shutdown = GNUNET_YES;

  GNUNET_log (GNUNET_ERROR_TYPE_DEBUG,
              "Shutdown task executed\n");
  if (NULL != clients_head)
  {
    for (struct TransportClient *tc = clients_head; NULL != tc; tc = tc->next)
    {
      GNUNET_log (GNUNET_ERROR_TYPE_ERROR,
                  "client still connected: %u\n",
                  tc->type);
    }
  }
  else
    do_shutdown (cls);

}


/**
 * Initiate transport service.
 *
 * @param cls closure
 * @param c configuration to use
 * @param service the initialized service
 */
static void
run (void *cls,
     const struct GNUNET_CONFIGURATION_Handle *c,
     struct GNUNET_SERVICE_Handle *service)
{
  (void) cls;
  (void) service;
  /* setup globals */
  hello_mono_time = GNUNET_TIME_absolute_get_monotonic (c);
  in_shutdown = GNUNET_NO;
  GST_cfg = c;
  backtalkers = GNUNET_CONTAINER_multipeermap_create (16, GNUNET_YES);
  pending_acks = GNUNET_CONTAINER_multiuuidmap_create (32768, GNUNET_YES);
  ack_cummulators = GNUNET_CONTAINER_multipeermap_create (256, GNUNET_YES);
  neighbours = GNUNET_CONTAINER_multipeermap_create (1024, GNUNET_YES);
  links = GNUNET_CONTAINER_multipeermap_create (512, GNUNET_YES);
  dv_routes = GNUNET_CONTAINER_multipeermap_create (1024, GNUNET_YES);
  dvlearn_map = GNUNET_CONTAINER_multishortmap_create (2 * MAX_DV_LEARN_PENDING,
                                                       GNUNET_YES);
  validation_map = GNUNET_CONTAINER_multipeermap_create (1024, GNUNET_YES);
  validation_heap =
    GNUNET_CONTAINER_heap_create (GNUNET_CONTAINER_HEAP_ORDER_MIN);
  GST_my_private_key =
    GNUNET_CRYPTO_eddsa_key_create_from_configuration (GST_cfg);
  if (NULL == GST_my_private_key)
  {
    GNUNET_log (
      GNUNET_ERROR_TYPE_ERROR,
      _ (
        "Transport service is lacking key configuration settings. Exiting.\n"));
    GNUNET_SCHEDULER_shutdown ();
    return;
  }
  GNUNET_CRYPTO_eddsa_key_get_public (GST_my_private_key,
                                      &GST_my_identity.public_key);
  GNUNET_log (GNUNET_ERROR_TYPE_INFO,
              "My identity is `%s'\n",
              GNUNET_i2s_full (&GST_my_identity));
  GST_my_hello = GNUNET_HELLO_builder_new (&GST_my_identity);
  GST_stats = GNUNET_STATISTICS_create ("transport", GST_cfg);
  GNUNET_SCHEDULER_add_shutdown (&shutdown_task, NULL);
  peerstore = GNUNET_PEERSTORE_connect (GST_cfg);
  if (NULL == peerstore)
  {
    GNUNET_break (0);
    GNUNET_SCHEDULER_shutdown ();
    return;
  }
}


/**
 * Define "main" method using service macro.
 */
GNUNET_SERVICE_MAIN (
  "transport",
  GNUNET_SERVICE_OPTION_SOFT_SHUTDOWN,
  &run,
  &client_connect_cb,
  &client_disconnect_cb,
  NULL,
  /* communication with applications */
  GNUNET_MQ_hd_fixed_size (suggest,
                           GNUNET_MESSAGE_TYPE_TRANSPORT_SUGGEST,
                           struct ExpressPreferenceMessage,
                           NULL),
  GNUNET_MQ_hd_fixed_size (suggest_cancel,
                           GNUNET_MESSAGE_TYPE_TRANSPORT_SUGGEST_CANCEL,
                           struct ExpressPreferenceMessage,
                           NULL),
  GNUNET_MQ_hd_var_size (request_hello_validation,
                         GNUNET_MESSAGE_TYPE_TRANSPORT_REQUEST_HELLO_VALIDATION,
                         struct RequestHelloValidationMessage,
                         NULL),
  /* communication with core */
  GNUNET_MQ_hd_fixed_size (client_start,
                           GNUNET_MESSAGE_TYPE_TRANSPORT_START,
                           struct StartMessage,
                           NULL),
  GNUNET_MQ_hd_var_size (client_send,
                         GNUNET_MESSAGE_TYPE_TRANSPORT_SEND,
                         struct OutboundMessage,
                         NULL),
  GNUNET_MQ_hd_fixed_size (client_recv_ok,
                           GNUNET_MESSAGE_TYPE_TRANSPORT_RECV_OK,
                           struct RecvOkMessage,
                           NULL),
  /* communication with communicators */
  GNUNET_MQ_hd_var_size (communicator_available,
                         GNUNET_MESSAGE_TYPE_TRANSPORT_NEW_COMMUNICATOR,
                         struct GNUNET_TRANSPORT_CommunicatorAvailableMessage,
                         NULL),
  GNUNET_MQ_hd_var_size (communicator_backchannel,
                         GNUNET_MESSAGE_TYPE_TRANSPORT_COMMUNICATOR_BACKCHANNEL,
                         struct GNUNET_TRANSPORT_CommunicatorBackchannel,
                         NULL),
  GNUNET_MQ_hd_var_size (add_address,
                         GNUNET_MESSAGE_TYPE_TRANSPORT_ADD_ADDRESS,
                         struct GNUNET_TRANSPORT_AddAddressMessage,
                         NULL),
  GNUNET_MQ_hd_fixed_size (del_address,
                           GNUNET_MESSAGE_TYPE_TRANSPORT_DEL_ADDRESS,
                           struct GNUNET_TRANSPORT_DelAddressMessage,
                           NULL),
  GNUNET_MQ_hd_var_size (incoming_msg,
                         GNUNET_MESSAGE_TYPE_TRANSPORT_INCOMING_MSG,
                         struct GNUNET_TRANSPORT_IncomingMessage,
                         NULL),
  GNUNET_MQ_hd_fixed_size (queue_create_ok,
                           GNUNET_MESSAGE_TYPE_TRANSPORT_QUEUE_CREATE_OK,
                           struct GNUNET_TRANSPORT_CreateQueueResponse,
                           NULL),
  GNUNET_MQ_hd_fixed_size (queue_create_fail,
                           GNUNET_MESSAGE_TYPE_TRANSPORT_QUEUE_CREATE_FAIL,
                           struct GNUNET_TRANSPORT_CreateQueueResponse,
                           NULL),
  GNUNET_MQ_hd_var_size (add_queue_message,
                         GNUNET_MESSAGE_TYPE_TRANSPORT_QUEUE_SETUP,
                         struct GNUNET_TRANSPORT_AddQueueMessage,
                         NULL),
  GNUNET_MQ_hd_fixed_size (update_queue_message,
                           GNUNET_MESSAGE_TYPE_TRANSPORT_QUEUE_UPDATE,
                           struct GNUNET_TRANSPORT_UpdateQueueMessage,
                           NULL),
  GNUNET_MQ_hd_fixed_size (del_queue_message,
                           GNUNET_MESSAGE_TYPE_TRANSPORT_QUEUE_TEARDOWN,
                           struct GNUNET_TRANSPORT_DelQueueMessage,
                           NULL),
  GNUNET_MQ_hd_fixed_size (send_message_ack,
                           GNUNET_MESSAGE_TYPE_TRANSPORT_SEND_MSG_ACK,
                           struct GNUNET_TRANSPORT_SendMessageToAck,
                           NULL),
  /* communication with monitors */
  GNUNET_MQ_hd_fixed_size (monitor_start,
                           GNUNET_MESSAGE_TYPE_TRANSPORT_MONITOR_START,
                           struct GNUNET_TRANSPORT_MonitorStart,
                           NULL),
  GNUNET_MQ_handler_end ());


/* end of file gnunet-service-transport.c */<|MERGE_RESOLUTION|>--- conflicted
+++ resolved
@@ -8667,7 +8667,7 @@
     return;
   builder = GNUNET_HELLO_builder_from_msg (hello);
   GNUNET_HELLO_builder_iterate (builder,
-                                pid,
+                                (struct GNUNET_PeerIdentity *) peer,
                                 hello_for_incoming_cb,
                                 (struct GNUNET_PeerIdentity *) peer);
   GNUNET_HELLO_builder_free (builder);
@@ -11302,13 +11302,9 @@
     return;
   builder = GNUNET_HELLO_builder_from_msg (hello);
   GNUNET_HELLO_builder_iterate (builder,
-                                pid,
+                                (struct GNUNET_PeerIdentity *) peer,
                                 hello_for_client_cb,
                                 (struct GNUNET_PeerIdentity *) peer);
-<<<<<<< HEAD
-  GNUNET_free (pid);
-=======
->>>>>>> 88905793
   GNUNET_HELLO_builder_free (builder);
 }
 
