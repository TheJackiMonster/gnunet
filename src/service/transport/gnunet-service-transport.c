/*
   This file is part of GNUnet.
   Copyright (C) 2010-2016, 2018, 2019 GNUnet e.V.

   GNUnet is free software: you can redistribute it and/or modify it
   under the terms of the GNU Affero General Public License as published
   by the Free Software Foundation, either version 3 of the License,
   or (at your option) any later version.

   GNUnet is distributed in the hope that it will be useful, but
   WITHOUT ANY WARRANTY; without even the implied warranty of
   MERCHANTABILITY or FITNESS FOR A PARTICULAR PURPOSE.  See the GNU
   Affero General Public License for more details.

   You should have received a copy of the GNU Affero General Public License
   along with this program.  If not, see <http://www.gnu.org/licenses/>.

     SPDX-License-Identifier: AGPL3.0-or-later
 */
/**
 * @file transport/gnunet-service-transport.c
 * @brief main for gnunet-service-transport
 * @author Christian Grothoff
 *
 * TODO:
 * Implement next:
 * - review retransmission logic, right now there is no smartness there!
 *   => congestion control, etc [PERFORMANCE-BASICS]
 *
 * Optimizations-Statistics:
 * - Track ACK losses based on ACK-counter [ROUTING]
 * - Need to track total bandwidth per VirtualLink and adjust how frequently
 *   we send FC messages based on bandwidth-delay-product (and relation
 *   to the window size!). See OPTIMIZE-FC-BDP.
 * - Consider more statistics in #check_connection_quality() [FIXME-CONQ-STATISTICS]
 * - Adapt available_fc_window_size, using larger values for high-bandwidth
 *   and high-latency links *if* we have the RAM [GOODPUT / utilization / stalls]
 * - Set last_window_consum_limit promise properly based on
 *   latency and bandwidth of the respective connection [GOODPUT / utilization / stalls]
 *
 * Optimizations-DV:
 * - When forwarding DV learn messages, if a peer is reached that
 *   has a *bidirectional* link to the origin beyond 1st hop,
 *   do NOT forward it to peers _other_ than the origin, as
 *   there is clearly a better path directly from the origin to
 *   whatever else we could reach.
 * - When we passively learned DV (with unconfirmed freshness), we
 *   right now add the path to our list but with a zero path_valid_until
 *   time and only use it for unconfirmed routes.  However, we could consider
 *   triggering an explicit validation mechanism ourselves, specifically routing
 *   a challenge-response message over the path [ROUTING]
 * = if available, try to confirm unconfirmed DV paths when trying to establish
 *   virtual link for a `struct IncomingRequest`. (i.e. if DVH is
 *   unconfirmed, incoming requests cause us to try to validate a passively
 *   learned path (requires new message type!))
 *
 * Optimizations-Fragmentation:
 * - Fragments send over a reliable channel could do without the
 *   AcknowledgementUUIDP altogether, as they won't be acked! [BANDWIDTH]
 *   (-> have 2nd type of acknowledgment message; low priority, as we
 *       do not have an MTU-limited *reliable* communicator) [FIXME-FRAG-REL-UUID]
 * - if messages are below MTU, consider adding ACKs and other stuff
 *   to the same transmission to avoid tiny messages (requires planning at
 *   receiver, and additional MST-style demultiplex at receiver!) [PACKET COUNT]
 *
 * Optimizations-internals:
 * - queue_send_msg by API design has to make a copy
 *   of the payload, and route_message on top of that requires a malloc/free.
 *   Change design to approximate "zero" copy better... [CPU]
 * - could avoid copying body of message into each fragment and keep
 *   fragments as just pointers into the original message and only
 *   fully build fragments just before transmission (optimization, should
 *   reduce CPU and memory use) [CPU, MEMORY]
 */
#include "platform.h"
#include "gnunet_util_lib.h"
#include "gnunet_statistics_service.h"
#include "gnunet_transport_monitor_service.h"
#include "gnunet_peerstore_service.h"
#include "gnunet_hello_uri_lib.h"
#include "gnunet_signatures.h"
#include "transport.h"

/**
 * Size of ring buffer to cache CORE and forwarded DVBox messages.
 */
#define RING_BUFFER_SIZE 16

/**
 * Maximum number of FC retransmissions for a running retransmission task.
 */
#define MAX_FC_RETRANSMIT_COUNT 1000

/**
 * Maximum number of messages we acknowledge together in one
 * cumulative ACK.  Larger values may save a bit of bandwidth.
 */
#define MAX_CUMMULATIVE_ACKS 64

/**
 * What is the 1:n chance that we send a Flow control response when
 * receiving a flow control message that did not change anything for
 * us? Basically, this is used in the case where both peers are stuck
 * on flow control (no window changes), but one might continue sending
 * flow control messages to the other peer as the first FC message
 * when things stalled got lost, and then subsequently the other peer
 * does *usually* not respond as nothing changed.  So to ensure that
 * eventually the FC messages stop, we do send with 1/8th probability
 * an FC message even if nothing changed.  That prevents one peer
 * being stuck in sending (useless) FC messages "forever".
 */
#define FC_NO_CHANGE_REPLY_PROBABILITY 8

/**
 * What is the size we assume for a read operation in the
 * absence of an MTU for the purpose of flow control?
 */
#define IN_PACKET_SIZE_WITHOUT_MTU 128

/**
 * Number of slots we keep of historic data for computation of
 * goodput / message loss ratio.
 */
#define GOODPUT_AGING_SLOTS 4

/**
 * How big is the flow control window size by default;
 * limits per-neighbour RAM utilization.
 */
#define DEFAULT_WINDOW_SIZE (128 * 1024)

/**
 * For how many incoming connections do we try to create a
 * virtual link for (at the same time!).  This does NOT
 * limit the number of incoming connections, just the number
 * for which we are actively trying to find working addresses
 * in the absence (!) of our own applications wanting the
 * link to go up.
 */
#define MAX_INCOMING_REQUEST 16

/**
 * Maximum number of peers we select for forwarding DVInit
 * messages at the same time (excluding initiator).
 */
#define MAX_DV_DISCOVERY_SELECTION 16

/**
 * Window size. How many messages to the same target do we pass
 * to CORE without a RECV_OK in between? Small values limit
 * thoughput, large values will increase latency.
 *
 * FIXME-OPTIMIZE: find out what good values are experimentally,
 * maybe set adaptively (i.e. to observed available bandwidth).
 */
#define RECV_WINDOW_SIZE 4

/**
 * Minimum number of hops we should forward DV learn messages
 * even if they are NOT useful for us in hope of looping
 * back to the initiator?
 *
 * FIXME: allow initiator some control here instead?
 */
#define MIN_DV_PATH_LENGTH_FOR_INITIATOR 3

/**
 * Maximum DV distance allowed ever.
 */
#define MAX_DV_HOPS_ALLOWED 16

/**
 * Maximum number of DV learning activities we may
 * have pending at the same time.
 */
#define MAX_DV_LEARN_PENDING 64

/**
 * Maximum number of DV paths we keep simultaneously to the same target.
 */
#define MAX_DV_PATHS_TO_TARGET 3

/**
 * If a queue delays the next message by more than this number
 * of seconds we log a warning. Note: this is for testing,
 * the value chosen here might be too aggressively low!
 */
#define DELAY_WARN_THRESHOLD \
        GNUNET_TIME_relative_multiply (GNUNET_TIME_UNIT_SECONDS, 5)

/**
 * If a DVBox could not be forwarded after this number of
 * seconds we drop it.
 */
#define DV_FORWARD_TIMEOUT \
        GNUNET_TIME_relative_multiply (GNUNET_TIME_UNIT_SECONDS, 60)

/**
 * Default value for how long we wait for reliability ack.
 */
#define DEFAULT_ACK_WAIT_DURATION \
        GNUNET_TIME_relative_multiply (GNUNET_TIME_UNIT_SECONDS, 1)

/**
 * We only consider queues as "quality" connections when
 * suppressing the generation of DV initiation messages if
 * the latency of the queue is below this threshold.
 */
#define DV_QUALITY_RTT_THRESHOLD \
        GNUNET_TIME_relative_multiply (GNUNET_TIME_UNIT_SECONDS, 1)

/**
 * How long do we consider a DV path valid if we see no
 * further updates on it? Note: the value chosen here might be too low!
 */
#define DV_PATH_VALIDITY_TIMEOUT \
        GNUNET_TIME_relative_multiply (GNUNET_TIME_UNIT_MINUTES, 5)

/**
 * How long do we cache backchannel (struct Backtalker) information
 * after a backchannel goes inactive?
 */
#define BACKCHANNEL_INACTIVITY_TIMEOUT \
        GNUNET_TIME_relative_multiply (GNUNET_TIME_UNIT_MINUTES, 5)

/**
 * How long before paths expire would we like to (re)discover DV paths? Should
 * be below #DV_PATH_VALIDITY_TIMEOUT.
 */
#define DV_PATH_DISCOVERY_FREQUENCY \
        GNUNET_TIME_relative_multiply (GNUNET_TIME_UNIT_MINUTES, 4)

/**
 * How long are ephemeral keys valid?
 */
#define EPHEMERAL_VALIDITY \
        GNUNET_TIME_relative_multiply (GNUNET_TIME_UNIT_HOURS, 4)

/**
 * How long do we keep partially reassembled messages around before giving up?
 */
#define REASSEMBLY_EXPIRATION \
        GNUNET_TIME_relative_multiply (GNUNET_TIME_UNIT_MINUTES, 4)

/**
 * What is the fastest rate at which we send challenges *if* we keep learning
 * an address (gossip, DHT, etc.)?
 */
#define FAST_VALIDATION_CHALLENGE_FREQ \
        GNUNET_TIME_relative_multiply (GNUNET_TIME_UNIT_MINUTES, 1)

/**
 * What is the slowest rate at which we send challenges?
 */
#define MAX_VALIDATION_CHALLENGE_FREQ \
        GNUNET_TIME_relative_multiply (GNUNET_TIME_UNIT_DAYS, 1)

/**
 * How long until we forget about historic accumulators and thus
 * reset the ACK counter? Should exceed the maximum time an
 * active connection experiences without an ACK.
 */
#define ACK_CUMMULATOR_TIMEOUT \
        GNUNET_TIME_relative_multiply (GNUNET_TIME_UNIT_HOURS, 4)

/**
 * What is the non-randomized base frequency at which we
 * would initiate DV learn messages?
 */
#define DV_LEARN_BASE_FREQUENCY GNUNET_TIME_UNIT_MINUTES

/**
 * How many good connections (confirmed, bi-directional, not DV)
 * do we need to have to suppress initiating DV learn messages?
 */
#define DV_LEARN_QUALITY_THRESHOLD 100

/**
 * When do we forget an invalid address for sure?
 */
#define MAX_ADDRESS_VALID_UNTIL \
        GNUNET_TIME_relative_multiply (GNUNET_TIME_UNIT_MONTHS, 1)

/**
 * How long do we consider an address valid if we just checked?
 */
#define ADDRESS_VALIDATION_LIFETIME \
        GNUNET_TIME_relative_multiply (GNUNET_TIME_UNIT_HOURS, 4)

/**
 * What is the maximum frequency at which we do address validation?
 * A random value between 0 and this value is added when scheduling
 * the #validation_task (both to ensure we do not validate too often,
 * and to randomize a bit).
 */
#define MIN_DELAY_ADDRESS_VALIDATION GNUNET_TIME_UNIT_MILLISECONDS

/**
 * How many network RTTs before an address validation expires should we begin
 * trying to revalidate? (Note that the RTT used here is the one that we
 * experienced during the last validation, not necessarily the latest RTT
 * observed).
 */
#define VALIDATION_RTT_BUFFER_FACTOR 3

/**
 * How many messages can we have pending for a given communicator
 * process before we start to throttle that communicator?
 *
 * Used if a communicator might be CPU-bound and cannot handle the traffic.
 */
#define COMMUNICATOR_TOTAL_QUEUE_LIMIT 512

/**
 * How many messages can we have pending for a given queue (queue to
 * a particular peer via a communicator) process before we start to
 * throttle that queue?
 */
#define QUEUE_LENGTH_LIMIT 32


GNUNET_NETWORK_STRUCT_BEGIN

/**
 * Unique identifier we attach to a message.
 */
struct MessageUUIDP
{
  /**
   * Unique value, generated by incrementing the
   * `message_uuid_ctr` of `struct Neighbour`.
   */
  uint64_t uuid GNUNET_PACKED;
};


/**
 * Unique identifier to map an acknowledgement to a transmission.
 */
struct AcknowledgementUUIDP
{
  /**
   * The UUID value.
   */
  struct GNUNET_Uuid value;
};

/**
 * Outer layer of an encapsulated backchannel message.
 */
struct TransportBackchannelEncapsulationMessage
{
  /**
   * Type is #GNUNET_MESSAGE_TYPE_TRANSPORT_BACKCHANNEL_ENCAPSULATION.
   */
  struct GNUNET_MessageHeader header;

  /* Followed by *another* message header which is the message to
     the communicator */

  /* Followed by a 0-terminated name of the communicator */
};


/**
 * Body by which a peer confirms that it is using an ephemeral key.
 */
struct EphemeralConfirmationPS
{
  /**
   * Purpose is #GNUNET_SIGNATURE_PURPOSE_TRANSPORT_EPHEMERAL
   */
  struct GNUNET_CRYPTO_EccSignaturePurpose purpose;

  /**
   * How long is this signature over the ephemeral key valid?
   *
   * Note that the receiver MUST IGNORE the absolute time, and only interpret
   * the value as a mononic time and reject "older" values than the last one
   * observed.  This is necessary as we do not want to require synchronized
   * clocks and may not have a bidirectional communication channel.
   *
   * Even with this, there is no real guarantee against replay achieved here,
   * unless the latest timestamp is persisted.  While persistence should be
   * provided via PEERSTORE, we do not consider the mechanism reliable!  Thus,
   * communicators must protect against replay attacks when using backchannel
   * communication!
   */
  struct GNUNET_TIME_AbsoluteNBO sender_monotonic_time;

  /**
   * Target's peer identity.
   */
  struct GNUNET_PeerIdentity target;

  /**
   * Ephemeral key setup by the sender for @e target, used
   * to encrypt the payload.
   */
  struct GNUNET_CRYPTO_EcdhePublicKey ephemeral_key;
};


/**
 * Plaintext of the variable-size payload that is encrypted
 * within a `struct TransportBackchannelEncapsulationMessage`
 */
struct TransportDVBoxPayloadP
{
  /**
   * Sender's peer identity.
   */
  struct GNUNET_PeerIdentity sender;

  /**
   * Signature of the sender over an
   * #GNUNET_SIGNATURE_PURPOSE_TRANSPORT_EPHEMERAL.
   */
  struct GNUNET_CRYPTO_EddsaSignature sender_sig;

  /**
   * Current monotonic time of the sending transport service.  Used to
   * detect replayed messages.  Note that the receiver should remember
   * a list of the recently seen timestamps and only reject messages
   * if the timestamp is in the list, or the list is "full" and the
   * timestamp is smaller than the lowest in the list.
   *
   * Like the @e ephemeral_validity, the list of timestamps per peer should be
   * persisted to guard against replays after restarts.
   */
  struct GNUNET_TIME_AbsoluteNBO monotonic_time;

  /* Followed by a `struct GNUNET_MessageHeader` with a message
     for the target peer */
};


/**
 * Outer layer of an encapsulated unfragmented application message sent
 * over an unreliable channel.
 */
struct TransportReliabilityBoxMessage
{
  /**
   * Type is #GNUNET_MESSAGE_TYPE_TRANSPORT_RELIABILITY_BOX
   */
  struct GNUNET_MessageHeader header;

  /**
   * Number of messages still to be sent before a commulative
   * ACK is requested.  Zero if an ACK is requested immediately.
   * In NBO.  Note that the receiver may send the ACK faster
   * if it believes that is reasonable.
   */
  uint32_t ack_countdown GNUNET_PACKED;

  /**
   * Unique ID of the message used for signalling receipt of
   * messages sent over possibly unreliable channels.  Should
   * be a random.
   */
  struct AcknowledgementUUIDP ack_uuid;
};


/**
 * Acknowledgement payload.
 */
struct TransportCummulativeAckPayloadP
{
  /**
   * How long was the ACK delayed for generating cumulative ACKs?
   * Used to calculate the correct network RTT by taking the receipt
   * time of the ack minus the transmission time of the sender minus
   * this value.
   */
  struct GNUNET_TIME_RelativeNBO ack_delay;

  /**
   * UUID of a message being acknowledged.
   */
  struct AcknowledgementUUIDP ack_uuid;
};


/**
 * Confirmation that the receiver got a
 * #GNUNET_MESSAGE_TYPE_TRANSPORT_RELIABILITY_BOX. Note that the
 * confirmation may be transmitted over a completely different queue,
 * so ACKs are identified by a combination of PID of sender and
 * message UUID, without the queue playing any role!
 */
struct TransportReliabilityAckMessage
{
  /**
   * Type is #GNUNET_MESSAGE_TYPE_TRANSPORT_RELIABILITY_ACK
   */
  struct GNUNET_MessageHeader header;

  /**
   * Counter of ACKs transmitted by the sender to us. Incremented
   * by one for each ACK, used to detect how many ACKs were lost.
   */
  uint32_t ack_counter GNUNET_PACKED;

  /* followed by any number of `struct TransportCummulativeAckPayloadP`
     messages providing ACKs */
};


/**
 * Outer layer of an encapsulated fragmented application message.
 */
struct TransportFragmentBoxMessage
{
  /**
   * Type is #GNUNET_MESSAGE_TYPE_TRANSPORT_FRAGMENT
   */
  struct GNUNET_MessageHeader header;

  /**
   * Offset of this fragment in the overall message.
   */
  uint16_t frag_off GNUNET_PACKED;

  /**
   * Total size of the message that is being fragmented.
   */
  uint16_t msg_size GNUNET_PACKED;

  /**
   * Unique ID of this fragment (and fragment transmission!). Will
   * change even if a fragment is retransmitted to make each
   * transmission attempt unique! If a client receives a duplicate
   * fragment (same @e frag_off for same @a msg_uuid, it must send
   * #GNUNET_MESSAGE_TYPE_TRANSPORT_RELIABILITY_ACK immediately.
   */
  struct AcknowledgementUUIDP ack_uuid;

  /**
   * Original message ID for of the message that all the fragments
   * belong to.  Must be the same for all fragments.
   */
  struct MessageUUIDP msg_uuid;
};


/**
 * Content signed by the initator during DV learning.
 *
 * The signature is required to prevent DDoS attacks. A peer sending out this
 * message is potentially generating a lot of traffic that will go back to the
 * initator, as peers receiving this message will try to let the initiator
 * know that they got the message.
 *
 * Without this signature, an attacker could abuse this mechanism for traffic
 * amplification, sending a lot of traffic to a peer by putting out this type
 * of message with the victim's peer identity.
 *
 * Even with just a signature, traffic amplification would be possible via
 * replay attacks. The @e monotonic_time limits such replay attacks, as every
 * potential amplificator will check the @e monotonic_time and only respond
 * (at most) once per message.
 */
struct DvInitPS
{
  /**
   * Purpose is #GNUNET_SIGNATURE_PURPOSE_TRANSPORT_DV_INITIATOR
   */
  struct GNUNET_CRYPTO_EccSignaturePurpose purpose;

  /**
   * Time at the initiator when generating the signature.
   *
   * Note that the receiver MUST IGNORE the absolute time, and only interpret
   * the value as a mononic time and reject "older" values than the last one
   * observed.  This is necessary as we do not want to require synchronized
   * clocks and may not have a bidirectional communication channel.
   *
   * Even with this, there is no real guarantee against replay achieved here,
   * unless the latest timestamp is persisted.  Persistence should be
   * provided via PEERSTORE if possible.
   */
  struct GNUNET_TIME_AbsoluteNBO monotonic_time;

  /**
   * Challenge value used by the initiator to re-identify the path.
   */
  struct GNUNET_CRYPTO_ChallengeNonceP challenge;
};


/**
 * Content signed by each peer during DV learning.
 *
 * This assues the initiator of the DV learning operation that the hop from @e
 * pred via the signing peer to @e succ actually exists.  This makes it
 * impossible for an adversary to supply the network with bogus routes.
 *
 * The @e challenge is included to provide replay protection for the
 * initiator. This way, the initiator knows that the hop existed after the
 * original @e challenge was first transmitted, providing a freshness metric.
 *
 * Peers other than the initiator that passively learn paths by observing
 * these messages do NOT benefit from this. Here, an adversary may indeed
 * replay old messages.  Thus, passively learned paths should always be
 * immediately marked as "potentially stale".
 */
struct DvHopPS
{
  /**
   * Purpose is #GNUNET_SIGNATURE_PURPOSE_TRANSPORT_DV_HOP
   */
  struct GNUNET_CRYPTO_EccSignaturePurpose purpose;

  /**
   * Identity of the previous peer on the path.
   */
  struct GNUNET_PeerIdentity pred;

  /**
   * Identity of the next peer on the path.
   */
  struct GNUNET_PeerIdentity succ;

  /**
   * Challenge value used by the initiator to re-identify the path.
   */
  struct GNUNET_CRYPTO_ChallengeNonceP challenge;
};


/**
 * An entry describing a peer on a path in a
 * `struct TransportDVLearnMessage` message.
 */
struct DVPathEntryP
{
  /**
   * Identity of a peer on the path.
   */
  struct GNUNET_PeerIdentity hop;

  /**
   * Signature of this hop over the path, of purpose
   * #GNUNET_SIGNATURE_PURPOSE_TRANSPORT_DV_HOP
   */
  struct GNUNET_CRYPTO_EddsaSignature hop_sig;
};


/**
 * Internal message used by transport for distance vector learning.
 * If @e num_hops does not exceed the threshold, peers should append
 * themselves to the peer list and flood the message (possibly only
 * to a subset of their neighbours to limit discoverability of the
 * network topology).  To the extend that the @e bidirectional bits
 * are set, peers may learn the inverse paths even if they did not
 * initiate.
 *
 * Unless received on a bidirectional queue and @e num_hops just
 * zero, peers that can forward to the initator should always try to
 * forward to the initiator.
 */
struct TransportDVLearnMessage
{
  /**
   * Type is #GNUNET_MESSAGE_TYPE_TRANSPORT_DV_LEARN
   */
  struct GNUNET_MessageHeader header;

  /**
   * Number of hops this messages has travelled, in NBO. Zero if
   * sent by initiator.
   */
  uint16_t num_hops GNUNET_PACKED;

  /**
   * Bitmask of the last 16 hops indicating whether they are confirmed
   * available (without DV) in both directions or not, in NBO.  Used
   * to possibly instantly learn a path in both directions.  Each peer
   * should shift this value by one to the left, and then set the
   * lowest bit IF the current sender can be reached from it (without
   * DV routing).
   */
  uint16_t bidirectional GNUNET_PACKED;

  /**
   * Peers receiving this message and delaying forwarding to other
   * peers for any reason should increment this value by the non-network
   * delay created by the peer.
   */
  struct GNUNET_TIME_RelativeNBO non_network_delay;

  /**
   * Time at the initiator when generating the signature.
   *
   * Note that the receiver MUST IGNORE the absolute time, and only interpret
   * the value as a mononic time and reject "older" values than the last one
   * observed.  This is necessary as we do not want to require synchronized
   * clocks and may not have a bidirectional communication channel.
   *
   * Even with this, there is no real guarantee against replay achieved here,
   * unless the latest timestamp is persisted.  Persistence should be
   * provided via PEERSTORE if possible.
   */
  struct GNUNET_TIME_AbsoluteNBO monotonic_time;

  /**
   * Signature of this hop over the path, of purpose
   * #GNUNET_SIGNATURE_PURPOSE_TRANSPORT_DV_INITIATOR
   */
  struct GNUNET_CRYPTO_EddsaSignature init_sig;

  /**
   * Identity of the peer that started this learning activity.
   */
  struct GNUNET_PeerIdentity initiator;

  /**
   * Challenge value used by the initiator to re-identify the path.
   */
  struct GNUNET_CRYPTO_ChallengeNonceP challenge;

  /* Followed by @e num_hops `struct DVPathEntryP` values,
     excluding the initiator of the DV trace; the last entry is the
     current sender; the current peer must not be included. */
};


/**
 * Outer layer of an encapsulated message send over multiple hops.
 * The path given only includes the identities of the subsequent
 * peers, i.e. it will be empty if we are the receiver. Each
 * forwarding peer should scan the list from the end, and if it can,
 * forward to the respective peer. The list should then be shortened
 * by all the entries up to and including that peer.  Each hop should
 * also increment @e total_hops to allow the receiver to get a precise
 * estimate on the number of hops the message travelled.  Senders must
 * provide a learned path that thus should work, but intermediaries
 * know of a shortcut, they are allowed to send the message via that
 * shortcut.
 *
 * If a peer finds itself still on the list, it must drop the message.
 *
 * The payload of the box can only be decrypted and verified by the
 * ultimate receiver. Intermediaries do not learn the sender's
 * identity and the path the message has taken.  However, the first
 * hop does learn the sender as @e total_hops would be zero and thus
 * the predecessor must be the origin (so this is not really useful
 * for anonymization).
 */
struct TransportDVBoxMessage
{
  /**
   * Type is #GNUNET_MESSAGE_TYPE_TRANSPORT_DV_BOX
   */
  struct GNUNET_MessageHeader header;

  /**
   * Flag if the payload is a control message. In NBO.
   */
  unsigned int without_fc;

  /**
   * Number of total hops this messages travelled. In NBO.
   * @e origin sets this to zero, to be incremented at
   * each hop.  Peers should limit the @e total_hops value
   * they accept from other peers.
   */
  uint16_t total_hops GNUNET_PACKED;

  /**
   * Number of hops this messages includes. In NBO.  Reduced by one
   * or more at each hop.  Peers should limit the @e num_hops value
   * they accept from other peers.
   */
  uint16_t num_hops GNUNET_PACKED;

  /**
   * Ephemeral key setup by the sender for target, used to encrypt the
   * payload.  Intermediaries must not change this value.
   */
  struct GNUNET_CRYPTO_EcdhePublicKey ephemeral_key;

  /**
   * We use an IV here as the @e ephemeral_key is re-used for
   * #EPHEMERAL_VALIDITY time to avoid re-signing it all the time.
   * Intermediaries must not change this value.
   */
  struct GNUNET_ShortHashCode iv;

  /**
   * HMAC over the ciphertext of the encrypted, variable-size body
   * that follows.  Verified via DH of target and @e ephemeral_key.
   * Intermediaries must not change this value.
   */
  struct GNUNET_HashCode hmac;

  /**
   * Size this msg had initially. This is needed to calculate the hmac at the target.
   * The header size can not be used for that, because the box size is getting smaller at each hop.
   *
   */
  uint16_t orig_size GNUNET_PACKED;

  /* Followed by @e num_hops `struct GNUNET_PeerIdentity` values;
     excluding the @e origin and the current peer, the last must be
     the ultimate target; if @e num_hops is zero, the receiver of this
     message is the ultimate target. */

  /* Followed by encrypted, variable-size payload, which
     must begin with a `struct TransportDVBoxPayloadP` */

  /* Followed by the actual message, which itself must not be a
     a DV_LEARN or DV_BOX message! */
};


/**
 * Message send to another peer to validate that it can indeed
 * receive messages at a particular address.
 */
struct TransportValidationChallengeMessage
{
  /**
   * Type is #GNUNET_MESSAGE_TYPE_TRANSPORT_ADDRESS_VALIDATION_CHALLENGE
   */
  struct GNUNET_MessageHeader header;

  /**
   * Always zero.
   */
  uint32_t reserved GNUNET_PACKED;

  /**
   * Challenge to be signed by the receiving peer.
   */
  struct GNUNET_CRYPTO_ChallengeNonceP challenge;

  /**
   * Timestamp of the sender, to be copied into the reply to allow
   * sender to calculate RTT.  Must be monotonically increasing!
   */
  struct GNUNET_TIME_AbsoluteNBO sender_time;
};


/**
 * Message signed by a peer to confirm that it can indeed
 * receive messages at a particular address.
 */
struct TransportValidationPS
{
  /**
   * Purpose is #GNUNET_SIGNATURE_PURPOSE_TRANSPORT_CHALLENGE
   */
  struct GNUNET_CRYPTO_EccSignaturePurpose purpose;

  /**
   * How long does the sender believe the address on
   * which the challenge was received to remain valid?
   */
  struct GNUNET_TIME_RelativeNBO validity_duration;

  /**
   * Challenge signed by the receiving peer.
   */
  struct GNUNET_CRYPTO_ChallengeNonceP challenge;
};


/**
 * Message  send to a peer to respond to a
 * #GNUNET_MESSAGE_TYPE_ADDRESS_VALIDATION_CHALLENGE
 */
struct TransportValidationResponseMessage
{
  /**
   * Type is #GNUNET_MESSAGE_TYPE_TRANSPORT_ADDRESS_VALIDATION_RESPONSE
   */
  struct GNUNET_MessageHeader header;

  /**
   * Always zero.
   */
  uint32_t reserved GNUNET_PACKED;

  /**
   * The peer's signature matching the
   * #GNUNET_SIGNATURE_PURPOSE_TRANSPORT_CHALLENGE purpose.
   */
  struct GNUNET_CRYPTO_EddsaSignature signature;

  /**
   * The challenge that was signed by the receiving peer.
   */
  struct GNUNET_CRYPTO_ChallengeNonceP challenge;

  /**
   * Original timestamp of the sender (was @code{sender_time}),
   * copied into the reply to allow sender to calculate RTT.
   */
  struct GNUNET_TIME_AbsoluteNBO origin_time;

  /**
   * How long does the sender believe this address to remain
   * valid?
   */
  struct GNUNET_TIME_RelativeNBO validity_duration;
};


/**
 * Message for Transport-to-Transport Flow control. Specifies the size
 * of the flow control window, including how much we believe to have
 * consumed (at transmission time), how much we believe to be allowed
 * (at transmission time), and how much the other peer is allowed to
 * send to us, and how much data we already received from the other
 * peer.
 */
struct TransportFlowControlMessage
{
  /**
   * Type is #GNUNET_MESSAGE_TYPE_TRANSPORT_FLOW_CONTROL
   */
  struct GNUNET_MessageHeader header;

  /**
   * Sequence number of the flow control message. Incremented by one
   * for each message.  Starts at zero when a virtual link goes up.
   * Used to detect one-sided connection drops. On wrap-around, the
   * flow control counters will be reset as if the connection had
   * dropped.
   */
  uint32_t seq GNUNET_PACKED;

  /**
   * Flow control window size in bytes, in NBO.
   * The receiver can send this many bytes at most.
   */
  uint64_t inbound_window_size GNUNET_PACKED;

  /**
   * How many bytes has the sender sent that count for flow control at
   * this time.  Used to allow the receiver to estimate the packet
   * loss rate.
   */
  uint64_t outbound_sent GNUNET_PACKED;

  /**
   * Latest flow control window size we learned from the other peer,
   * in bytes, in NBO.  We are limited to sending at most this many
   * bytes to the other peer.  May help the other peer detect when
   * flow control messages were lost and should thus be retransmitted.
   * In particular, if the delta to @e outbound_sent is too small,
   * this signals that we are stalled.
   */
  uint64_t outbound_window_size GNUNET_PACKED;

  /**
   * Timestamp of the sender.  Must be monotonically increasing!
   * Used to enable receiver to ignore out-of-order packets in
   * combination with the @e seq. Note that @e seq will go down
   * (back to zero) whenever either side believes the connection
   * was dropped, allowing the peers to detect that they need to
   * reset the counters for the number of bytes sent!
   */
  struct GNUNET_TIME_AbsoluteNBO sender_time;
};


GNUNET_NETWORK_STRUCT_END


/**
 * What type of client is the `struct TransportClient` about?
 */
enum ClientType
{
  /**
   * We do not know yet (client is fresh).
   */
  CT_NONE = 0,

  /**
   * Is the CORE service, we need to forward traffic to it.
   */
  CT_CORE = 1,

  /**
   * It is a monitor, forward monitor data.
   */
  CT_MONITOR = 2,

  /**
   * It is a communicator, use for communication.
   */
  CT_COMMUNICATOR = 3,

  /**
   * "Application" telling us where to connect (i.e. TOPOLOGY, DHT or CADET).
   */
  CT_APPLICATION = 4
};


/**
 * Which transmission options are allowable for transmission?
 * Interpreted bit-wise!
 */
enum RouteMessageOptions
{
  /**
   * Only confirmed, non-DV direct neighbours.
   */
  RMO_NONE = 0,

  /**
   * We are allowed to use DV routing for this @a hdr
   */
  RMO_DV_ALLOWED = 1,

  /**
   * We are allowed to use unconfirmed queues or DV routes for this message
   */
  RMO_UNCONFIRMED_ALLOWED = 2,

  /**
   * Reliable and unreliable, DV and non-DV are all acceptable.
   */
  RMO_ANYTHING_GOES = (RMO_DV_ALLOWED | RMO_UNCONFIRMED_ALLOWED),

  /**
   * If we have multiple choices, it is OK to send this message
   * over multiple channels at the same time to improve loss tolerance.
   * (We do at most 2 transmissions.)
   */
  RMO_REDUNDANT = 4
};


/**
 * When did we launch this DV learning activity?
 */
struct LearnLaunchEntry
{
  /**
   * Kept (also) in a DLL sorted by launch time.
   */
  struct LearnLaunchEntry *prev;

  /**
   * Kept (also) in a DLL sorted by launch time.
   */
  struct LearnLaunchEntry *next;

  /**
   * Challenge that uniquely identifies this activity.
   */
  struct GNUNET_CRYPTO_ChallengeNonceP challenge;

  /**
   * When did we transmit the DV learn message (used to calculate RTT) and
   * determine freshness of paths learned via this operation.
   */
  struct GNUNET_TIME_Absolute launch_time;
};


/**
 * Information we keep per #GOODPUT_AGING_SLOTS about historic
 * (or current) transmission performance.
 */
struct TransmissionHistoryEntry
{
  /**
   * Number of bytes actually sent in the interval.
   */
  uint64_t bytes_sent;

  /**
   * Number of bytes received and acknowledged by the other peer in
   * the interval.
   */
  uint64_t bytes_received;
};


/**
 * Performance data for a transmission possibility.
 */
struct PerformanceData
{
  /**
   * Weighted average for the RTT.
   */
  struct GNUNET_TIME_Relative aged_rtt;

  /**
   * Historic performance data, using a ring buffer of#GOODPUT_AGING_SLOTS
   * entries.
   */
  struct TransmissionHistoryEntry the[GOODPUT_AGING_SLOTS];

  /**
   * What was the last age when we wrote to @e the? Used to clear
   * old entries when the age advances.
   */
  unsigned int last_age;
};


/**
 * Client connected to the transport service.
 */
struct TransportClient;

/**
 * A neighbour that at least one communicator is connected to.
 */
struct Neighbour;

/**
 * Entry in our #dv_routes table, representing a (set of) distance
 * vector routes to a particular peer.
 */
struct DistanceVector;

/**
 * A queue is a message queue provided by a communicator
 * via which we can reach a particular neighbour.
 */
struct Queue;

/**
 * Message awaiting transmission. See detailed comments below.
 */
struct PendingMessage;

/**
 * One possible hop towards a DV target.
 */
struct DistanceVectorHop;

/**
 * A virtual link is another reachable peer that is known to CORE.  It
 * can be either a `struct Neighbour` with at least one confirmed
 * `struct Queue`, or a `struct DistanceVector` with at least one
 * confirmed `struct DistanceVectorHop`.  With a virtual link we track
 * data that is per neighbour that is not specific to how the
 * connectivity is established.
 */
struct VirtualLink;


/**
 * Context from #handle_incoming_msg().  Closure for many
 * message handlers below.
 */
struct CommunicatorMessageContext
{
  /**
   * Kept in a DLL of `struct VirtualLink` if waiting for CORE
   * flow control to unchoke.
   */
  struct CommunicatorMessageContext *next;

  /**
   * Kept in a DLL of `struct VirtualLink` if waiting for CORE
   * flow control to unchoke.
   */
  struct CommunicatorMessageContext *prev;

  /**
   * Which communicator provided us with the message.
   */
  struct TransportClient *tc;

  /**
   * Additional information for flow control and about the sender.
   */
  struct GNUNET_TRANSPORT_IncomingMessage im;

  /**
   * The message to demultiplex.
   */
  const struct GNUNET_MessageHeader *mh;

  /**
   * Number of hops the message has travelled (if DV-routed).
   * FIXME: make use of this in ACK handling!
   */
  uint16_t total_hops;
};


/**
 * Entry for the ring buffer caching messages send to core, when virtual link is avaliable.
 **/
struct RingBufferEntry
{
  /**
   * Communicator context for this ring buffer entry.
   **/
  struct CommunicatorMessageContext *cmc;

  /**
   * The message in this entry.
   **/
  struct GNUNET_MessageHeader *mh;
};


/**
 * Closure for #core_env_sent_cb.
 */
struct CoreSentContext
{
  /**
   * Kept in a DLL to clear @e vl in case @e vl is lost.
   */
  struct CoreSentContext *next;

  /**
   * Kept in a DLL to clear @e vl in case @e vl is lost.
   */
  struct CoreSentContext *prev;

  /**
   * Virtual link this is about.
   */
  struct VirtualLink *vl;

  /**
   * How big was the message.
   */
  uint16_t size;

  /**
   * By how much should we increment @e vl's
   * incoming_fc_window_size_used once we are done sending to CORE?
   * Use to ensure we do not increment twice if there is more than one
   * CORE client.
   */
  uint16_t isize;
};


/**
 * Information we keep for a message that we are reassembling.
 */
struct ReassemblyContext
{
  /**
   * Original message ID for of the message that all the fragments
   * belong to.
   */
  struct MessageUUIDP msg_uuid;

  /**
   * Which neighbour is this context for?
   */
  struct VirtualLink *virtual_link;

  /**
   * Entry in the reassembly heap (sorted by expiration).
   */
  struct GNUNET_CONTAINER_HeapNode *hn;

  /**
   * Bitfield with @e msg_size bits representing the positions
   * where we have received fragments.  When we receive a fragment,
   * we check the bits in @e bitfield before incrementing @e msg_missing.
   *
   * Allocated after the reassembled message.
   */
  uint8_t *bitfield;

  /**
   * At what time will we give up reassembly of this message?
   */
  struct GNUNET_TIME_Absolute reassembly_timeout;

  /**
   * Time we received the last fragment.  @e avg_ack_delay must be
   * incremented by now - @e last_frag multiplied by @e num_acks.
   */
  struct GNUNET_TIME_Absolute last_frag;

  /**
   * How big is the message we are reassembling in total?
   */
  uint16_t msg_size;

  /**
   * How many bytes of the message are still missing?  Defragmentation
   * is complete when @e msg_missing == 0.
   */
  uint16_t msg_missing;

  /* Followed by @e msg_size bytes of the (partially) defragmented original
   * message */

  /* Followed by @e bitfield data */
};


/**
 * A virtual link is another reachable peer that is known to CORE.  It
 * can be either a `struct Neighbour` with at least one confirmed
 * `struct Queue`, or a `struct DistanceVector` with at least one
 * confirmed `struct DistanceVectorHop`.  With a virtual link we track
 * data that is per neighbour that is not specific to how the
 * connectivity is established.
 */
struct VirtualLink
{
  /**
   * Identity of the peer at the other end of the link.
   */
  struct GNUNET_PeerIdentity target;

  /**
   * Map with `struct ReassemblyContext` structs for fragments under
   * reassembly. May be NULL if we currently have no fragments from
   * this @e pid (lazy initialization).
   */
  struct GNUNET_CONTAINER_MultiHashMap32 *reassembly_map;

  /**
   * Heap with `struct ReassemblyContext` structs for fragments under
   * reassembly. May be NULL if we currently have no fragments from
   * this @e pid (lazy initialization).
   */
  struct GNUNET_CONTAINER_Heap *reassembly_heap;

  /**
   * Task to free old entries from the @e reassembly_heap and @e reassembly_map.
   */
  struct GNUNET_SCHEDULER_Task *reassembly_timeout_task;

  /**
   * Communicators blocked for receiving on @e target as we are waiting
   * on the @e core_recv_window to increase.
   */
  struct CommunicatorMessageContext *cmc_head;

  /**
   * Communicators blocked for receiving on @e target as we are waiting
   * on the @e core_recv_window to increase.
   */
  struct CommunicatorMessageContext *cmc_tail;

  /**
   * Head of list of messages pending for this VL.
   */
  struct PendingMessage *pending_msg_head;

  /**
   * Tail of list of messages pending for this VL.
   */
  struct PendingMessage *pending_msg_tail;

  /**
   * Kept in a DLL to clear @e vl in case @e vl is lost.
   */
  struct CoreSentContext *csc_tail;

  /**
   * Kept in a DLL to clear @e vl in case @e vl is lost.
   */
  struct CoreSentContext *csc_head;

  /**
   * Task scheduled to possibly notfiy core that this peer is no
   * longer counting as confirmed.  Runs the #core_visibility_check(),
   * which checks that some DV-path or a queue exists that is still
   * considered confirmed.
   */
  struct GNUNET_SCHEDULER_Task *visibility_task;

  /**
   * Task scheduled to periodically retransmit FC messages (in
   * case one got lost).
   */
  struct GNUNET_SCHEDULER_Task *fc_retransmit_task;

  /**
   * Number of FC retransmissions for this running task.
   */
  unsigned int fc_retransmit_count;

  /**
   * Is this VirtualLink confirmed.
   * A unconfirmed VirtualLink might exist, if we got a FC from that target.
   */
  unsigned int confirmed;

  /**
   * Neighbour used by this virtual link, NULL if @e dv is used.
   */
  struct Neighbour *n;

  /**
   * Distance vector used by this virtual link, NULL if @e n is used.
   */
  struct DistanceVector *dv;

  /**
   * Sender timestamp of @e n_challenge, used to generate out-of-order
   * challenges (as sender's timestamps must be monotonically
   * increasing).  FIXME: where do we need this?
   */
  struct GNUNET_TIME_Absolute n_challenge_time;

  /**
   * When did we last send a
   * #GNUNET_MESSAGE_TYPE_TRANSPORT_FLOW_CONTROL message?
   * Used to determine whether it is time to re-transmit the message.
   */
  struct GNUNET_TIME_Absolute last_fc_transmission;

  /**
   * Sender timestamp of the last
   * #GNUNET_MESSAGE_TYPE_TRANSPORT_FLOW_CONTROL message we have
   * received.  Note that we do not persist this monotonic time as we
   * do not really have to worry about ancient flow control window
   * sizes after restarts.
   */
  struct GNUNET_TIME_Absolute last_fc_timestamp;

  /**
   * Expected RTT from the last FC transmission. (Zero if the last
   * attempt failed, but could theoretically be zero even on success.)
   */
  struct GNUNET_TIME_Relative last_fc_rtt;

  /**
   * Used to generate unique UUIDs for messages that are being
   * fragmented.
   */
  uint64_t message_uuid_ctr;

  /**
   * Memory allocated for this virtual link.  Expresses how much RAM
   * we are willing to allocate to this virtual link.  OPTIMIZE-ME:
   * Can be adapted to dedicate more RAM to links that need it, while
   * sticking to some overall RAM limit.  For now, set to
   * #DEFAULT_WINDOW_SIZE.
   */
  uint64_t available_fc_window_size;

  /**
   * Memory actually used to buffer packets on this virtual link.
   * Expresses how much RAM we are currently using for virtual link.
   * Note that once CORE is done with a packet, we decrement the value
   * here.
   */
  uint64_t incoming_fc_window_size_ram;

  /**
   * Last flow control window size we provided to the other peer, in
   * bytes.  We are allowing the other peer to send this
   * many bytes.
   */
  uint64_t incoming_fc_window_size;

  /**
   * How much of the window did the other peer successfully use (and
   * we already passed it on to CORE)? Must be below @e
   * incoming_fc_window_size.   We should effectively signal the
   * other peer that the window is this much bigger at the next
   * opportunity / challenge.
   */
  uint64_t incoming_fc_window_size_used;

  /**
   * What is our current estimate on the message loss rate for the sender?
   * Based on the difference between how much the sender sent according
   * to the last #GNUNET_MESSAGE_TYPE_TRANSPORT_FLOW_CONTROL message
   * (@e outbound_sent field) and how much we actually received at that
   * time (@e incoming_fc_window_size_used).  This delta is then
   * added onto the @e incoming_fc_window_size when determining the
   * @e outbound_window_size we send to the other peer.  Initially zero.
   * May be negative if we (due to out-of-order delivery) actually received
   * more than the sender claims to have sent in its last FC message.
   */
  int64_t incoming_fc_window_size_loss;

  /**
   * Our current flow control window size in bytes.  We
   * are allowed to transmit this many bytes to @a n.
   */
  uint64_t outbound_fc_window_size;

  /**
   * How much of our current flow control window size have we
   * used (in bytes).  Must be below
   * @e outbound_fc_window_size.
   */
  uint64_t outbound_fc_window_size_used;

  /**
   * What is the most recent FC window the other peer sent us
   * in `outbound_window_size`? This is basically the window
   * size value the other peer has definitively received from
   * us. If it matches @e incoming_fc_window_size, we should
   * not send a FC message to increase the FC window. However,
   * we may still send an FC message to notify the other peer
   * that we received the other peer's FC message.
   */
  uint64_t last_outbound_window_size_received;

  /**
   * Generator for the sequence numbers of
   * #GNUNET_MESSAGE_TYPE_TRANSPORT_FLOW_CONTROL messages we send.
   */
  uint32_t fc_seq_gen;

  /**
   * Last sequence number of a
   * #GNUNET_MESSAGE_TYPE_TRANSPORT_FLOW_CONTROL message we have
   * received.
   */
  uint32_t last_fc_seq;

  /**
   * How many more messages can we send to CORE before we exhaust
   * the receive window of CORE for this peer? If this hits zero,
   * we must tell communicators to stop providing us more messages
   * for this peer.  In fact, the window can go negative as we
   * have multiple communicators, so per communicator we can go
   * down by one into the negative range. Furthermore, we count
   * delivery per CORE client, so if we had multiple cores, that
   * might also cause a negative window size here (as one message
   * would decrement the window by one per CORE client).
   */
  int core_recv_window;
};


/**
 * Data structure kept when we are waiting for an acknowledgement.
 */
struct PendingAcknowledgement
{
  /**
   * If @e pm is non-NULL, this is the DLL in which this acknowledgement
   * is kept in relation to its pending message.
   */
  struct PendingAcknowledgement *next_pm;

  /**
   * If @e pm is non-NULL, this is the DLL in which this acknowledgement
   * is kept in relation to its pending message.
   */
  struct PendingAcknowledgement *prev_pm;

  /**
   * If @e queue is non-NULL, this is the DLL in which this acknowledgement
   * is kept in relation to the queue that was used to transmit the
   * @a pm.
   */
  struct PendingAcknowledgement *next_queue;

  /**
   * If @e queue is non-NULL, this is the DLL in which this acknowledgement
   * is kept in relation to the queue that was used to transmit the
   * @a pm.
   */
  struct PendingAcknowledgement *prev_queue;

  /**
   * If @e dvh is non-NULL, this is the DLL in which this acknowledgement
   * is kept in relation to the DVH that was used to transmit the
   * @a pm.
   */
  struct PendingAcknowledgement *next_dvh;

  /**
   * If @e dvh is non-NULL, this is the DLL in which this acknowledgement
   * is kept in relation to the DVH that was used to transmit the
   * @a pm.
   */
  struct PendingAcknowledgement *prev_dvh;

  /**
   * Pointers for the DLL of all pending acknowledgements.
   * This list is sorted by @e transmission time.  If the list gets too
   * long, the oldest entries are discarded.
   */
  struct PendingAcknowledgement *next_pa;

  /**
   * Pointers for the DLL of all pending acknowledgements.
   * This list is sorted by @e transmission time.  If the list gets too
   * long, the oldest entries are discarded.
   */
  struct PendingAcknowledgement *prev_pa;

  /**
   * Unique identifier for this transmission operation.
   */
  struct AcknowledgementUUIDP ack_uuid;

  /**
   * Message that was transmitted, may be NULL if the message was ACKed
   * via another channel.
   */
  struct PendingMessage *pm;

  /**
   * Distance vector path chosen for this transmission, NULL if transmission
   * was to a direct neighbour OR if the path was forgotten in the meantime.
   */
  struct DistanceVectorHop *dvh;

  /**
   * Queue used for transmission, NULL if the queue has been destroyed
   * (which may happen before we get an acknowledgement).
   */
  struct Queue *queue;

  /**
   * Time of the transmission, for RTT calculation.
   */
  struct GNUNET_TIME_Absolute transmission_time;

  /**
   * Number of bytes of the original message (to calculate bandwidth).
   */
  uint16_t message_size;

  /**
   * How often the PendingMessage was send via the Queue of this PendingAcknowledgement.
   */
  unsigned int num_send;
};


/**
 * One possible hop towards a DV target.
 */
struct DistanceVectorHop
{
  /**
   * Kept in a MDLL, sorted by @e timeout.
   */
  struct DistanceVectorHop *next_dv;

  /**
   * Kept in a MDLL, sorted by @e timeout.
   */
  struct DistanceVectorHop *prev_dv;

  /**
   * Kept in a MDLL.
   */
  struct DistanceVectorHop *next_neighbour;

  /**
   * Kept in a MDLL.
   */
  struct DistanceVectorHop *prev_neighbour;

  /**
   * Head of DLL of PAs that used our @a path.
   */
  struct PendingAcknowledgement *pa_head;

  /**
   * Tail of DLL of PAs that used our @a path.
   */
  struct PendingAcknowledgement *pa_tail;

  /**
   * What would be the next hop to @e target?
   */
  struct Neighbour *next_hop;

  /**
   * Distance vector entry this hop belongs with.
   */
  struct DistanceVector *dv;

  /**
   * Array of @e distance hops to the target, excluding @e next_hop.
   * NULL if the entire path is us to @e next_hop to `target`. Allocated
   * at the end of this struct. Excludes the target itself!
   */
  const struct GNUNET_PeerIdentity *path;

  /**
   * At what time do we forget about this path unless we see it again
   * while learning?
   */
  struct GNUNET_TIME_Absolute timeout;

  /**
   * For how long is the validation of this path considered
   * valid?
   * Set to ZERO if the path is learned by snooping on DV learn messages
   * initiated by other peers, and to the time at which we generated the
   * challenge for DV learn operations this peer initiated.
   */
  struct GNUNET_TIME_Absolute path_valid_until;

  /**
   * Performance data for this transmission possibility.
   */
  struct PerformanceData pd;

  /**
   * Number of hops in total to the `target` (excluding @e next_hop and `target`
   * itself). Thus 0 still means a distance of 2 hops (to @e next_hop and then
   * to `target`).
   */
  unsigned int distance;
};


/**
 * Entry in our #dv_routes table, representing a (set of) distance
 * vector routes to a particular peer.
 */
struct DistanceVector
{
  /**
   * To which peer is this a route?
   */
  struct GNUNET_PeerIdentity target;

  /**
   * Known paths to @e target.
   */
  struct DistanceVectorHop *dv_head;

  /**
   * Known paths to @e target.
   */
  struct DistanceVectorHop *dv_tail;

  /**
   * Task scheduled to purge expired paths from @e dv_head MDLL.
   */
  struct GNUNET_SCHEDULER_Task *timeout_task;

  /**
   * Do we have a confirmed working queue and are thus visible to
   * CORE?  If so, this is the virtual link, otherwise NULL.
   */
  struct VirtualLink *vl;

  /**
   * Signature affirming @e ephemeral_key of type
   * #GNUNET_SIGNATURE_PURPOSE_TRANSPORT_EPHEMERAL
   */
  struct GNUNET_CRYPTO_EddsaSignature sender_sig;

  /**
   * How long is @e sender_sig valid
   */
  struct GNUNET_TIME_Absolute ephemeral_validity;

  /**
   * What time was @e sender_sig created
   */
  struct GNUNET_TIME_Absolute monotime;

  /**
   * Our ephemeral key.
   */
  struct GNUNET_CRYPTO_EcdhePublicKey ephemeral_key;

};


/**
 * Entry identifying transmission in one of our `struct
 * Queue` which still awaits an ACK.  This is used to
 * ensure we do not overwhelm a communicator and limit the number of
 * messages outstanding per communicator (say in case communicator is
 * CPU bound) and per queue (in case bandwidth allocation exceeds
 * what the communicator can actually provide towards a particular
 * peer/target).
 */
struct QueueEntry
{
  /**
   * Kept as a DLL.
   */
  struct QueueEntry *next;

  /**
   * Kept as a DLL.
   */
  struct QueueEntry *prev;

  /**
   * Queue this entry is queued with.
   */
  struct Queue *queue;

  /**
   * Pending message this entry is for, or NULL for none.
   */
  struct PendingMessage *pm;

  /**
   * Message ID used for this message with the queue used for transmission.
   */
  uint64_t mid;
};


/**
 * A queue is a message queue provided by a communicator
 * via which we can reach a particular neighbour.
 */
struct Queue
{
  /**
   * Kept in a MDLL.
   */
  struct Queue *next_neighbour;

  /**
   * Kept in a MDLL.
   */
  struct Queue *prev_neighbour;

  /**
   * Kept in a MDLL.
   */
  struct Queue *prev_client;

  /**
   * Kept in a MDLL.
   */
  struct Queue *next_client;

  /**
   * Head of DLL of PAs that used this queue.
   */
  struct PendingAcknowledgement *pa_head;

  /**
   * Tail of DLL of PAs that used this queue.
   */
  struct PendingAcknowledgement *pa_tail;

  /**
   * Head of DLL of unacked transmission requests.
   */
  struct QueueEntry *queue_head;

  /**
   * End of DLL of unacked transmission requests.
   */
  struct QueueEntry *queue_tail;

  /**
   * Which neighbour is this queue for?
   */
  struct Neighbour *neighbour;

  /**
   * Which communicator offers this queue?
   */
  struct TransportClient *tc;

  /**
   * Address served by the queue.
   */
  const char *address;

  /**
   * Is this queue of unlimited length.
   */
  unsigned int unlimited_length;

  /**
   * Task scheduled for the time when this queue can (likely) transmit the
   * next message.
   */
  struct GNUNET_SCHEDULER_Task *transmit_task;

  /**
   * How long do *we* consider this @e address to be valid?  In the past or
   * zero if we have not yet validated it.  Can be updated based on
   * challenge-response validations (via address validation logic), or when we
   * receive ACKs that we can definitively map to transmissions via this
   * queue.
   */
  struct GNUNET_TIME_Absolute validated_until;

  /**
   * Performance data for this queue.
   */
  struct PerformanceData pd;

  /**
   * Message ID generator for transmissions on this queue to the
   * communicator.
   */
  uint64_t mid_gen;

  /**
   * Unique identifier of this queue with the communicator.
   */
  uint32_t qid;

  /**
   * Maximum transmission unit supported by this queue.
   */
  uint32_t mtu;

  /**
   * Messages pending.
   */
  uint32_t num_msg_pending;

  /**
   * Bytes pending.
   */
  uint32_t num_bytes_pending;

  /**
   * Length of the DLL starting at @e queue_head.
   */
  unsigned int queue_length;

  /**
   * Capacity of the queue.
   */
  uint64_t q_capacity;

  /**
   * Queue priority
   */
  uint32_t priority;

  /**
   * Network type offered by this queue.
   */
  enum GNUNET_NetworkType nt;

  /**
   * Connection status for this queue.
   */
  enum GNUNET_TRANSPORT_ConnectionStatus cs;

  /**
   * Set to #GNUNET_YES if this queue is idle waiting for some
   * virtual link to give it a pending message.
   */
  int idle;
};


/**
 * A neighbour that at least one communicator is connected to.
 */
struct Neighbour
{
  /**
   * Which peer is this about?
   */
  struct GNUNET_PeerIdentity pid;

  /**
   * Head of MDLL of DV hops that have this neighbour as next hop. Must be
   * purged if this neighbour goes down.
   */
  struct DistanceVectorHop *dv_head;

  /**
   * Tail of MDLL of DV hops that have this neighbour as next hop. Must be
   * purged if this neighbour goes down.
   */
  struct DistanceVectorHop *dv_tail;

  /**
   * Head of DLL of queues to this peer.
   */
  struct Queue *queue_head;

  /**
   * Tail of DLL of queues to this peer.
   */
  struct Queue *queue_tail;

  /**
   * Handle for an operation to fetch @e last_dv_learn_monotime information from
   * the PEERSTORE, or NULL.
   */
  struct GNUNET_PEERSTORE_IterateContext *get;

  /**
   * Handle to a PEERSTORE store operation to store this @e pid's @e
   * @e last_dv_learn_monotime.  NULL if no PEERSTORE operation is pending.
   */
  struct GNUNET_PEERSTORE_StoreContext *sc;

  /**
   * Do we have a confirmed working queue and are thus visible to
   * CORE?  If so, this is the virtual link, otherwise NULL.
   */
  struct VirtualLink *vl;

  /**
   * Latest DVLearn monotonic time seen from this peer.  Initialized only
   * if @e dl_monotime_available is #GNUNET_YES.
   */
  struct GNUNET_TIME_Absolute last_dv_learn_monotime;

  /**
   * Do we have the latest value for @e last_dv_learn_monotime from
   * PEERSTORE yet, or are we still waiting for a reply of PEERSTORE?
   */
  int dv_monotime_available;
};


/**
 * Another peer attempted to talk to us, we should try to establish
 * a connection in the other direction.
 */
struct IncomingRequest
{
  /**
   * Kept in a DLL.
   */
  struct IncomingRequest *next;

  /**
   * Kept in a DLL.
   */
  struct IncomingRequest *prev;

  /**
   * Notify context for new HELLOs.
   */
  struct GNUNET_PEERSTORE_NotifyContext *nc;

  /**
   * Which peer is this about?
   */
  struct GNUNET_PeerIdentity pid;
};


/**
 * A peer that an application (client) would like us to talk to directly.
 */
struct PeerRequest
{
  /**
   * Which peer is this about?
   */
  struct GNUNET_PeerIdentity pid;

  /**
   * Client responsible for the request.
   */
  struct TransportClient *tc;

  /**
   * Notify context for new HELLOs.
   */
  struct GNUNET_PEERSTORE_NotifyContext *nc;

  /**
   * What kind of performance preference does this @e tc have?
   *
   * TODO: use this!
   */
  enum GNUNET_MQ_PriorityPreferences pk;

  /**
   * How much bandwidth would this @e tc like to see?
   */
  struct GNUNET_BANDWIDTH_Value32NBO bw;
};


/**
 * Types of different pending messages.
 */
enum PendingMessageType
{
  /**
   * Ordinary message received from the CORE service.
   */
  PMT_CORE = 0,

  /**
   * Fragment box.
   */
  PMT_FRAGMENT_BOX = 1,

  /**
   * Reliability box.
   */
  PMT_RELIABILITY_BOX = 2,

  /**
   * Pending message created during #forward_dv_box().
   */
  PMT_DV_BOX = 3
};


/**
 * Transmission request that is awaiting delivery.  The original
 * transmission requests from CORE may be too big for some queues.
 * In this case, a *tree* of fragments is created.  At each
 * level of the tree, fragments are kept in a DLL ordered by which
 * fragment should be sent next (at the head).  The tree is searched
 * top-down, with the original message at the root.
 *
 * To select a node for transmission, first it is checked if the
 * current node's message fits with the MTU.  If it does not, we
 * either calculate the next fragment (based on @e frag_off) from the
 * current node, or, if all fragments have already been created,
 * descend to the @e head_frag.  Even though the node was already
 * fragmented, the fragment may be too big if the fragment was
 * generated for a queue with a larger MTU. In this case, the node
 * may be fragmented again, thus creating a tree.
 *
 * When acknowledgements for fragments are received, the tree
 * must be pruned, removing those parts that were already
 * acknowledged.  When fragments are sent over a reliable
 * channel, they can be immediately removed.
 *
 * If a message is ever fragmented, then the original "full" message
 * is never again transmitted (even if it fits below the MTU), and
 * only (remaining) fragments are sent.
 */
struct PendingMessage
{
  /**
   * Kept in a MDLL of messages for this @a vl.
   */
  struct PendingMessage *next_vl;

  /**
   * Kept in a MDLL of messages for this @a vl.
   */
  struct PendingMessage *prev_vl;

  /**
   * Kept in a MDLL of messages from this @a client (if @e pmt is #PMT_CORE)
   */
  struct PendingMessage *next_client;

  /**
   * Kept in a MDLL of messages from this @a client  (if @e pmt is #PMT_CORE)
   */
  struct PendingMessage *prev_client;

  /**
   * Kept in a MDLL of messages from this @a cpm (if @e pmt is
   * #PMT_FRAGMENT_BOx)
   */
  struct PendingMessage *next_frag;

  /**
   * Kept in a MDLL of messages from this @a cpm  (if @e pmt is
   * #PMT_FRAGMENT_BOX)
   */
  struct PendingMessage *prev_frag;

  /**
   * Head of DLL of PAs for this pending message.
   */
  struct PendingAcknowledgement *pa_head;

  /**
   * Tail of DLL of PAs for this pending message.
   */
  struct PendingAcknowledgement *pa_tail;

  /**
   * This message, reliability *or* DV-boxed. Only possibly available
   * if @e pmt is #PMT_CORE.
   */
  struct PendingMessage *bpm;

  /**
   * Target of the request (always the ultimate destination!).
   * Might be NULL in case of a forwarded DVBox we have no validated neighbour.
   */
  struct VirtualLink *vl;

  /**
   * In case of a not validated neighbour, we store the target peer.
   **/
  struct GNUNET_PeerIdentity target;

  /**
   * Set to non-NULL value if this message is currently being given to a
   * communicator and we are awaiting that communicator's acknowledgement.
   * Note that we must not retransmit a pending message while we're still
   * in the process of giving it to a communicator. If a pending message
   * is free'd while this entry is non-NULL, the @e qe reference to us
   * should simply be set to NULL.
   */
  struct QueueEntry *qe;

  /**
   * Client that issued the transmission request, if @e pmt is #PMT_CORE.
   */
  struct TransportClient *client;

  /**
   * Head of a MDLL of fragments created for this core message.
   */
  struct PendingMessage *head_frag;

  /**
   * Tail of a MDLL of fragments created for this core message.
   */
  struct PendingMessage *tail_frag;

  /**
   * Our parent in the fragmentation tree.
   */
  struct PendingMessage *frag_parent;

  /**
   * At what time should we give up on the transmission (and no longer retry)?
   */
  struct GNUNET_TIME_Absolute timeout;

  /**
   * What is the earliest time for us to retry transmission of this message?
   */
  struct GNUNET_TIME_Absolute next_attempt;

  /**
   * UUID to use for this message (used for reassembly of fragments, only
   * initialized if @e msg_uuid_set is #GNUNET_YES).
   */
  struct MessageUUIDP msg_uuid;

  /**
   * UUID we use to identify this message in our logs.
   * Generated by incrementing the "logging_uuid_gen".
   */
  uint64_t logging_uuid;

  /**
   * Type of the pending message.
   */
  enum PendingMessageType pmt;

  /**
   * Preferences for this message.
   * TODO: actually use this!
   */
  enum GNUNET_MQ_PriorityPreferences prefs;

  /**
   * If pmt is of type PMT_DV_BOX we store the used path here.
   */
  struct DistanceVectorHop *used_dvh;

  /**
   * Size of the original message.
   */
  uint16_t bytes_msg;

  /**
   * Offset at which we should generate the next fragment.
   */
  uint16_t frag_off;

  /**
   * Are we sending fragments at the moment?
   */
  uint32_t frags_in_flight;

  /**
   * How many fragments do we have?
   **/
  uint16_t frag_count;

  /**
   * #GNUNET_YES once @e msg_uuid was initialized
   */
  int16_t msg_uuid_set;

  /* Followed by @e bytes_msg to transmit */
};


/**
 * Acknowledgement payload.
 */
struct TransportCummulativeAckPayload
{
  /**
   * When did we receive the message we are ACKing?  Used to calculate
   * the delay we introduced by cummulating ACKs.
   */
  struct GNUNET_TIME_Absolute receive_time;

  /**
   * UUID of a message being acknowledged.
   */
  struct AcknowledgementUUIDP ack_uuid;
};


/**
 * Data structure in which we track acknowledgements still to
 * be sent to the
 */
struct AcknowledgementCummulator
{
  /**
   * Target peer for which we are accumulating ACKs here.
   */
  struct GNUNET_PeerIdentity target;

  /**
   * ACK data being accumulated.  Only @e num_acks slots are valid.
   */
  struct TransportCummulativeAckPayload ack_uuids[MAX_CUMMULATIVE_ACKS];

  /**
   * Task scheduled either to transmit the cumulative ACK message,
   * or to clean up this data structure after extended periods of
   * inactivity (if @e num_acks is zero).
   */
  struct GNUNET_SCHEDULER_Task *task;

  /**
   * When is @e task run (only used if @e num_acks is non-zero)?
   */
  struct GNUNET_TIME_Absolute min_transmission_time;

  /**
   * Counter to produce the `ack_counter` in the `struct
   * TransportReliabilityAckMessage`.  Allows the receiver to detect
   * lost ACK messages.  Incremented by @e num_acks upon transmission.
   */
  uint32_t ack_counter;

  /**
   * Number of entries used in @e ack_uuids.  Reset to 0 upon transmission.
   */
  unsigned int num_acks;
};


/**
 * One of the addresses of this peer.
 */
struct AddressListEntry
{
  /**
   * Kept in a DLL.
   */
  struct AddressListEntry *next;

  /**
   * Kept in a DLL.
   */
  struct AddressListEntry *prev;

  /**
   * Which communicator provides this address?
   */
  struct TransportClient *tc;

  /**
   * Store hello handle
   */
  struct GNUNET_PEERSTORE_StoreHelloContext *shc;

  /**
   * The actual address.
   */
  const char *address;

  /**
   * Signed address
   */
  void *signed_address;

  /**
   * Signed address length
   */
  size_t signed_address_len;

  /**
   * Current context for storing this address in the peerstore.
   */
  struct GNUNET_PEERSTORE_StoreContext *sc;

  /**
   * Task to periodically do @e st operation.
   */
  struct GNUNET_SCHEDULER_Task *st;

  /**
   * What is a typical lifetime the communicator expects this
   * address to have? (Always from now.)
   */
  struct GNUNET_TIME_Relative expiration;

  /**
   * Address identifier used by the communicator.
   */
  uint32_t aid;

  /**
   * Network type offered by this address.
   */
  enum GNUNET_NetworkType nt;
};


/**
 * Client connected to the transport service.
 */
struct TransportClient
{
  /**
   * Kept in a DLL.
   */
  struct TransportClient *next;

  /**
   * Kept in a DLL.
   */
  struct TransportClient *prev;

  /**
   * Handle to the client.
   */
  struct GNUNET_SERVICE_Client *client;

  /**
   * Message queue to the client.
   */
  struct GNUNET_MQ_Handle *mq;

  /**
   * What type of client is this?
   */
  enum ClientType type;

  union
  {
    /**
     * Information for @e type #CT_CORE.
     */
    struct
    {
      /**
       * Head of list of messages pending for this client, sorted by
       * transmission time ("next_attempt" + possibly internal prioritization).
       */
      struct PendingMessage *pending_msg_head;

      /**
       * Tail of list of messages pending for this client.
       */
      struct PendingMessage *pending_msg_tail;
    } core;

    /**
     * Information for @e type #CT_MONITOR.
     */
    struct
    {
      /**
       * Peer identity to monitor the addresses of.
       * Zero to monitor all neighbours.  Valid if
       * @e type is #CT_MONITOR.
       */
      struct GNUNET_PeerIdentity peer;

      /**
       * Is this a one-shot monitor?
       */
      int one_shot;
    } monitor;


    /**
     * Information for @e type #CT_COMMUNICATOR.
     */
    struct
    {
      /**
       * If @e type is #CT_COMMUNICATOR, this communicator
       * supports communicating using these addresses.
       */
      char *address_prefix;

      /**
       * Head of DLL of queues offered by this communicator.
       */
      struct Queue *queue_head;

      /**
       * Tail of DLL of queues offered by this communicator.
       */
      struct Queue *queue_tail;

      /**
       * Head of list of the addresses of this peer offered by this
       * communicator.
       */
      struct AddressListEntry *addr_head;

      /**
       * Tail of list of the addresses of this peer offered by this
       * communicator.
       */
      struct AddressListEntry *addr_tail;

      /**
       * Number of queue entries in all queues to this communicator. Used
       * throttle sending to a communicator if we see that the communicator
       * is globally unable to keep up.
       */
      unsigned int total_queue_length;

      /**
       * Characteristics of this communicator.
       */
      enum GNUNET_TRANSPORT_CommunicatorCharacteristics cc;
    } communicator;

    /**
     * Information for @e type #CT_APPLICATION
     */
    struct
    {
      /**
       * Map of requests for peers the given client application would like to
       * see connections for.  Maps from PIDs to `struct PeerRequest`.
       */
      struct GNUNET_CONTAINER_MultiPeerMap *requests;
    } application;
  } details;
};


/**
 * State we keep for validation activities.  Each of these
 * is both in the #validation_heap and the #validation_map.
 */
struct ValidationState
{
  /**
   * For which peer is @a address to be validated (or possibly valid)?
   * Serves as key in the #validation_map.
   */
  struct GNUNET_PeerIdentity pid;

  /**
   * How long did the peer claim this @e address to be valid? Capped at
   * minimum of #MAX_ADDRESS_VALID_UNTIL relative to the time where we last
   * were told about the address and the value claimed by the other peer at
   * that time.  May be updated similarly when validation succeeds.
   */
  struct GNUNET_TIME_Absolute valid_until;

  /**
   * How long do *we* consider this @e address to be valid?
   * In the past or zero if we have not yet validated it.
   */
  struct GNUNET_TIME_Absolute validated_until;

  /**
   * When did we FIRST use the current @e challenge in a message?
   * Used to sanity-check @code{origin_time} in the response when
   * calculating the RTT. If the @code{origin_time} is not in
   * the expected range, the response is discarded as malicious.
   */
  struct GNUNET_TIME_Absolute first_challenge_use;

  /**
   * When did we LAST use the current @e challenge in a message?
   * Used to sanity-check @code{origin_time} in the response when
   * calculating the RTT.  If the @code{origin_time} is not in
   * the expected range, the response is discarded as malicious.
   */
  struct GNUNET_TIME_Absolute last_challenge_use;

  /**
   * Next time we will send the @e challenge to the peer, if this time is past
   * @e valid_until, this validation state is released at this time.  If the
   * address is valid, @e next_challenge is set to @e validated_until MINUS @e
   * validation_delay * #VALIDATION_RTT_BUFFER_FACTOR, such that we will try
   * to re-validate before the validity actually expires.
   */
  struct GNUNET_TIME_Absolute next_challenge;

  /**
   * Current backoff factor we're applying for sending the @a challenge.
   * Reset to 0 if the @a challenge is confirmed upon validation.
   * Reduced to minimum of #FAST_VALIDATION_CHALLENGE_FREQ and half of the
   * existing value if we receive an unvalidated address again over
   * another channel (and thus should consider the information "fresh").
   * Maximum is #MAX_VALIDATION_CHALLENGE_FREQ.
   */
  struct GNUNET_TIME_Relative challenge_backoff;

  /**
   * Initially set to "forever". Once @e validated_until is set, this value is
   * set to the RTT that tells us how long it took to receive the validation.
   */
  struct GNUNET_TIME_Relative validation_rtt;

  /**
   * The challenge we sent to the peer to get it to validate the address. Note
   * that we rotate the challenge whenever we update @e validated_until to
   * avoid attacks where a peer simply replays an old challenge in the future.
   * (We must not rotate more often as otherwise we may discard valid answers
   * due to packet losses, latency and reorderings on the network).
   */
  struct GNUNET_CRYPTO_ChallengeNonceP challenge;

  /**
   * Claimed address of the peer.
   */
  char *address;

  /**
   * Entry in the #validation_heap, which is sorted by @e next_challenge. The
   * heap is used to figure out when the next validation activity should be
   * run.
   */
  struct GNUNET_CONTAINER_HeapNode *hn;

  /**
   * Handle to a PEERSTORE store operation for this @e address.  NULL if
   * no PEERSTORE operation is pending.
   */
  struct GNUNET_PEERSTORE_StoreContext *sc;

  /**
   * Self-imposed limit on the previous flow control window. (May be zero,
   * if we never used data from the previous window or are establishing the
   * connection for the first time).
   */
  uint32_t last_window_consum_limit;

  /**
   * We are technically ready to send the challenge, but we are waiting for
   * the respective queue to become available for transmission.
   */
  int awaiting_queue;
};


/**
 * A Backtalker is a peer sending us backchannel messages. We use this
 * struct to detect monotonic time violations, cache ephemeral key
 * material (to avoid repeatedly checking signatures), and to synchronize
 * monotonic time with the PEERSTORE.
 */
struct Backtalker
{
  /**
   * Peer this is about.
   */
  struct GNUNET_PeerIdentity pid;

  /**
   * Last (valid) monotonic time received from this sender.
   */
  struct GNUNET_TIME_Absolute monotonic_time;

  /**
   * When will this entry time out?
   */
  struct GNUNET_TIME_Absolute timeout;

  /**
   * Last (valid) ephemeral key received from this sender.
   */
  struct GNUNET_CRYPTO_EcdhePublicKey last_ephemeral;

  /**
   * Task associated with this backtalker. Can be for timeout,
   * or other asynchronous operations.
   */
  struct GNUNET_SCHEDULER_Task *task;

  /**
   * Communicator context waiting on this backchannel's @e get, or NULL.
   */
  struct CommunicatorMessageContext *cmc;

  /**
   * Handle for an operation to fetch @e monotonic_time information from the
   * PEERSTORE, or NULL.
   */
  struct GNUNET_PEERSTORE_IterateContext *get;

  /**
   * Handle to a PEERSTORE store operation for this @e pid's @e
   * monotonic_time.  NULL if no PEERSTORE operation is pending.
   */
  struct GNUNET_PEERSTORE_StoreContext *sc;

  /**
   * Number of bytes of the original message body that follows after this
   * struct.
   */
  size_t body_size;
};


/**
 * Ring buffer for a CORE message we did not deliver to CORE, because of missing virtual link to sender.
 */
static struct RingBufferEntry *ring_buffer[RING_BUFFER_SIZE];

/**
 * Head of the ring buffer.
 */
static unsigned int ring_buffer_head;

/**
 * Is the ring buffer filled up to RING_BUFFER_SIZE.
 */
static unsigned int is_ring_buffer_full;

/**
 * Ring buffer for a forwarded DVBox message we did not deliver to the next hop, because of missing virtual link that hop.
 */
static struct PendingMessage *ring_buffer_dv[RING_BUFFER_SIZE];

/**
 * Head of the ring buffer.
 */
static unsigned int ring_buffer_dv_head;

/**
 * Is the ring buffer filled up to RING_BUFFER_SIZE.
 */
static unsigned int is_ring_buffer_dv_full;

/**
 * Head of linked list of all clients to this service.
 */
static struct TransportClient *clients_head;

/**
 * Tail of linked list of all clients to this service.
 */
static struct TransportClient *clients_tail;

/**
 * Statistics handle.
 */
static struct GNUNET_STATISTICS_Handle *GST_stats;

/**
 * Configuration handle.
 */
static const struct GNUNET_CONFIGURATION_Handle *GST_cfg;

/**
 * Our public key.
 */
static struct GNUNET_PeerIdentity GST_my_identity;

/**
 * Our HELLO
 */
struct GNUNET_HELLO_Builder *GST_my_hello;

/**
 * Our private key.
 */
static struct GNUNET_CRYPTO_EddsaPrivateKey *GST_my_private_key;

/**
 * Map from PIDs to `struct Neighbour` entries.  A peer is
 * a neighbour if we have an MQ to it from some communicator.
 */
static struct GNUNET_CONTAINER_MultiPeerMap *neighbours;

/**
 * Map from PIDs to `struct Backtalker` entries.  A peer is
 * a backtalker if it recently send us backchannel messages.
 */
static struct GNUNET_CONTAINER_MultiPeerMap *backtalkers;

/**
 * Map from PIDs to `struct AcknowledgementCummulator`s.
 * Here we track the cumulative ACKs for transmission.
 */
static struct GNUNET_CONTAINER_MultiPeerMap *ack_cummulators;

/**
 * Map of pending acknowledgements, mapping `struct AcknowledgementUUID` to
 * a `struct PendingAcknowledgement`.
 */
static struct GNUNET_CONTAINER_MultiUuidmap *pending_acks;

/**
 * Map from PIDs to `struct DistanceVector` entries describing
 * known paths to the peer.
 */
static struct GNUNET_CONTAINER_MultiPeerMap *dv_routes;

/**
 * Map from PIDs to `struct ValidationState` entries describing
 * addresses we are aware of and their validity state.
 */
static struct GNUNET_CONTAINER_MultiPeerMap *validation_map;

/**
 * Map from PIDs to `struct VirtualLink` entries describing
 * links CORE knows to exist.
 */
static struct GNUNET_CONTAINER_MultiPeerMap *links;

/**
 * Map from challenges to `struct LearnLaunchEntry` values.
 */
static struct GNUNET_CONTAINER_MultiShortmap *dvlearn_map;

/**
 * Head of a DLL sorted by launch time.
 */
static struct LearnLaunchEntry *lle_head = NULL;

/**
 * Tail of a DLL sorted by launch time.
 */
static struct LearnLaunchEntry *lle_tail = NULL;

/**
 * MIN Heap sorted by "next_challenge" to `struct ValidationState` entries
 * sorting addresses we are aware of by when we should next try to (re)validate
 * (or expire) them.
 */
static struct GNUNET_CONTAINER_Heap *validation_heap;

/**
 * Database for peer's HELLOs.
 */
static struct GNUNET_PEERSTORE_Handle *peerstore;

/**
 * Task run to initiate DV learning.
 */
static struct GNUNET_SCHEDULER_Task *dvlearn_task;

/**
 * Task to run address validation.
 */
static struct GNUNET_SCHEDULER_Task *validation_task;

/**
 * List of incoming connections where we are trying
 * to get a connection back established. Length
 * kept in #ir_total.
 */
static struct IncomingRequest *ir_head;

/**
 * Tail of DLL starting at #ir_head.
 */
static struct IncomingRequest *ir_tail;

/**
 * Length of the DLL starting at #ir_head.
 */
static unsigned int ir_total;

/**
 * Generator of `logging_uuid` in `struct PendingMessage`.
 */
static unsigned long long logging_uuid_gen;

/**
 * Monotonic time we use for HELLOs generated at this time.  TODO: we
 * should increase this value from time to time (i.e. whenever a
 * `struct AddressListEntry` actually expires), but IF we do this, we
 * must also update *all* (remaining) addresses in the PEERSTORE at
 * that time! (So for now only increased when the peer is restarted,
 * which hopefully roughly matches whenever our addresses change.)
 */
static struct GNUNET_TIME_Absolute hello_mono_time;

/**
 * Indication if we have received a shutdown signal
 * and are in the process of cleaning up.
 */
static int in_shutdown;

/**
 * Head of the linkd list to store the store context for hellos.
 */
static struct GNUNET_PEERSTORE_StoreHelloContext *shc_head;

/**
 * Tail of the linkd list to store the store context for hellos.
 */
static struct GNUNET_PEERSTORE_StoreHelloContext *shc_tail;

/**
 * Get an offset into the transmission history buffer for `struct
 * PerformanceData`.  Note that the caller must perform the required
 * modulo #GOODPUT_AGING_SLOTS operation before indexing into the
 * array!
 *
 * An 'age' lasts 15 minute slots.
 *
 * @return current age of the world
 */
static unsigned int
get_age ()
{
  struct GNUNET_TIME_Absolute now;

  now = GNUNET_TIME_absolute_get ();
  return now.abs_value_us / GNUNET_TIME_UNIT_MINUTES.rel_value_us / 15;
}


/**
 * Release @a ir data structure.
 *
 * @param ir data structure to release
 */
static void
free_incoming_request (struct IncomingRequest *ir)
{
  GNUNET_CONTAINER_DLL_remove (ir_head, ir_tail, ir);
  GNUNET_assert (ir_total > 0);
  ir_total--;
  GNUNET_PEERSTORE_hello_changed_notify_cancel (ir->nc);
  ir->nc = NULL;
  GNUNET_free (ir);
}


/**
 * Release @a pa data structure.
 *
 * @param pa data structure to release
 */
static void
free_pending_acknowledgement (struct PendingAcknowledgement *pa)
{
  struct Queue *q = pa->queue;
  struct PendingMessage *pm = pa->pm;
  struct DistanceVectorHop *dvh = pa->dvh;

  GNUNET_log (GNUNET_ERROR_TYPE_DEBUG,
              "free_pending_acknowledgement\n");
  if (NULL != q)
  {
    GNUNET_CONTAINER_MDLL_remove (queue, q->pa_head, q->pa_tail, pa);
    pa->queue = NULL;
  }
  if (NULL != pm)
  {
    GNUNET_log (GNUNET_ERROR_TYPE_DEBUG,
                "remove pa from message\n");
    GNUNET_log (GNUNET_ERROR_TYPE_DEBUG,
                "remove pa from message %" PRIu64 "\n",
                pm->logging_uuid);
    GNUNET_log (GNUNET_ERROR_TYPE_DEBUG,
                "remove pa from message %u\n",
                pm->pmt);
    GNUNET_log (GNUNET_ERROR_TYPE_DEBUG,
                "remove pa from message %s\n",
                GNUNET_uuid2s (&pa->ack_uuid.value));
    GNUNET_CONTAINER_MDLL_remove (pm, pm->pa_head, pm->pa_tail, pa);
    pa->pm = NULL;
  }
  if (NULL != dvh)
  {
    GNUNET_CONTAINER_MDLL_remove (dvh, dvh->pa_head, dvh->pa_tail, pa);
    pa->queue = NULL;
  }
  GNUNET_assert (GNUNET_YES ==
                 GNUNET_CONTAINER_multiuuidmap_remove (pending_acks,
                                                       &pa->ack_uuid.value,
                                                       pa));
  GNUNET_free (pa);
}


/**
 * Free fragment tree below @e root, excluding @e root itself.
 * FIXME: this does NOT seem to have the intended semantics
 * based on how this is called. Seems we generally DO expect
 * @a root to be free'ed itself as well!
 *
 * @param root root of the tree to free
 */
static void
free_fragment_tree (struct PendingMessage *root)
{
  struct PendingMessage *frag;

  while (NULL != (frag = root->head_frag))
  {
    struct PendingAcknowledgement *pa;

    free_fragment_tree (frag);
    while (NULL != (pa = frag->pa_head))
    {
      GNUNET_CONTAINER_MDLL_remove (pm, frag->pa_head, frag->pa_tail, pa);
      pa->pm = NULL;
    }
    GNUNET_CONTAINER_MDLL_remove (frag, root->head_frag, root->tail_frag, frag);
    if (NULL != frag->qe)
    {
      GNUNET_assert (frag == frag->qe->pm);
      frag->qe->pm = NULL;
    }
    GNUNET_log (GNUNET_ERROR_TYPE_DEBUG,
                "Free frag %p\n",
                frag);
    GNUNET_free (frag);
  }
}


/**
 * Release memory associated with @a pm and remove @a pm from associated
 * data structures.  @a pm must be a top-level pending message and not
 * a fragment in the tree.  The entire tree is freed (if applicable).
 *
 * @param pm the pending message to free
 */
static void
free_pending_message (struct PendingMessage *pm)
{
  struct TransportClient *tc = pm->client;
  struct VirtualLink *vl = pm->vl;
  struct PendingAcknowledgement *pa;

  GNUNET_log (GNUNET_ERROR_TYPE_DEBUG,
              "Freeing pm %p\n",
              pm);
  if (NULL != tc)
  {
    GNUNET_CONTAINER_MDLL_remove (client,
                                  tc->details.core.pending_msg_head,
                                  tc->details.core.pending_msg_tail,
                                  pm);
  }
  if ((NULL != vl) && (NULL == pm->frag_parent))
  {
    GNUNET_log (GNUNET_ERROR_TYPE_DEBUG,
                "Removing pm %" PRIu64 "\n",
                pm->logging_uuid);
    GNUNET_CONTAINER_MDLL_remove (vl,
                                  vl->pending_msg_head,
                                  vl->pending_msg_tail,
                                  pm);
  }
  while (NULL != (pa = pm->pa_head))
  {
    if (NULL == pa)
      GNUNET_log (GNUNET_ERROR_TYPE_DEBUG,
                  "free pending pa  null\n");
    if (NULL == pm->pa_tail)
      GNUNET_log (GNUNET_ERROR_TYPE_DEBUG,
                  "free pending pa_tail null\n");
    if (NULL == pa->prev_pa)
      GNUNET_log (GNUNET_ERROR_TYPE_DEBUG,
                  "free pending pa prev null\n");
    if (NULL == pa->next_pa)
      GNUNET_log (GNUNET_ERROR_TYPE_DEBUG,
                  "free pending pa next null\n");
    GNUNET_CONTAINER_MDLL_remove (pm, pm->pa_head, pm->pa_tail, pa);
    pa->pm = NULL;
  }

  free_fragment_tree (pm);
  if (NULL != pm->qe)
  {
    GNUNET_assert (pm == pm->qe->pm);
    pm->qe->pm = NULL;
  }
  if (NULL != pm->bpm)
  {
    free_fragment_tree (pm->bpm);
    if (NULL != pm->bpm->qe)
    {
      struct QueueEntry *qe = pm->bpm->qe;
      qe->pm = NULL;
    }
    GNUNET_free (pm->bpm);
  }

  GNUNET_free (pm);
  GNUNET_log (GNUNET_ERROR_TYPE_DEBUG,
              "Freeing pm done\n");
}


/**
 * Free @a rc
 *
 * @param rc data structure to free
 */
static void
free_reassembly_context (struct ReassemblyContext *rc)
{
  struct VirtualLink *vl = rc->virtual_link;

  GNUNET_assert (rc == GNUNET_CONTAINER_heap_remove_node (rc->hn));
  GNUNET_assert (GNUNET_OK ==
                 GNUNET_CONTAINER_multihashmap32_remove (vl->reassembly_map,
                                                         rc->msg_uuid.uuid,
                                                         rc));
  GNUNET_free (rc);
}


/**
 * Task run to clean up reassembly context of a neighbour that have expired.
 *
 * @param cls a `struct Neighbour`
 */
static void
reassembly_cleanup_task (void *cls)
{
  struct VirtualLink *vl = cls;
  struct ReassemblyContext *rc;

  vl->reassembly_timeout_task = NULL;
  while (NULL != (rc = GNUNET_CONTAINER_heap_peek (vl->reassembly_heap)))
  {
    if (0 == GNUNET_TIME_absolute_get_remaining (rc->reassembly_timeout)
        .rel_value_us)
    {
      free_reassembly_context (rc);
      continue;
    }
    GNUNET_assert (NULL == vl->reassembly_timeout_task);
    vl->reassembly_timeout_task =
      GNUNET_SCHEDULER_add_at (rc->reassembly_timeout,
                               &reassembly_cleanup_task,
                               vl);
    return;
  }
}


/**
 * function called to #free_reassembly_context().
 *
 * @param cls NULL
 * @param key unused
 * @param value a `struct ReassemblyContext` to free
 * @return #GNUNET_OK (continue iteration)
 */
static int
free_reassembly_cb (void *cls, uint32_t key, void *value)
{
  struct ReassemblyContext *rc = value;

  (void) cls;
  (void) key;
  free_reassembly_context (rc);
  return GNUNET_OK;
}


/**
 * Free virtual link.
 *
 * @param vl link data to free
 */
static void
free_virtual_link (struct VirtualLink *vl)
{
  struct PendingMessage *pm;
  struct CoreSentContext *csc;

  GNUNET_log (GNUNET_ERROR_TYPE_DEBUG,
              "free virtual link %p\n",
              vl);

  if (NULL != vl->reassembly_map)
  {
    GNUNET_CONTAINER_multihashmap32_iterate (vl->reassembly_map,
                                             &free_reassembly_cb,
                                             NULL);
    GNUNET_CONTAINER_multihashmap32_destroy (vl->reassembly_map);
    vl->reassembly_map = NULL;
    GNUNET_CONTAINER_heap_destroy (vl->reassembly_heap);
    vl->reassembly_heap = NULL;
  }
  if (NULL != vl->reassembly_timeout_task)
  {
    GNUNET_SCHEDULER_cancel (vl->reassembly_timeout_task);
    vl->reassembly_timeout_task = NULL;
  }
  while (NULL != (pm = vl->pending_msg_head))
    free_pending_message (pm);
  GNUNET_assert (GNUNET_YES ==
                 GNUNET_CONTAINER_multipeermap_remove (links, &vl->target, vl));
  if (NULL != vl->visibility_task)
  {
    GNUNET_SCHEDULER_cancel (vl->visibility_task);
    vl->visibility_task = NULL;
  }
  if (NULL != vl->fc_retransmit_task)
  {
    GNUNET_SCHEDULER_cancel (vl->fc_retransmit_task);
    vl->fc_retransmit_task = NULL;
  }
  while (NULL != (csc = vl->csc_head))
  {
    GNUNET_CONTAINER_DLL_remove (vl->csc_head, vl->csc_tail, csc);
    GNUNET_assert (vl == csc->vl);
    csc->vl = NULL;
  }
  GNUNET_break (NULL == vl->n);
  GNUNET_break (NULL == vl->dv);
  GNUNET_free (vl);
}


/**
 * Free validation state.
 *
 * @param vs validation state to free
 */
static void
free_validation_state (struct ValidationState *vs)
{
  GNUNET_assert (
    GNUNET_YES ==
    GNUNET_CONTAINER_multipeermap_remove (validation_map, &vs->pid, vs));
  GNUNET_CONTAINER_heap_remove_node (vs->hn);
  vs->hn = NULL;
  if (NULL != vs->sc)
  {
    GNUNET_log (GNUNET_ERROR_TYPE_DEBUG,
                "store cancel\n");
    GNUNET_PEERSTORE_store_cancel (vs->sc);
    vs->sc = NULL;
  }
  GNUNET_free (vs->address);
  GNUNET_free (vs);
}


/**
 * Lookup neighbour for peer @a pid.
 *
 * @param pid neighbour to look for
 * @return NULL if we do not have this peer as a neighbour
 */
static struct Neighbour *
lookup_neighbour (const struct GNUNET_PeerIdentity *pid)
{
  return GNUNET_CONTAINER_multipeermap_get (neighbours, pid);
}


/**
 * Lookup virtual link for peer @a pid.
 *
 * @param pid virtual link to look for
 * @return NULL if we do not have this peer as a virtual link
 */
static struct VirtualLink *
lookup_virtual_link (const struct GNUNET_PeerIdentity *pid)
{
  return GNUNET_CONTAINER_multipeermap_get (links, pid);
}


/**
 * Details about what to notify monitors about.
 */
struct MonitorEvent
{
  /**
   * @deprecated To be discussed if we keep these...
   */
  struct GNUNET_TIME_Absolute last_validation;
  struct GNUNET_TIME_Absolute valid_until;
  struct GNUNET_TIME_Absolute next_validation;

  /**
   * Current round-trip time estimate.
   */
  struct GNUNET_TIME_Relative rtt;

  /**
   * Connection status.
   */
  enum GNUNET_TRANSPORT_ConnectionStatus cs;

  /**
   * Messages pending.
   */
  uint32_t num_msg_pending;

  /**
   * Bytes pending.
   */
  uint32_t num_bytes_pending;
};


/**
 * Free a @a dvh. Callers MAY want to check if this was the last path to the
 * `target`, and if so call #free_dv_route to also free the associated DV
 * entry in #dv_routes (if not, the associated scheduler job should eventually
 * take care of it).
 *
 * @param dvh hop to free
 */
static void
free_distance_vector_hop (struct DistanceVectorHop *dvh)
{
  struct Neighbour *n = dvh->next_hop;
  struct DistanceVector *dv = dvh->dv;
  struct PendingAcknowledgement *pa;

  while (NULL != (pa = dvh->pa_head))
  {
    GNUNET_CONTAINER_MDLL_remove (dvh, dvh->pa_head, dvh->pa_tail, pa);
    pa->dvh = NULL;
  }
  GNUNET_CONTAINER_MDLL_remove (neighbour, n->dv_head, n->dv_tail, dvh);
  GNUNET_CONTAINER_MDLL_remove (dv, dv->dv_head, dv->dv_tail, dvh);
  GNUNET_free (dvh);
}


/**
 * Task run to check whether the hops of the @a cls still
 * are validated, or if we need to core about disconnection.
 *
 * @param cls a `struct VirtualLink`
 */
static void
check_link_down (void *cls);


/**
 * Send message to CORE clients that we lost a connection.
 *
 * @param pid peer the connection was for
 */
static void
cores_send_disconnect_info (const struct GNUNET_PeerIdentity *pid)
{
  GNUNET_log (GNUNET_ERROR_TYPE_DEBUG,
              "Informing CORE clients about disconnect from %s\n",
              GNUNET_i2s (pid));
  for (struct TransportClient *tc = clients_head; NULL != tc; tc = tc->next)
  {
    struct GNUNET_MQ_Envelope *env;
    struct DisconnectInfoMessage *dim;

    if (CT_CORE != tc->type)
      continue;
    env = GNUNET_MQ_msg (dim, GNUNET_MESSAGE_TYPE_TRANSPORT_DISCONNECT);
    dim->peer = *pid;
    GNUNET_MQ_send (tc->mq, env);
  }
}


/**
 * Free entry in #dv_routes.  First frees all hops to the target, and
 * if there are no entries left, frees @a dv as well.
 *
 * @param dv route to free
 */
static void
free_dv_route (struct DistanceVector *dv)
{
  struct DistanceVectorHop *dvh;

  while (NULL != (dvh = dv->dv_head))
    free_distance_vector_hop (dvh);
  if (NULL == dv->dv_head)
  {
    struct VirtualLink *vl;

    GNUNET_assert (
      GNUNET_YES ==
      GNUNET_CONTAINER_multipeermap_remove (dv_routes, &dv->target, dv));
    if (NULL != (vl = dv->vl))
    {
      GNUNET_assert (dv == vl->dv);
      vl->dv = NULL;
      if (NULL == vl->n)
      {
        cores_send_disconnect_info (&dv->target);
        free_virtual_link (vl);
      }
      else
      {
        GNUNET_SCHEDULER_cancel (vl->visibility_task);
        vl->visibility_task = GNUNET_SCHEDULER_add_now (&check_link_down, vl);
      }
      dv->vl = NULL;
    }

    if (NULL != dv->timeout_task)
    {
      GNUNET_SCHEDULER_cancel (dv->timeout_task);
      dv->timeout_task = NULL;
    }
    GNUNET_free (dv);
  }
}


/**
 * Notify monitor @a tc about an event.  That @a tc
 * cares about the event has already been checked.
 *
 * Send @a tc information in @a me about a @a peer's status with
 * respect to some @a address to all monitors that care.
 *
 * @param tc monitor to inform
 * @param peer peer the information is about
 * @param address address the information is about
 * @param nt network type associated with @a address
 * @param me detailed information to transmit
 */
static void
notify_monitor (struct TransportClient *tc,
                const struct GNUNET_PeerIdentity *peer,
                const char *address,
                enum GNUNET_NetworkType nt,
                const struct MonitorEvent *me)
{
  struct GNUNET_MQ_Envelope *env;
  struct GNUNET_TRANSPORT_MonitorData *md;
  size_t addr_len = strlen (address) + 1;

  env = GNUNET_MQ_msg_extra (md,
                             addr_len,
                             GNUNET_MESSAGE_TYPE_TRANSPORT_MONITOR_DATA);
  md->nt = htonl ((uint32_t) nt);
  md->peer = *peer;
  md->last_validation = GNUNET_TIME_absolute_hton (me->last_validation);
  md->valid_until = GNUNET_TIME_absolute_hton (me->valid_until);
  md->next_validation = GNUNET_TIME_absolute_hton (me->next_validation);
  md->rtt = GNUNET_TIME_relative_hton (me->rtt);
  md->cs = htonl ((uint32_t) me->cs);
  md->num_msg_pending = htonl (me->num_msg_pending);
  md->num_bytes_pending = htonl (me->num_bytes_pending);
  memcpy (&md[1], address, addr_len);
  GNUNET_MQ_send (tc->mq, env);
}


/**
 * Send information in @a me about a @a peer's status with respect
 * to some @a address to all monitors that care.
 *
 * @param peer peer the information is about
 * @param address address the information is about
 * @param nt network type associated with @a address
 * @param me detailed information to transmit
 */
static void
notify_monitors (const struct GNUNET_PeerIdentity *peer,
                 const char *address,
                 enum GNUNET_NetworkType nt,
                 const struct MonitorEvent *me)
{
  for (struct TransportClient *tc = clients_head; NULL != tc; tc = tc->next)
  {
    if (CT_MONITOR != tc->type)
      continue;
    if (tc->details.monitor.one_shot)
      continue;
    if ((GNUNET_NO == GNUNET_is_zero (&tc->details.monitor.peer)) &&
        (0 != GNUNET_memcmp (&tc->details.monitor.peer, peer)))
      continue;
    notify_monitor (tc, peer, address, nt, me);
  }
}


/**
 * Called whenever a client connects.  Allocates our
 * data structures associated with that client.
 *
 * @param cls closure, NULL
 * @param client identification of the client
 * @param mq message queue for the client
 * @return our `struct TransportClient`
 */
static void *
client_connect_cb (void *cls,
                   struct GNUNET_SERVICE_Client *client,
                   struct GNUNET_MQ_Handle *mq)
{
  struct TransportClient *tc;

  (void) cls;
  tc = GNUNET_new (struct TransportClient);
  tc->client = client;
  tc->mq = mq;
  GNUNET_CONTAINER_DLL_insert (clients_head, clients_tail, tc);
  GNUNET_log (GNUNET_ERROR_TYPE_DEBUG,
              "Client %p of type %u connected\n",
              tc,
              tc->type);
  return tc;
}


/**
 * Release memory used by @a neighbour.
 *
 * @param neighbour neighbour entry to free
 */
static void
free_neighbour (struct Neighbour *neighbour)
{
  struct DistanceVectorHop *dvh;
  struct VirtualLink *vl;

  GNUNET_assert (NULL == neighbour->queue_head);
  GNUNET_assert (GNUNET_YES ==
                 GNUNET_CONTAINER_multipeermap_remove (neighbours,
                                                       &neighbour->pid,
                                                       neighbour));
  GNUNET_log (GNUNET_ERROR_TYPE_DEBUG,
              "Freeing neighbour\n");
  while (NULL != (dvh = neighbour->dv_head))
  {
    struct DistanceVector *dv = dvh->dv;

    free_distance_vector_hop (dvh);
    if (NULL == dv->dv_head)
      free_dv_route (dv);
  }
  if (NULL != neighbour->get)
  {
    GNUNET_PEERSTORE_iterate_cancel (neighbour->get);
    neighbour->get = NULL;
  }
  if (NULL != neighbour->sc)
  {
    GNUNET_log (GNUNET_ERROR_TYPE_DEBUG,
                "store cancel\n");
    GNUNET_PEERSTORE_store_cancel (neighbour->sc);
    neighbour->sc = NULL;
  }
  if (NULL != (vl = neighbour->vl))
  {
    GNUNET_assert (neighbour == vl->n);
    vl->n = NULL;
    if (NULL == vl->dv)
    {
      cores_send_disconnect_info (&vl->target);
      free_virtual_link (vl);
    }
    else
    {
      GNUNET_SCHEDULER_cancel (vl->visibility_task);
      vl->visibility_task = GNUNET_SCHEDULER_add_now (&check_link_down, vl);
    }
    neighbour->vl = NULL;
  }
  GNUNET_free (neighbour);
}


/**
 * Send message to CORE clients that we lost a connection.
 *
 * @param tc client to inform (must be CORE client)
 * @param pid peer the connection is for
 */
static void
core_send_connect_info (struct TransportClient *tc,
                        const struct GNUNET_PeerIdentity *pid)
{
  struct GNUNET_MQ_Envelope *env;
  struct ConnectInfoMessage *cim;

  GNUNET_assert (CT_CORE == tc->type);
  env = GNUNET_MQ_msg (cim, GNUNET_MESSAGE_TYPE_TRANSPORT_CONNECT);
  cim->id = *pid;
  GNUNET_MQ_send (tc->mq, env);
}


/**
 * Send message to CORE clients that we gained a connection
 *
 * @param pid peer the queue was for
 */
static void
cores_send_connect_info (const struct GNUNET_PeerIdentity *pid)
{
  GNUNET_log (GNUNET_ERROR_TYPE_DEBUG,
              "Informing CORE clients about connection to %s\n",
              GNUNET_i2s (pid));
  for (struct TransportClient *tc = clients_head; NULL != tc; tc = tc->next)
  {
    if (CT_CORE != tc->type)
      continue;
    core_send_connect_info (tc, pid);
  }
}


/**
 * We believe we are ready to transmit a message on a queue. Gives the
 * message to the communicator for transmission (updating the tracker,
 * and re-scheduling itself if applicable).
 *
 * @param cls the `struct Queue` to process transmissions for
 */
static void
transmit_on_queue (void *cls);


/**
 * Check if the communicator has another queue with higher prio ready for sending.
 */
static unsigned int
check_for_queue_with_higher_prio (struct Queue *queue, struct Queue *queue_head)
{
  for (struct Queue *s = queue_head; NULL != s;
       s = s->next_client)
  {
    if (s->tc->details.communicator.address_prefix !=
        queue->tc->details.communicator.address_prefix)
    {
      GNUNET_log (GNUNET_ERROR_TYPE_DEBUG,
                  "queue address %s qid %u compare with queue: address %s qid %u\n",
                  queue->address,
                  queue->qid,
                  s->address,
                  s->qid);
      if ((s->priority > queue->priority) && (0 < s->q_capacity) &&
          (QUEUE_LENGTH_LIMIT > s->queue_length) )
        return GNUNET_YES;
      GNUNET_log (GNUNET_ERROR_TYPE_DEBUG,
                  "Lower prio\n");
    }
  }
  return GNUNET_NO;
}


/**
 * Called whenever something changed that might effect when we
 * try to do the next transmission on @a queue using #transmit_on_queue().
 *
 * @param queue the queue to do scheduling for
 * @param p task priority to use, if @a queue is scheduled
 */
static void
schedule_transmit_on_queue (struct GNUNET_TIME_Relative delay,
                            struct Queue *queue,
                            enum GNUNET_SCHEDULER_Priority p)
{
  if (check_for_queue_with_higher_prio (queue,
                                        queue->tc->details.communicator.
                                        queue_head))
    return;

  if (queue->tc->details.communicator.total_queue_length >=
      COMMUNICATOR_TOTAL_QUEUE_LIMIT)
  {
    GNUNET_log (GNUNET_ERROR_TYPE_DEBUG,
                "Transmission throttled due to communicator queue limit\n");
    GNUNET_STATISTICS_update (
      GST_stats,
      "# Transmission throttled due to communicator queue limit",
      1,
      GNUNET_NO);
    queue->idle = GNUNET_NO;
    return;
  }
  if (queue->queue_length >= QUEUE_LENGTH_LIMIT)
  {
    GNUNET_log (GNUNET_ERROR_TYPE_DEBUG,
                "Transmission throttled due to communicator queue length limit\n");
    GNUNET_STATISTICS_update (GST_stats,
                              "# Transmission throttled due to queue queue limit",
                              1,
                              GNUNET_NO);
    queue->idle = GNUNET_NO;
    return;
  }
  if (0 == queue->q_capacity)
  {
    GNUNET_log (GNUNET_ERROR_TYPE_DEBUG,
                "Transmission throttled due to communicator message queue qid %u has capacity %"
                PRIu64 ".\n",
                queue->qid,
                queue->q_capacity);
    GNUNET_STATISTICS_update (GST_stats,
                              "# Transmission throttled due to message queue capacity",
                              1,
                              GNUNET_NO);
    queue->idle = GNUNET_NO;
    return;
  }
  /* queue might indeed be ready, schedule it */
  if (NULL != queue->transmit_task)
    GNUNET_SCHEDULER_cancel (queue->transmit_task);
  queue->transmit_task =
    GNUNET_SCHEDULER_add_delayed_with_priority (delay, p, &transmit_on_queue,
                                                queue);
  GNUNET_log (GNUNET_ERROR_TYPE_DEBUG,
              "Considering transmission on queue `%s' QID %llu to %s\n",
              queue->address,
              (unsigned long long) queue->qid,
              GNUNET_i2s (&queue->neighbour->pid));
}


/**
 * Task run to check whether the hops of the @a cls still
 * are validated, or if we need to core about disconnection.
 *
 * @param cls a `struct VirtualLink`
 */
static void
check_link_down (void *cls)
{
  struct VirtualLink *vl = cls;
  struct DistanceVector *dv = vl->dv;
  struct Neighbour *n = vl->n;
  struct GNUNET_TIME_Absolute dvh_timeout;
  struct GNUNET_TIME_Absolute q_timeout;

  GNUNET_log (GNUNET_ERROR_TYPE_DEBUG,
              "Checking if link is down\n");
  vl->visibility_task = NULL;
  dvh_timeout = GNUNET_TIME_UNIT_ZERO_ABS;
  if (NULL != dv)
  {
    for (struct DistanceVectorHop *pos = dv->dv_head; NULL != pos;
         pos = pos->next_dv)
      dvh_timeout = GNUNET_TIME_absolute_max (dvh_timeout,
                                              pos->path_valid_until);
    if (0 == GNUNET_TIME_absolute_get_remaining (dvh_timeout).rel_value_us)
    {
      vl->dv->vl = NULL;
      vl->dv = NULL;
    }
  }
  q_timeout = GNUNET_TIME_UNIT_ZERO_ABS;
  for (struct Queue *q = n->queue_head; NULL != q; q = q->next_neighbour)
    q_timeout = GNUNET_TIME_absolute_max (q_timeout, q->validated_until);
  if (0 == GNUNET_TIME_absolute_get_remaining (q_timeout).rel_value_us)
  {
    vl->n->vl = NULL;
    vl->n = NULL;
  }
  if ((NULL == vl->n) && (NULL == vl->dv))
  {
    cores_send_disconnect_info (&vl->target);
    free_virtual_link (vl);
    return;
  }
  vl->visibility_task =
    GNUNET_SCHEDULER_add_at (GNUNET_TIME_absolute_max (q_timeout, dvh_timeout),
                             &check_link_down,
                             vl);
}


/**
 * Free @a queue.
 *
 * @param queue the queue to free
 */
static void
free_queue (struct Queue *queue)
{
  struct Neighbour *neighbour = queue->neighbour;
  struct TransportClient *tc = queue->tc;
  struct MonitorEvent me = { .cs = GNUNET_TRANSPORT_CS_DOWN,
                             .rtt = GNUNET_TIME_UNIT_FOREVER_REL };
  struct QueueEntry *qe;
  int maxxed;
  struct PendingAcknowledgement *pa;
  struct VirtualLink *vl;

  GNUNET_log (GNUNET_ERROR_TYPE_DEBUG,
              "Cleaning up queue %u\n", queue->qid);
  if (NULL != queue->transmit_task)
  {
    GNUNET_SCHEDULER_cancel (queue->transmit_task);
    queue->transmit_task = NULL;
  }
  while (NULL != (pa = queue->pa_head))
  {
    GNUNET_CONTAINER_MDLL_remove (queue, queue->pa_head, queue->pa_tail, pa);
    pa->queue = NULL;
  }

  GNUNET_CONTAINER_MDLL_remove (neighbour,
                                neighbour->queue_head,
                                neighbour->queue_tail,
                                queue);
  GNUNET_CONTAINER_MDLL_remove (client,
                                tc->details.communicator.queue_head,
                                tc->details.communicator.queue_tail,
                                queue);
  maxxed = (COMMUNICATOR_TOTAL_QUEUE_LIMIT <=
            tc->details.communicator.
            total_queue_length);
  GNUNET_log (GNUNET_ERROR_TYPE_DEBUG,
              "Cleaning up queue with length %u\n",
              queue->queue_length);
  while (NULL != (qe = queue->queue_head))
  {
    GNUNET_CONTAINER_DLL_remove (queue->queue_head, queue->queue_tail, qe);
    queue->queue_length--;
    tc->details.communicator.total_queue_length--;
    if (NULL != qe->pm)
    {
      GNUNET_assert (qe == qe->pm->qe);
      qe->pm->qe = NULL;
    }
    GNUNET_free (qe);
  }
  GNUNET_log (GNUNET_ERROR_TYPE_DEBUG,
              "Cleaning up queue with length %u\n",
              queue->queue_length);
  GNUNET_assert (0 == queue->queue_length);
  if ((maxxed) && (COMMUNICATOR_TOTAL_QUEUE_LIMIT >
                   tc->details.communicator.total_queue_length))
  {
    /* Communicator dropped below threshold, resume all _other_ queues */
    GNUNET_STATISTICS_update (
      GST_stats,
      "# Transmission throttled due to communicator queue limit",
      -1,
      GNUNET_NO);
    for (struct Queue *s = tc->details.communicator.queue_head; NULL != s;
         s = s->next_client)
      schedule_transmit_on_queue (GNUNET_TIME_UNIT_ZERO,
                                  s,
                                  GNUNET_SCHEDULER_PRIORITY_DEFAULT);
  }
  notify_monitors (&neighbour->pid, queue->address, queue->nt, &me);
  GNUNET_free (queue);

  vl = lookup_virtual_link (&neighbour->pid);
  if ((NULL != vl) && (neighbour == vl->n))
  {
    GNUNET_SCHEDULER_cancel (vl->visibility_task);
    check_link_down (vl);
  }
  if (NULL == neighbour->queue_head)
  {
    free_neighbour (neighbour);
  }
}


/**
 * Free @a ale
 *
 * @param ale address list entry to free
 */
static void
free_address_list_entry (struct AddressListEntry *ale)
{
  struct TransportClient *tc = ale->tc;

  GNUNET_CONTAINER_DLL_remove (tc->details.communicator.addr_head,
                               tc->details.communicator.addr_tail,
                               ale);
  if (NULL != ale->sc)
  {
    GNUNET_log (GNUNET_ERROR_TYPE_DEBUG,
                "store cancel\n");
    GNUNET_PEERSTORE_store_cancel (ale->sc);
    ale->sc = NULL;
  }
  if (NULL != ale->st)
  {
    GNUNET_SCHEDULER_cancel (ale->st);
    ale->st = NULL;
  }
  GNUNET_free (ale);
}


/**
 * Stop the peer request in @a value.
 *
 * @param cls a `struct TransportClient` that no longer makes the request
 * @param pid the peer's identity
 * @param value a `struct PeerRequest`
 * @return #GNUNET_YES (always)
 */
static int
stop_peer_request (void *cls,
                   const struct GNUNET_PeerIdentity *pid,
                   void *value)
{
  struct TransportClient *tc = cls;
  struct PeerRequest *pr = value;

  GNUNET_PEERSTORE_hello_changed_notify_cancel (pr->nc);
  pr->nc = NULL;
  GNUNET_assert (
    GNUNET_YES ==
    GNUNET_CONTAINER_multipeermap_remove (tc->details.application.requests,
                                          pid,
                                          pr));
  GNUNET_free (pr);

  return GNUNET_OK;
}


static void
do_shutdown (void *cls);

/**
 * Called whenever a client is disconnected.  Frees our
 * resources associated with that client.
 *
 * @param cls closure, NULL
 * @param client identification of the client
 * @param app_ctx our `struct TransportClient`
 */
static void
client_disconnect_cb (void *cls,
                      struct GNUNET_SERVICE_Client *client,
                      void *app_ctx)
{
  struct TransportClient *tc = app_ctx;

  (void) cls;
  (void) client;
  GNUNET_CONTAINER_DLL_remove (clients_head, clients_tail, tc);
  switch (tc->type)
  {
  case CT_NONE:
    GNUNET_log (GNUNET_ERROR_TYPE_DEBUG,
                "Unknown Client %p disconnected, cleaning up.\n",
                tc);
    break;

  case CT_CORE: {
      GNUNET_log (GNUNET_ERROR_TYPE_DEBUG,
                  "CORE Client %p disconnected, cleaning up.\n",
                  tc);

      struct PendingMessage *pm;

      while (NULL != (pm = tc->details.core.pending_msg_head))
      {
        GNUNET_CONTAINER_MDLL_remove (client,
                                      tc->details.core.pending_msg_head,
                                      tc->details.core.pending_msg_tail,
                                      pm);
        pm->client = NULL;
      }
    }
    break;

  case CT_MONITOR:
    GNUNET_log (GNUNET_ERROR_TYPE_DEBUG,
                "MONITOR Client %p disconnected, cleaning up.\n",
                tc);

    break;

  case CT_COMMUNICATOR: {
      GNUNET_log (GNUNET_ERROR_TYPE_DEBUG,
                  "COMMUNICATOR Client %p disconnected, cleaning up.\n",
                  tc);

      struct Queue *q;
      struct AddressListEntry *ale;

      while (NULL != (q = tc->details.communicator.queue_head))
        free_queue (q);
      while (NULL != (ale = tc->details.communicator.addr_head))
        free_address_list_entry (ale);
      GNUNET_free (tc->details.communicator.address_prefix);
    }
    break;

  case CT_APPLICATION:
    GNUNET_log (GNUNET_ERROR_TYPE_DEBUG,
                "APPLICATION Client %p disconnected, cleaning up.\n",
                tc);

    GNUNET_CONTAINER_multipeermap_iterate (tc->details.application.requests,
                                           &stop_peer_request,
                                           tc);
    GNUNET_CONTAINER_multipeermap_destroy (tc->details.application.requests);
    break;
  }
  GNUNET_free (tc);
  if ((GNUNET_YES == in_shutdown) && (NULL == clients_head))
  {
    GNUNET_log (GNUNET_ERROR_TYPE_ERROR,
                "Our last client disconnected\n");
    do_shutdown (cls);
  }
}


/**
 * Iterator telling new CORE client about all existing
 * connections to peers.
 *
 * @param cls the new `struct TransportClient`
 * @param pid a connected peer
 * @param value the `struct Neighbour` with more information
 * @return #GNUNET_OK (continue to iterate)
 */
static int
notify_client_connect_info (void *cls,
                            const struct GNUNET_PeerIdentity *pid,
                            void *value)
{
  struct TransportClient *tc = cls;
  struct Neighbour *n = value;
  struct VirtualLink *vl = n->vl;

  if ((NULL == vl) || (GNUNET_NO == vl->confirmed))
    return GNUNET_OK;

  GNUNET_log (GNUNET_ERROR_TYPE_DEBUG,
              "Telling new CORE client about existing connection to %s\n",
              GNUNET_i2s (pid));
  core_send_connect_info (tc, pid);
  return GNUNET_OK;
}


/**
 * Initialize a "CORE" client.  We got a start message from this
 * client, so add it to the list of clients for broadcasting of
 * inbound messages.
 *
 * @param cls the client
 * @param start the start message that was sent
 */
static void
handle_client_start (void *cls, const struct StartMessage *start)
{
  struct TransportClient *tc = cls;
  uint32_t options;

  options = ntohl (start->options);
  if ((0 != (1 & options)) &&
      (0 != GNUNET_memcmp (&start->self, &GST_my_identity)))
  {
    /* client thinks this is a different peer, reject */
    GNUNET_break (0);
    GNUNET_SERVICE_client_drop (tc->client);
    return;
  }
  if (CT_NONE != tc->type)
  {
    GNUNET_break (0);
    GNUNET_SERVICE_client_drop (tc->client);
    return;
  }
  tc->type = CT_CORE;
  GNUNET_log (GNUNET_ERROR_TYPE_DEBUG,
              "New CORE client with PID %s registered\n",
              GNUNET_i2s (&start->self));
  GNUNET_CONTAINER_multipeermap_iterate (neighbours,
                                         &notify_client_connect_info,
                                         tc);
  GNUNET_SERVICE_client_continue (tc->client);
}


/**
 * Client asked for transmission to a peer.  Process the request.
 *
 * @param cls the client
 * @param obm the send message that was sent
 */
static int
check_client_send (void *cls, const struct OutboundMessage *obm)
{
  struct TransportClient *tc = cls;
  uint16_t size;
  const struct GNUNET_MessageHeader *obmm;

  if (CT_CORE != tc->type)
  {
    GNUNET_break (0);
    return GNUNET_SYSERR;
  }
  size = ntohs (obm->header.size) - sizeof(struct OutboundMessage);
  if (size < sizeof(struct GNUNET_MessageHeader))
  {
    GNUNET_break (0);
    return GNUNET_SYSERR;
  }
  obmm = (const struct GNUNET_MessageHeader *) &obm[1];
  if (size != ntohs (obmm->size))
  {
    GNUNET_break (0);
    return GNUNET_SYSERR;
  }
  return GNUNET_OK;
}


/**
 * Send a response to the @a pm that we have processed a "send"
 * request.  Sends a confirmation to the "core" client responsible for
 * the original request and free's @a pm.
 *
 * @param pm handle to the original pending message
 */
static void
client_send_response (struct PendingMessage *pm)
{
  struct TransportClient *tc = pm->client;
  struct VirtualLink *vl = pm->vl;

  GNUNET_log (GNUNET_ERROR_TYPE_DEBUG,
              "client send response\n");
  if (NULL != tc)
  {
    struct GNUNET_MQ_Envelope *env;
    struct SendOkMessage *so_msg;

    env = GNUNET_MQ_msg (so_msg, GNUNET_MESSAGE_TYPE_TRANSPORT_SEND_OK);
    so_msg->peer = vl->target;
    GNUNET_log (GNUNET_ERROR_TYPE_DEBUG,
                "Confirming transmission of <%" PRIu64 "> to %s\n",
                pm->logging_uuid,
                GNUNET_i2s (&vl->target));
    GNUNET_MQ_send (tc->mq, env);
  }
  free_pending_message (pm);
}


/**
 * Pick @a hops_array_length random DV paths satisfying @a options
 *
 * @param dv data structure to pick paths from
 * @param options constraints to satisfy
 * @param[out] hops_array set to the result
 * @param hops_array_length length of the @a hops_array
 * @return number of entries set in @a hops_array
 */
static unsigned int
pick_random_dv_hops (const struct DistanceVector *dv,
                     enum RouteMessageOptions options,
                     struct DistanceVectorHop **hops_array,
                     unsigned int hops_array_length)
{
  uint64_t choices[hops_array_length];
  uint64_t num_dv;
  unsigned int dv_count;

  /* Pick random vectors, but weighted by distance, giving more weight
     to shorter vectors */
  num_dv = 0;
  dv_count = 0;
  for (struct DistanceVectorHop *pos = dv->dv_head; NULL != pos;
       pos = pos->next_dv)
  {
    if ((0 == (options & RMO_UNCONFIRMED_ALLOWED)) &&
        (GNUNET_TIME_absolute_get_remaining (pos->path_valid_until)
         .rel_value_us == 0))
      continue;   /* pos unconfirmed and confirmed required */
    num_dv += MAX_DV_HOPS_ALLOWED - pos->distance;
    dv_count++;
  }
  if (0 == dv_count)
    return 0;
  if (dv_count <= hops_array_length)
  {
    dv_count = 0;
    for (struct DistanceVectorHop *pos = dv->dv_head; NULL != pos;
         pos = pos->next_dv)
      hops_array[dv_count++] = pos;
    return dv_count;
  }
  for (unsigned int i = 0; i < hops_array_length; i++)
  {
    int ok = GNUNET_NO;
    while (GNUNET_NO == ok)
    {
      choices[i] =
        GNUNET_CRYPTO_random_u64 (GNUNET_CRYPTO_QUALITY_WEAK, num_dv);
      ok = GNUNET_YES;
      for (unsigned int j = 0; j < i; j++)
        if (choices[i] == choices[j])
        {
          ok = GNUNET_NO;
          break;
        }
    }
  }
  dv_count = 0;
  num_dv = 0;
  for (struct DistanceVectorHop *pos = dv->dv_head; NULL != pos;
       pos = pos->next_dv)
  {
    uint32_t delta = MAX_DV_HOPS_ALLOWED - pos->distance;

    if ((0 == (options & RMO_UNCONFIRMED_ALLOWED)) &&
        (GNUNET_TIME_absolute_get_remaining (pos->path_valid_until)
         .rel_value_us == 0))
      continue;   /* pos unconfirmed and confirmed required */
    for (unsigned int i = 0; i < hops_array_length; i++)
      if ((num_dv <= choices[i]) && (num_dv + delta > choices[i]))
        hops_array[dv_count++] = pos;
    num_dv += delta;
  }
  return dv_count;
}


/**
 * Communicator started.  Test message is well-formed.
 *
 * @param cls the client
 * @param cam the send message that was sent
 */
static int
check_communicator_available (
  void *cls,
  const struct GNUNET_TRANSPORT_CommunicatorAvailableMessage *cam)
{
  struct TransportClient *tc = cls;
  uint16_t size;

  if (CT_NONE != tc->type)
  {
    GNUNET_break (0);
    return GNUNET_SYSERR;
  }
  tc->type = CT_COMMUNICATOR;
  size = ntohs (cam->header.size) - sizeof(*cam);
  if (0 == size)
    return GNUNET_OK; /* receive-only communicator */
  GNUNET_MQ_check_zero_termination (cam);
  return GNUNET_OK;
}


/**
 * Send ACK to communicator (if requested) and free @a cmc.
 *
 * @param cmc context for which we are done handling the message
 */
static void
finish_cmc_handling_with_continue (struct CommunicatorMessageContext *cmc,
                                   unsigned
                                   int continue_client)
{
  if (0 != ntohl (cmc->im.fc_on))
  {
    /* send ACK when done to communicator for flow control! */
    struct GNUNET_MQ_Envelope *env;
    struct GNUNET_TRANSPORT_IncomingMessageAck *ack;

    GNUNET_log (GNUNET_ERROR_TYPE_DEBUG,
                "Acknowledge message with flow control id %" PRIu64 "\n",
                cmc->im.fc_id);
    env = GNUNET_MQ_msg (ack, GNUNET_MESSAGE_TYPE_TRANSPORT_INCOMING_MSG_ACK);
    ack->reserved = htonl (0);
    ack->fc_id = cmc->im.fc_id;
    ack->sender = cmc->im.neighbour_sender;
    GNUNET_MQ_send (cmc->tc->mq, env);
  }

  if (GNUNET_YES == continue_client)
  {
    GNUNET_SERVICE_client_continue (cmc->tc->client);
  }
  GNUNET_free (cmc);
}


static void
finish_cmc_handling (struct CommunicatorMessageContext *cmc)
{
  finish_cmc_handling_with_continue (cmc, GNUNET_YES);
}


/**
 * Client confirms that it is done handling message(s) to a particular
 * peer. We may now provide more messages to CORE for this peer.
 *
 * Notifies the respective queues that more messages can now be received.
 *
 * @param cls the client
 * @param rom the message that was sent
 */
static void
handle_client_recv_ok (void *cls, const struct RecvOkMessage *rom)
{
  struct TransportClient *tc = cls;
  struct VirtualLink *vl;
  uint32_t delta;
  struct CommunicatorMessageContext *cmc;

  if (CT_CORE != tc->type)
  {
    GNUNET_break (0);
    GNUNET_SERVICE_client_drop (tc->client);
    return;
  }
  vl = lookup_virtual_link (&rom->peer);
  if ((NULL == vl) || (GNUNET_NO == vl->confirmed))
  {
    GNUNET_STATISTICS_update (GST_stats,
                              "# RECV_OK dropped: virtual link unknown",
                              1,
                              GNUNET_NO);
    GNUNET_SERVICE_client_continue (tc->client);
    return;
  }
  delta = ntohl (rom->increase_window_delta);
  vl->core_recv_window += delta;
  GNUNET_log (GNUNET_ERROR_TYPE_DEBUG,
              "CORE ack receiving message, increased CORE recv window to %d\n",
              vl->core_recv_window);
  GNUNET_SERVICE_client_continue (tc->client);
  if (vl->core_recv_window <= 0)
    return;
  /* resume communicators */
  while (NULL != (cmc = vl->cmc_tail))
  {
    GNUNET_CONTAINER_DLL_remove (vl->cmc_head, vl->cmc_tail, cmc);
    finish_cmc_handling (cmc);
  }
}


/**
 * Communicator started.  Process the request.
 *
 * @param cls the client
 * @param cam the send message that was sent
 */
static void
handle_communicator_available (
  void *cls,
  const struct GNUNET_TRANSPORT_CommunicatorAvailableMessage *cam)
{
  struct TransportClient *tc = cls;
  uint16_t size;

  size = ntohs (cam->header.size) - sizeof(*cam);
  if (0 == size)
  {
    GNUNET_log (GNUNET_ERROR_TYPE_DEBUG,
                "Receive-only communicator connected\n");
    return;   /* receive-only communicator */
  }
  tc->details.communicator.address_prefix =
    GNUNET_strdup ((const char *) &cam[1]);
  tc->details.communicator.cc =
    (enum GNUNET_TRANSPORT_CommunicatorCharacteristics) ntohl (cam->cc);
  GNUNET_log (GNUNET_ERROR_TYPE_DEBUG,
              "Communicator with prefix `%s' connected\n",
              tc->details.communicator.address_prefix);
  GNUNET_SERVICE_client_continue (tc->client);
}


/**
 * Communicator requests backchannel transmission.  Check the request.
 *
 * @param cls the client
 * @param cb the send message that was sent
 * @return #GNUNET_OK if message is well-formed
 */
static int
check_communicator_backchannel (
  void *cls,
  const struct GNUNET_TRANSPORT_CommunicatorBackchannel *cb)
{
  const struct GNUNET_MessageHeader *inbox;
  const char *is;
  uint16_t msize;
  uint16_t isize;

  (void) cls;
  msize = ntohs (cb->header.size) - sizeof(*cb);
  inbox = (const struct GNUNET_MessageHeader *) &cb[1];
  isize = ntohs (inbox->size);
  if (isize >= msize)
  {
    GNUNET_break (0);
    return GNUNET_SYSERR;
  }
  is = (const char *) inbox;
  is += isize;
  msize -= isize;
  GNUNET_assert (0 < msize);
  if ('\0' != is[msize - 1])
  {
    GNUNET_break (0);
    return GNUNET_SYSERR;
  }
  return GNUNET_OK;
}


/**
 * Sign ephemeral keys in our @a dv are current.
 *
 * @param[in,out] dv virtual link to update ephemeral for
 */
static void
sign_ephemeral (struct DistanceVector *dv)
{
  struct EphemeralConfirmationPS ec;

  dv->monotime = GNUNET_TIME_absolute_get_monotonic (GST_cfg);
  dv->ephemeral_validity =
    GNUNET_TIME_absolute_add (dv->monotime, EPHEMERAL_VALIDITY);
  ec.purpose.purpose = htonl (GNUNET_SIGNATURE_PURPOSE_TRANSPORT_EPHEMERAL);
  ec.target = dv->target;
  ec.ephemeral_key = dv->ephemeral_key;
  ec.sender_monotonic_time = GNUNET_TIME_absolute_hton (dv->monotime);
  ec.purpose.size = htonl (sizeof(ec));
  GNUNET_CRYPTO_eddsa_sign (GST_my_private_key,
                            &ec,
                            &dv->sender_sig);
}


/**
 * Send the message @a payload on @a queue.
 *
 * @param queue the queue to use for transmission
 * @param pm pending message to update once transmission is done, may be NULL!
 * @param payload the payload to send (encapsulated in a
 *        #GNUNET_MESSAGE_TYPE_TRANSPORT_SEND_MSG).
 * @param payload_size number of bytes in @a payload
 */
static void
queue_send_msg (struct Queue *queue,
                struct PendingMessage *pm,
                const void *payload,
                size_t payload_size)
{
  struct Neighbour *n = queue->neighbour;
  struct GNUNET_TRANSPORT_SendMessageTo *smt;
  struct GNUNET_MQ_Envelope *env;
  struct PendingAcknowledgement *pa;

  GNUNET_log (
    GNUNET_ERROR_TYPE_DEBUG,
    "Queueing %u bytes of payload for transmission <%" PRIu64
    "> on queue %llu to %s\n",
    (unsigned int) payload_size,
    (NULL == pm) ? 0 : pm->logging_uuid,
    (unsigned long long) queue->qid,
    GNUNET_i2s (&queue->neighbour->pid));
  env = GNUNET_MQ_msg_extra (smt,
                             payload_size,
                             GNUNET_MESSAGE_TYPE_TRANSPORT_SEND_MSG);
  smt->qid = htonl (queue->qid);
  smt->mid = GNUNET_htonll (queue->mid_gen);
  smt->receiver = n->pid;
  memcpy (&smt[1], payload, payload_size);
  {
    /* Pass the env to the communicator of queue for transmission. */
    struct QueueEntry *qe;

    qe = GNUNET_new (struct QueueEntry);
    qe->mid = queue->mid_gen;
    GNUNET_log (GNUNET_ERROR_TYPE_DEBUG,
                "Create QueueEntry with MID %" PRIu64
                " and QID %u and prefix %s\n",
                qe->mid,
                queue->qid,
                queue->tc->details.communicator.address_prefix);
    queue->mid_gen++;
    qe->queue = queue;
    if (NULL != pm)
    {
      qe->pm = pm;
      // TODO Why do we have a retransmission. When we know, make decision if we still want this.
      // GNUNET_assert (NULL == pm->qe);
      if (NULL != pm->qe)
      {
        GNUNET_log (GNUNET_ERROR_TYPE_DEBUG,
                    "Retransmitting message <%" PRIu64
                    "> remove pm from qe with MID: %llu \n",
                    pm->logging_uuid,
                    (unsigned long long) pm->qe->mid);
        pm->qe->pm = NULL;
      }
      pm->qe = qe;
    }
    GNUNET_CONTAINER_DLL_insert (queue->queue_head, queue->queue_tail, qe);
    GNUNET_assert (CT_COMMUNICATOR == queue->tc->type);
    if (0 == queue->q_capacity)
    {
      // Messages without FC or fragments can get here.
      if (NULL != pm)
        GNUNET_log (GNUNET_ERROR_TYPE_DEBUG,
                    "Message %" PRIu64
                    " (pm type %u) was not send because queue has no capacity.\n",
                    pm->logging_uuid,
                    pm->pmt);
      GNUNET_free (env);
      return;
    }
    queue->queue_length++;
    queue->tc->details.communicator.total_queue_length++;
    if (GNUNET_NO == queue->unlimited_length)
      queue->q_capacity--;
    GNUNET_log (GNUNET_ERROR_TYPE_DEBUG,
                "Queue %s with qid %u has capacity %" PRIu64 "\n",
                queue->address,
                queue->qid,
                queue->q_capacity);
    if (COMMUNICATOR_TOTAL_QUEUE_LIMIT ==
        queue->tc->details.communicator.total_queue_length)
      queue->idle = GNUNET_NO;
    if (QUEUE_LENGTH_LIMIT == queue->queue_length)
      queue->idle = GNUNET_NO;
    if (0 == queue->q_capacity)
      queue->idle = GNUNET_NO;

    if (NULL != pm && NULL != (pa = pm->pa_head))
    {
      while (pm != pa->pm)
        pa = pa->next_pa;
      pa->num_send++;
    }
    // GNUNET_CONTAINER_multiuuidmap_get (pending_acks, &ack[i].ack_uuid.value);
    GNUNET_log (GNUNET_ERROR_TYPE_DEBUG,
                "Sending message MID %" PRIu64
                " of type %u (%u) and size %lu with MQ %p QID %u\n",
                GNUNET_ntohll (smt->mid),
                ntohs (((const struct GNUNET_MessageHeader *) payload)->type),
                ntohs (smt->header.size),
                (unsigned long) payload_size,
                queue->tc->mq,
                queue->qid);
    GNUNET_MQ_send (queue->tc->mq, env);
  }
}


/**
 * Pick a queue of @a n under constraints @a options and schedule
 * transmission of @a hdr.
 *
 * @param n neighbour to send to
 * @param hdr message to send as payload
 * @param options whether queues must be confirmed or not,
 *        and whether we may pick multiple (2) queues
 * @return expected RTT for transmission, #GNUNET_TIME_UNIT_FOREVER_REL if sending failed
 */
static struct GNUNET_TIME_Relative
route_via_neighbour (const struct Neighbour *n,
                     const struct GNUNET_MessageHeader *hdr,
                     enum RouteMessageOptions options)
{
  struct GNUNET_TIME_Absolute now;
  unsigned int candidates;
  unsigned int sel1;
  unsigned int sel2;
  struct GNUNET_TIME_Relative rtt;

  /* Pick one or two 'random' queues from n (under constraints of options) */
  now = GNUNET_TIME_absolute_get ();
  /* FIXME-OPTIMIZE: give queues 'weights' and pick proportional to
     weight in the future; weight could be assigned by observed
     bandwidth (note: not sure if we should do this for this type
     of control traffic though). */
  candidates = 0;
  for (struct Queue *pos = n->queue_head; NULL != pos;
       pos = pos->next_neighbour)
  {
    if ((0 != (options & RMO_UNCONFIRMED_ALLOWED)) ||
        (pos->validated_until.abs_value_us > now.abs_value_us))
      candidates++;
  }
  if (0 == candidates)
  {
    /* This can happen rarely if the last confirmed queue timed
       out just as we were beginning to process this message. */
    GNUNET_log (GNUNET_ERROR_TYPE_INFO,
                "Could not route message of type %u to %s: no valid queue\n",
                ntohs (hdr->type),
                GNUNET_i2s (&n->pid));
    GNUNET_STATISTICS_update (GST_stats,
                              "# route selection failed (all no valid queue)",
                              1,
                              GNUNET_NO);
    return GNUNET_TIME_UNIT_FOREVER_REL;
  }

  rtt = GNUNET_TIME_UNIT_FOREVER_REL;
  sel1 = GNUNET_CRYPTO_random_u32 (GNUNET_CRYPTO_QUALITY_WEAK, candidates);
  if (0 == (options & RMO_REDUNDANT))
    sel2 = candidates; /* picks none! */
  else
    sel2 = GNUNET_CRYPTO_random_u32 (GNUNET_CRYPTO_QUALITY_WEAK, candidates);
  candidates = 0;
  for (struct Queue *pos = n->queue_head; NULL != pos;
       pos = pos->next_neighbour)
  {
    if ((0 != (options & RMO_UNCONFIRMED_ALLOWED)) ||
        (pos->validated_until.abs_value_us > now.abs_value_us))
    {
      if ((sel1 == candidates) || (sel2 == candidates))
      {
        GNUNET_log (GNUNET_ERROR_TYPE_DEBUG,
                    "Routing message of type %u to %s using %s (#%u)\n",
                    ntohs (hdr->type),
                    GNUNET_i2s (&n->pid),
                    pos->address,
                    (sel1 == candidates) ? 1 : 2);
        rtt = GNUNET_TIME_relative_min (rtt, pos->pd.aged_rtt);
        queue_send_msg (pos, NULL, hdr, ntohs (hdr->size));
      }
      candidates++;
    }
  }
  return rtt;
}


/**
 * Structure of the key material used to encrypt backchannel messages.
 */
struct DVKeyState
{
  /**
   * State of our block cipher.
   */
  gcry_cipher_hd_t cipher;

  /**
   * Actual key material.
   */
  struct
  {
    /**
     * Key used for HMAC calculations (via #GNUNET_CRYPTO_hmac()).
     */
    struct GNUNET_CRYPTO_AuthKey hmac_key;

    /**
     * Symmetric key to use for encryption.
     */
    char aes_key[256 / 8];

    /**
     * Counter value to use during setup.
     */
    char aes_ctr[128 / 8];
  } material;
};


/**
 * Given the key material in @a km and the initialization vector
 * @a iv, setup the key material for the backchannel in @a key.
 *
 * @param km raw master secret
 * @param iv initialization vector
 * @param[out] key symmetric cipher and HMAC state to generate
 */
static void
dv_setup_key_state_from_km (const struct GNUNET_HashCode *km,
                            const struct GNUNET_ShortHashCode *iv,
                            struct DVKeyState *key)
{
  /* must match what we defive from decapsulated key */
  GNUNET_assert (GNUNET_YES ==
                 GNUNET_CRYPTO_kdf (&key->material,
                                    sizeof(key->material),
                                    "transport-backchannel-key",
                                    strlen ("transport-backchannel-key"),
                                    km,
                                    sizeof(*km),
                                    iv,
                                    sizeof(*iv),
                                    NULL));
  GNUNET_log (GNUNET_ERROR_TYPE_DEBUG,
              "Deriving backchannel key based on KM %s and IV %s\n",
              GNUNET_h2s (km),
              GNUNET_sh2s (iv));
  GNUNET_assert (0 == gcry_cipher_open (&key->cipher,
                                        GCRY_CIPHER_AES256 /* low level: go for speed */,
                                        GCRY_CIPHER_MODE_CTR,
                                        0 /* flags */));
  GNUNET_assert (0 == gcry_cipher_setkey (key->cipher,
                                          &key->material.aes_key,
                                          sizeof(key->material.aes_key)));
  gcry_cipher_setctr (key->cipher,
                      &key->material.aes_ctr,
                      sizeof(key->material.aes_ctr));
}


/**
 * Do HMAC calculation for backchannel messages over @a data using key
 * material from @a key.
 *
 * @param key key material (from DH)
 * @param[out] hmac set to the HMAC
 * @param data data to perform HMAC calculation over
 * @param data_size number of bytes in @a data
 */
static void
dv_hmac (const struct DVKeyState *key,
         struct GNUNET_HashCode *hmac,
         const void *data,
         size_t data_size)
{
  GNUNET_CRYPTO_hmac (&key->material.hmac_key, data, data_size, hmac);
}


/**
 * Perform backchannel encryption using symmetric secret in @a key
 * to encrypt data from @a in to @a dst.
 *
 * @param[in,out] key key material to use
 * @param dst where to write the result
 * @param in input data to encrypt (plaintext)
 * @param in_size number of bytes of input in @a in and available at @a dst
 */
static void
dv_encrypt (struct DVKeyState *key, const void *in, void *dst, size_t in_size)
{
  GNUNET_assert (0 ==
                 gcry_cipher_encrypt (key->cipher, dst, in_size, in, in_size));
}


/**
 * Perform backchannel encryption using symmetric secret in @a key
 * to encrypt data from @a in to @a dst.
 *
 * @param[in,out] key key material to use
 * @param ciph cipher text to decrypt
 * @param[out] out output data to generate (plaintext)
 * @param out_size number of bytes of input in @a ciph and available in @a out
 * @return GNUNET_OK on success
 */
static enum GNUNET_GenericReturnValue
dv_decrypt (struct DVKeyState *key,
            void *out,
            const void *ciph,
            size_t out_size)
{
  return (0 ==
          gcry_cipher_decrypt (key->cipher,
                               out, out_size,
                               ciph, out_size)) ? GNUNET_OK : GNUNET_SYSERR;
}


/**
 * Clean up key material in @a key.
 *
 * @param key key material to clean up (memory must not be free'd!)
 */
static void
dv_key_clean (struct DVKeyState *key)
{
  gcry_cipher_close (key->cipher);
  GNUNET_CRYPTO_zero_keys (&key->material, sizeof(key->material));
}


/**
 * Function to call to further operate on the now DV encapsulated
 * message @a hdr, forwarding it via @a next_hop under respect of
 * @a options.
 *
 * @param cls closure
 * @param next_hop next hop of the DV path
 * @param hdr encapsulated message, technically a `struct TransportDFBoxMessage`
 * @param options options of the original message
 */
typedef void (*DVMessageHandler) (void *cls,
                                  struct Neighbour *next_hop,
                                  const struct GNUNET_MessageHeader *hdr,
                                  enum RouteMessageOptions options);

/**
 * Pick a path of @a dv under constraints @a options and schedule
 * transmission of @a hdr.
 *
 * @param target neighbour to ultimately send to
 * @param num_dvhs length of the @a dvhs array
 * @param dvhs array of hops to send the message to
 * @param hdr message to send as payload
 * @param use function to call with the encapsulated message
 * @param use_cls closure for @a use
 * @param options whether path must be confirmed or not, to be passed to @a use
 * @param without_fc shall this TransportDVBoxMessage be forwarded without flow control.
 * @return expected RTT for transmission, #GNUNET_TIME_UNIT_FOREVER_REL if sending failed
 */
static struct GNUNET_TIME_Relative
encapsulate_for_dv (struct DistanceVector *dv,
                    unsigned int num_dvhs,
                    struct DistanceVectorHop **dvhs,
                    const struct GNUNET_MessageHeader *hdr,
                    DVMessageHandler use,
                    void *use_cls,
                    enum RouteMessageOptions options,
                    enum GNUNET_GenericReturnValue without_fc)
{
  struct TransportDVBoxMessage box_hdr;
  struct TransportDVBoxPayloadP payload_hdr;
  uint16_t enc_body_size = ntohs (hdr->size);
  char enc[sizeof(struct TransportDVBoxPayloadP) + enc_body_size] GNUNET_ALIGN;
  struct DVKeyState *key;
  struct GNUNET_TIME_Relative rtt;
  struct GNUNET_HashCode k;

  key = GNUNET_new (struct DVKeyState);
  /* Encrypt payload */
  box_hdr.header.type = htons (GNUNET_MESSAGE_TYPE_TRANSPORT_DV_BOX);
  box_hdr.total_hops = htons (0);
  box_hdr.without_fc = htons (without_fc);
  // update_ephemeral (dv);
  if (0 ==
      GNUNET_TIME_absolute_get_remaining (dv->ephemeral_validity).rel_value_us)
  {
    GNUNET_CRYPTO_eddsa_kem_encaps (&dv->target.public_key,
                                    &dv->ephemeral_key,
                                    &k);
    sign_ephemeral (dv);
  }
  box_hdr.ephemeral_key = dv->ephemeral_key;
  payload_hdr.sender_sig = dv->sender_sig;

  GNUNET_CRYPTO_random_block (GNUNET_CRYPTO_QUALITY_NONCE,
                              &box_hdr.iv,
                              sizeof(box_hdr.iv));
  // We are creating this key, so this must work.
  // FIXME: Possibly also add return values here. We are processing
  // Input from other peers...
  dv_setup_key_state_from_km (&k, &box_hdr.iv, key);
  payload_hdr.sender = GST_my_identity;
  payload_hdr.monotonic_time = GNUNET_TIME_absolute_hton (dv->monotime);
  dv_encrypt (key, &payload_hdr, enc, sizeof(payload_hdr));
  dv_encrypt (key,
              hdr,
              &enc[sizeof(struct TransportDVBoxPayloadP)],
              enc_body_size);
  dv_hmac (key, &box_hdr.hmac, enc, sizeof(enc));
  dv_key_clean (key);
  rtt = GNUNET_TIME_UNIT_FOREVER_REL;
  /* For each selected path, take the pre-computed header and body
     and add the path in the middle of the message; then send it. */
  for (unsigned int i = 0; i < num_dvhs; i++)
  {
    struct DistanceVectorHop *dvh = dvhs[i];
    unsigned int num_hops = dvh->distance + 1;
    char buf[sizeof(struct TransportDVBoxMessage)
             + sizeof(struct GNUNET_PeerIdentity) * num_hops
             + sizeof(struct TransportDVBoxPayloadP)
             + enc_body_size] GNUNET_ALIGN;
    struct GNUNET_PeerIdentity *dhops;

    box_hdr.header.size = htons (sizeof(buf));
    box_hdr.orig_size = htons (sizeof(buf));
    box_hdr.num_hops = htons (num_hops);
    memcpy (buf, &box_hdr, sizeof(box_hdr));
    dhops = (struct GNUNET_PeerIdentity *) &buf[sizeof(box_hdr)];
    memcpy (dhops,
            dvh->path,
            dvh->distance * sizeof(struct GNUNET_PeerIdentity));
    dhops[dvh->distance] = dv->target;
    if (GNUNET_EXTRA_LOGGING > 0)
    {
      char *path;

      path = GNUNET_strdup (GNUNET_i2s (&GST_my_identity));
      for (unsigned int j = 0; j < num_hops; j++)
      {
        char *tmp;

        GNUNET_asprintf (&tmp, "%s-%s", path, GNUNET_i2s (&dhops[j]));
        GNUNET_free (path);
        path = tmp;
      }
      GNUNET_log (GNUNET_ERROR_TYPE_DEBUG,
                  "Routing message of type %u to %s using DV (#%u/%u) via %s\n",
                  ntohs (hdr->type),
                  GNUNET_i2s (&dv->target),
                  i + 1,
                  num_dvhs,
                  path);
      GNUNET_free (path);
    }
    rtt = GNUNET_TIME_relative_min (rtt, dvh->pd.aged_rtt);
    memcpy (&dhops[num_hops], enc, sizeof(enc));
    use (use_cls,
         dvh->next_hop,
         (const struct GNUNET_MessageHeader *) buf,
         options);
    GNUNET_free (key);
  }
  return rtt;
}


/**
 * Wrapper around #route_via_neighbour() that matches the
 * #DVMessageHandler structure.
 *
 * @param cls unused
 * @param next_hop where to send next
 * @param hdr header of the message to send
 * @param options message options for queue selection
 */
static void
send_dv_to_neighbour (void *cls,
                      struct Neighbour *next_hop,
                      const struct GNUNET_MessageHeader *hdr,
                      enum RouteMessageOptions options)
{
  (void) cls;
  (void) route_via_neighbour (next_hop, hdr, RMO_UNCONFIRMED_ALLOWED);
}


/**
 * We need to transmit @a hdr to @a target.  If necessary, this may
 * involve DV routing.  This function routes without applying flow
 * control or congestion control and should only be used for control
 * traffic.
 *
 * @param target peer to receive @a hdr
 * @param hdr header of the message to route and #GNUNET_free()
 * @param options which transmission channels are allowed
 * @return expected RTT for transmission, #GNUNET_TIME_UNIT_FOREVER_REL if sending failed
 */
static struct GNUNET_TIME_Relative
route_control_message_without_fc (struct VirtualLink *vl,
// route_control_message_without_fc (const struct GNUNET_PeerIdentity *target,
                                  const struct GNUNET_MessageHeader *hdr,
                                  enum RouteMessageOptions options)
{
  // struct VirtualLink *vl;
  struct Neighbour *n;
  struct DistanceVector *dv;
  struct GNUNET_TIME_Relative rtt1;
  struct GNUNET_TIME_Relative rtt2;
  const struct GNUNET_PeerIdentity *target = &vl->target;

  GNUNET_log (GNUNET_ERROR_TYPE_DEBUG,
              "Trying to route message of type %u to %s without fc\n",
              ntohs (hdr->type),
              GNUNET_i2s (target));

  // TODO Do this elsewhere. vl should be given as parameter to method.
  // vl = lookup_virtual_link (target);
  GNUNET_assert (NULL != vl && GNUNET_YES == vl->confirmed);
  if (NULL == vl)
    return GNUNET_TIME_UNIT_FOREVER_REL;
  n = vl->n;
  dv = (0 != (options & RMO_DV_ALLOWED)) ? vl->dv : NULL;
  if (0 == (options & RMO_UNCONFIRMED_ALLOWED))
  {
    /* if confirmed is required, and we do not have anything
       confirmed, drop respective options */
    if (NULL == n)
      n = lookup_neighbour (target);
    if ((NULL == dv) && (0 != (options & RMO_DV_ALLOWED)))
      dv = GNUNET_CONTAINER_multipeermap_get (dv_routes, target);
  }
  if ((NULL == n) && (NULL == dv))
  {
    GNUNET_log (GNUNET_ERROR_TYPE_INFO,
                "Cannot route message of type %u to %s: no route\n",
                ntohs (hdr->type),
                GNUNET_i2s (target));
    GNUNET_STATISTICS_update (GST_stats,
                              "# Messages dropped in routing: no acceptable method",
                              1,
                              GNUNET_NO);
    return GNUNET_TIME_UNIT_FOREVER_REL;
  }
  GNUNET_log (GNUNET_ERROR_TYPE_DEBUG,
              "Routing message of type %u to %s with options %X\n",
              ntohs (hdr->type),
              GNUNET_i2s (target),
              (unsigned int) options);
  /* If both dv and n are possible and we must choose:
     flip a coin for the choice between the two; for now 50/50 */
  if ((NULL != n) && (NULL != dv) && (0 == (options & RMO_REDUNDANT)))
  {
    if (0 == GNUNET_CRYPTO_random_u32 (GNUNET_CRYPTO_QUALITY_WEAK, 2))
      n = NULL;
    else
      dv = NULL;
  }
  if ((NULL != n) && (NULL != dv))
    options &= ~RMO_REDUNDANT; /* We will do one DV and one direct, that's
                                  enough for redundancy, so clear the flag. */
  rtt1 = GNUNET_TIME_UNIT_FOREVER_REL;
  rtt2 = GNUNET_TIME_UNIT_FOREVER_REL;
  if (NULL != n)
  {
    GNUNET_log (GNUNET_ERROR_TYPE_DEBUG,
                "Try to route message of type %u to %s without fc via neighbour\n",
                ntohs (hdr->type),
                GNUNET_i2s (target));
    rtt1 = route_via_neighbour (n, hdr, options);
  }
  if (NULL != dv)
  {
    struct DistanceVectorHop *hops[2];
    unsigned int res;

    res = pick_random_dv_hops (dv,
                               options,
                               hops,
                               (0 == (options & RMO_REDUNDANT)) ? 1 : 2);
    if (0 == res)
    {
      GNUNET_log (GNUNET_ERROR_TYPE_INFO,
                  "Failed to route message, could not determine DV path\n");
      return rtt1;
    }
    GNUNET_log (GNUNET_ERROR_TYPE_DEBUG,
                "encapsulate_for_dv 1\n");
    rtt2 = encapsulate_for_dv (dv,
                               res,
                               hops,
                               hdr,
                               &send_dv_to_neighbour,
                               NULL,
                               options & (~RMO_REDUNDANT),
                               GNUNET_YES);
  }
  return GNUNET_TIME_relative_min (rtt1, rtt2);
}


static void
consider_sending_fc (void *cls);

/**
 * Something changed on the virtual link with respect to flow
 * control. Consider retransmitting the FC window size.
 *
 * @param cls a `struct VirtualLink` to work with
 */
static void
task_consider_sending_fc (void *cls)
{
  struct VirtualLink *vl = cls;
  vl->fc_retransmit_task = NULL;
  consider_sending_fc (cls);
}


/**
 * Something changed on the virtual link with respect to flow
 * control. Consider retransmitting the FC window size.
 *
 * @param cls a `struct VirtualLink` to work with
 */
static void
consider_sending_fc (void *cls)
{
  struct VirtualLink *vl = cls;
  struct GNUNET_TIME_Absolute monotime;
  struct TransportFlowControlMessage fc;
  struct GNUNET_TIME_Relative duration;
  struct GNUNET_TIME_Relative rtt;

  duration = GNUNET_TIME_absolute_get_duration (vl->last_fc_transmission);
  /* OPTIMIZE-FC-BDP: decide sane criteria on when to do this, instead of doing
     it always! */
  /* For example, we should probably ONLY do this if a bit more than
     an RTT has passed, or if the window changed "significantly" since
     then. See vl->last_fc_rtt! NOTE: to do this properly, we also
     need an estimate for the bandwidth-delay-product for the entire
     VL, as that determines "significantly". We have the delay, but
     the bandwidth statistics need to be added for the VL!*/(void) duration;

  GNUNET_log (GNUNET_ERROR_TYPE_DEBUG,
              "Sending FC seq %u to %s with new window %llu\n",
              (unsigned int) vl->fc_seq_gen,
              GNUNET_i2s (&vl->target),
              (unsigned long long) vl->incoming_fc_window_size);
  monotime = GNUNET_TIME_absolute_get_monotonic (GST_cfg);
  vl->last_fc_transmission = monotime;
  fc.header.type = htons (GNUNET_MESSAGE_TYPE_TRANSPORT_FLOW_CONTROL);
  fc.header.size = htons (sizeof(fc));
  fc.seq = htonl (vl->fc_seq_gen++);
  fc.inbound_window_size = GNUNET_htonll (vl->incoming_fc_window_size
                                          + vl->incoming_fc_window_size_used
                                          + vl->incoming_fc_window_size_loss);
  fc.outbound_sent = GNUNET_htonll (vl->outbound_fc_window_size_used);
  fc.outbound_window_size = GNUNET_htonll (vl->outbound_fc_window_size);
  fc.sender_time = GNUNET_TIME_absolute_hton (monotime);
  rtt = route_control_message_without_fc (vl, &fc.header, RMO_DV_ALLOWED);
  if (GNUNET_TIME_UNIT_FOREVER_REL.rel_value_us == rtt.rel_value_us)
  {
    rtt = GNUNET_TIME_UNIT_SECONDS;
    GNUNET_log (GNUNET_ERROR_TYPE_DEBUG,
                "FC retransmission to %s failed, will retry in %s\n",
                GNUNET_i2s (&vl->target),
                GNUNET_STRINGS_relative_time_to_string (rtt, GNUNET_YES));
    vl->last_fc_rtt = GNUNET_TIME_UNIT_ZERO;
  }
  else
  {
    /* OPTIMIZE-FC-BDP: rtt is not ideal, we can do better! */
    vl->last_fc_rtt = rtt;
  }
  if (NULL != vl->fc_retransmit_task)
    GNUNET_SCHEDULER_cancel (vl->fc_retransmit_task);
  if (MAX_FC_RETRANSMIT_COUNT == vl->fc_retransmit_count)
  {
    rtt = GNUNET_TIME_UNIT_MINUTES;
    vl->fc_retransmit_count = 0;
  }
  vl->fc_retransmit_task =
    GNUNET_SCHEDULER_add_delayed (rtt, &task_consider_sending_fc, vl);
  vl->fc_retransmit_count++;
}


/**
 * There is a message at the head of the pending messages for @a vl
 * which may be ready for transmission. Check if a queue is ready to
 * take it.
 *
 * This function must (1) check for flow control to ensure that we can
 * right now send to @a vl, (2) check that the pending message in the
 * queue is actually eligible, (3) determine if any applicable queue
 * (direct neighbour or DVH path) is ready to accept messages, and
 * (4) prioritize based on the preferences associated with the
 * pending message.
 *
 * So yeah, easy.
 *
 * @param vl virtual link where we should check for transmission
 */
static void
check_vl_transmission (struct VirtualLink *vl)
{
  struct Neighbour *n = vl->n;
  struct DistanceVector *dv = vl->dv;
  struct GNUNET_TIME_Absolute now;
  struct VirtualLink *vl_next_hop;
  int elig;

  GNUNET_log (GNUNET_ERROR_TYPE_DEBUG,
              "check_vl_transmission to target %s\n",
              GNUNET_i2s (&vl->target));
  /* Check that we have an eligible pending message!
     (cheaper than having #transmit_on_queue() find out!) */
  elig = GNUNET_NO;
  for (struct PendingMessage *pm = vl->pending_msg_head; NULL != pm;
       pm = pm->next_vl)
  {
    GNUNET_log (GNUNET_ERROR_TYPE_DEBUG,
                "check_vl_transmission loop\n");
    if (NULL != pm->qe)
      continue;   /* not eligible, is in a queue! */
    if (pm->bytes_msg + vl->outbound_fc_window_size_used >
        vl->outbound_fc_window_size)
    {
      GNUNET_log (GNUNET_ERROR_TYPE_DEBUG,
                  "Stalled message %" PRIu64
                  " transmission on VL %s due to flow control: %llu < %llu\n",
                  pm->logging_uuid,
                  GNUNET_i2s (&vl->target),
                  (unsigned long long) vl->outbound_fc_window_size,
                  (unsigned long long) (pm->bytes_msg
                                        + vl->outbound_fc_window_size_used));
      consider_sending_fc (vl);
      return;     /* We have a message, but flow control says "nope" */
    }
    GNUNET_log (GNUNET_ERROR_TYPE_DEBUG,
                "Target window on VL %s not stalled. Scheduling transmission on queue\n",
                GNUNET_i2s (&vl->target));
    /* Notify queues at direct neighbours that we are interested */
    now = GNUNET_TIME_absolute_get ();
    if (NULL != n)
    {
      for (struct Queue *queue = n->queue_head; NULL != queue;
           queue = queue->next_neighbour)
      {
        if ((GNUNET_YES == queue->idle) &&
            (queue->validated_until.abs_value_us > now.abs_value_us))
        {
          GNUNET_log (GNUNET_ERROR_TYPE_DEBUG,
                      "Direct neighbour %s not stalled\n",
                      GNUNET_i2s (&n->pid));
          schedule_transmit_on_queue (GNUNET_TIME_UNIT_ZERO,
                                      queue,
                                      GNUNET_SCHEDULER_PRIORITY_DEFAULT);
          elig = GNUNET_YES;
        }
        else
          GNUNET_log (GNUNET_ERROR_TYPE_DEBUG,
                      "Neighbour Queue QID: %u (%u) busy or invalid\n",
                      queue->qid,
                      queue->idle);
      }
    }
    /* Notify queues via DV that we are interested */
    if (NULL != dv)
    {
      /* Do DV with lower scheduler priority, which effectively means that
         IF a neighbour exists and is available, we prefer it. */
      for (struct DistanceVectorHop *pos = dv->dv_head; NULL != pos;
           pos = pos->next_dv)
      {
        struct Neighbour *nh = pos->next_hop;


        if (pos->path_valid_until.abs_value_us <= now.abs_value_us)
          continue;   /* skip this one: path not validated */
        else
        {
          vl_next_hop = lookup_virtual_link (&nh->pid);
          GNUNET_assert (NULL != vl_next_hop);
          if (pm->bytes_msg + vl_next_hop->outbound_fc_window_size_used >
              vl_next_hop->outbound_fc_window_size)
          {
            GNUNET_log (GNUNET_ERROR_TYPE_DEBUG,
                        "Stalled message %" PRIu64
                        " transmission on next hop %s due to flow control: %llu < %llu\n",
                        pm->logging_uuid,
                        GNUNET_i2s (&vl_next_hop->target),
                        (unsigned long
                         long) vl_next_hop->outbound_fc_window_size,
                        (unsigned long long) (pm->bytes_msg
                                              + vl_next_hop->
                                              outbound_fc_window_size_used));
            consider_sending_fc (vl_next_hop);
            continue; /* We have a message, but flow control says "nope" for the first hop of this path */
          }
          for (struct Queue *queue = nh->queue_head; NULL != queue;
               queue = queue->next_neighbour)
            if ((GNUNET_YES == queue->idle) &&
                (queue->validated_until.abs_value_us > now.abs_value_us))
            {
              GNUNET_log (GNUNET_ERROR_TYPE_DEBUG,
                          "Next hop neighbour %s not stalled\n",
                          GNUNET_i2s (&nh->pid));
              schedule_transmit_on_queue (GNUNET_TIME_UNIT_ZERO,
                                          queue,
                                          GNUNET_SCHEDULER_PRIORITY_BACKGROUND);
              elig = GNUNET_YES;
            }
            else
              GNUNET_log (GNUNET_ERROR_TYPE_DEBUG,
                          "DV Queue QID: %u (%u) busy or invalid\n",
                          queue->qid,
                          queue->idle);
        }
      }
    }
    if (GNUNET_YES == elig)
      GNUNET_log (GNUNET_ERROR_TYPE_DEBUG,
                  "Eligible message %" PRIu64 " of size %u to %s: %llu/%llu\n",
                  pm->logging_uuid,
                  pm->bytes_msg,
                  GNUNET_i2s (&vl->target),
                  (unsigned long long) vl->outbound_fc_window_size,
                  (unsigned long long) (pm->bytes_msg
                                        + vl->outbound_fc_window_size_used));
    break;
  }
}


/**
 * Client asked for transmission to a peer.  Process the request.
 *
 * @param cls the client
 * @param obm the send message that was sent
 */
static void
handle_client_send (void *cls, const struct OutboundMessage *obm)
{
  struct TransportClient *tc = cls;
  struct PendingMessage *pm;
  const struct GNUNET_MessageHeader *obmm;
  uint32_t bytes_msg;
  struct VirtualLink *vl;
  enum GNUNET_MQ_PriorityPreferences pp;

  GNUNET_assert (CT_CORE == tc->type);
  obmm = (const struct GNUNET_MessageHeader *) &obm[1];
  bytes_msg = ntohs (obmm->size);
  pp = (enum GNUNET_MQ_PriorityPreferences) ntohl (obm->priority);
  vl = lookup_virtual_link (&obm->peer);
  if ((NULL == vl) || (GNUNET_NO == vl->confirmed))
  {
    GNUNET_log (GNUNET_ERROR_TYPE_DEBUG,
                "Don't have %s as a neighbour (anymore).\n",
                GNUNET_i2s (&obm->peer));
    /* Failure: don't have this peer as a neighbour (anymore).
       Might have gone down asynchronously, so this is NOT
       a protocol violation by CORE. Still count the event,
       as this should be rare. */
    GNUNET_SERVICE_client_continue (tc->client);
    GNUNET_STATISTICS_update (GST_stats,
                              "# messages dropped (neighbour unknown)",
                              1,
                              GNUNET_NO);
    return;
  }

  pm = GNUNET_malloc (sizeof(struct PendingMessage) + bytes_msg);
  GNUNET_log (GNUNET_ERROR_TYPE_DEBUG,
              "1 created pm %p storing vl %p\n",
              pm,
              vl);
  pm->logging_uuid = logging_uuid_gen++;
  pm->prefs = pp;
  pm->client = tc;
  pm->vl = vl;
  pm->bytes_msg = bytes_msg;
  memcpy (&pm[1], obmm, bytes_msg);
  GNUNET_log (GNUNET_ERROR_TYPE_DEBUG,
              "Sending message of type %u  with %u bytes as <%" PRIu64
              "> to %s\n",
              ntohs (obmm->type),
              bytes_msg,
              pm->logging_uuid,
              GNUNET_i2s (&obm->peer));
  GNUNET_CONTAINER_MDLL_insert (client,
                                tc->details.core.pending_msg_head,
                                tc->details.core.pending_msg_tail,
                                pm);
  GNUNET_CONTAINER_MDLL_insert (vl,
                                vl->pending_msg_head,
                                vl->pending_msg_tail,
                                pm);
  check_vl_transmission (vl);
  GNUNET_SERVICE_client_continue (tc->client);
}


/**
 * Communicator requests backchannel transmission.  Process the request.
 * Just repacks it into our `struct TransportBackchannelEncapsulationMessage *`
 * (which for now has exactly the same format, only a different message type)
 * and passes it on for routing.
 *
 * @param cls the client
 * @param cb the send message that was sent
 */
static void
handle_communicator_backchannel (
  void *cls,
  const struct GNUNET_TRANSPORT_CommunicatorBackchannel *cb)
{
  struct Neighbour *n;
  struct VirtualLink *vl;
  struct TransportClient *tc = cls;
  const struct GNUNET_MessageHeader *inbox =
    (const struct GNUNET_MessageHeader *) &cb[1];
  uint16_t isize = ntohs (inbox->size);
  const char *is = ((const char *) &cb[1]) + isize;
  size_t slen = strlen (is) + 1;
  char
    mbuf[slen + isize
         + sizeof(struct
                  TransportBackchannelEncapsulationMessage)] GNUNET_ALIGN;
  struct TransportBackchannelEncapsulationMessage *be =
    (struct TransportBackchannelEncapsulationMessage *) mbuf;

  /* 0-termination of 'is' was checked already in
   #check_communicator_backchannel() */
  GNUNET_log (GNUNET_ERROR_TYPE_DEBUG,
              "Preparing backchannel transmission to %s:%s of type %u and size %u\n",
              GNUNET_i2s (&cb->pid),
              is,
              ntohs (inbox->type),
              ntohs (inbox->size));
  /* encapsulate and encrypt message */
  be->header.type =
    htons (GNUNET_MESSAGE_TYPE_TRANSPORT_BACKCHANNEL_ENCAPSULATION);
  be->header.size = htons (sizeof(mbuf));
  memcpy (&be[1], inbox, isize);
  memcpy (&mbuf[sizeof(struct TransportBackchannelEncapsulationMessage)
                + isize],
          is,
          strlen (is) + 1);
  // route_control_message_without_fc (&cb->pid, &be->header, RMO_DV_ALLOWED);
  vl = lookup_virtual_link (&cb->pid);
  if ((NULL != vl) && (GNUNET_YES == vl->confirmed))
  {
    route_control_message_without_fc (vl, &be->header, RMO_DV_ALLOWED);
  }
  else
  {
    /* Use route via neighbour */
    n = lookup_neighbour (&cb->pid);
    if (NULL != n)
      route_via_neighbour (
        n,
        &be->header,
        RMO_NONE);
  }
  GNUNET_SERVICE_client_continue (tc->client);
}


/**
 * Address of our peer added.  Test message is well-formed.
 *
 * @param cls the client
 * @param aam the send message that was sent
 * @return #GNUNET_OK if message is well-formed
 */
static int
check_add_address (void *cls,
                   const struct GNUNET_TRANSPORT_AddAddressMessage *aam)
{
  struct TransportClient *tc = cls;

  if (CT_COMMUNICATOR != tc->type)
  {
    GNUNET_break (0);
    return GNUNET_SYSERR;
  }
  GNUNET_MQ_check_zero_termination (aam);
  return GNUNET_OK;
}


/**
 * Ask peerstore to store our address.
 *
 * @param cls an `struct AddressListEntry *`
 */
static void
store_pi (void *cls);


/**
 * Function called when peerstore is done storing our address.
 *
 * @param cls a `struct AddressListEntry`
 * @param success #GNUNET_YES if peerstore was successful
 */
static void
peerstore_store_own_cb (void *cls, int success)
{
  struct AddressListEntry *ale = cls;

  ale->sc = NULL;
  if (GNUNET_YES != success)
    GNUNET_log (GNUNET_ERROR_TYPE_ERROR,
                "Failed to store our own address `%s' in peerstore!\n",
                ale->address);
  else
    GNUNET_log (GNUNET_ERROR_TYPE_DEBUG,
                "Successfully stored our own address `%s' in peerstore!\n",
                ale->address);
  /* refresh period is 1/4 of expiration time, that should be plenty
     without being excessive. */
  ale->st =
    GNUNET_SCHEDULER_add_delayed (GNUNET_TIME_relative_divide (ale->expiration,
                                                               4ULL),
                                  &store_pi,
                                  ale);
}


static void
shc_cont (void *cls, int success)
{
<<<<<<< HEAD
  (void *) cls;

  if (GNUNET_YES == success)
    GNUNET_log (GNUNET_ERROR_TYPE_DEBUG,
                "Hello stored successfully!\n");
  else
    GNUNET_log (GNUNET_ERROR_TYPE_DEBUG,
                "Error storing hello!\n");
=======
  struct AddressListEntry *ale = cls;
  struct GNUNET_TIME_Absolute expiration;
  expiration = GNUNET_TIME_relative_to_absolute (ale->expiration);
  ale->sc = GNUNET_PEERSTORE_store (peerstore,
                                    "transport",
                                    &GST_my_identity,
                                    GNUNET_PEERSTORE_TRANSPORT_HELLO_KEY,
                                    ale->signed_address,
                                    ale->signed_address_len,
                                    expiration,
                                    GNUNET_PEERSTORE_STOREOPTION_MULTIPLE,
                                    &peerstore_store_own_cb,
                                    ale);
  GNUNET_free (ale->signed_address);
  GNUNET_free (ale);
>>>>>>> 22312907
}


/**
 * Ask peerstore to store our address.
 *
 * @param cls an `struct AddressListEntry *`
 */
static void
store_pi (void *cls)
{
  struct AddressListEntry *ale = cls;
  struct GNUNET_MQ_Envelope *env;
  const struct GNUNET_MessageHeader *msg;
  const char *dash;
  char *address_uri;
  char *prefix = GNUNET_HELLO_address_to_prefix (ale->address);

  dash = strchr (ale->address, '-');
  dash++;
  GNUNET_asprintf (&address_uri,
                   "%s://%s",
                   prefix,
                   dash);
  GNUNET_free (prefix);
  ale->st = NULL;
  GNUNET_log (GNUNET_ERROR_TYPE_DEBUG,
              "Storing our address `%s' in peerstore until %s!\n",
              ale->address,
              GNUNET_STRINGS_absolute_time_to_string (hello_mono_time));
  if (GNUNET_OK != GNUNET_HELLO_builder_add_address (GST_my_hello,
                                                     address_uri))
  {
    GNUNET_log (GNUNET_ERROR_TYPE_WARNING,
                "Address `%s' invalid\n",
                address_uri);
    GNUNET_free (address_uri);
    ale->st =
      GNUNET_SCHEDULER_add_delayed (GNUNET_TIME_UNIT_SECONDS, &store_pi, ale);
    return;
  }
  // FIXME hello_mono_time used here?? What about expiration in ale?
  GNUNET_HELLO_sign_address (ale->address,
                             ale->nt,
                             hello_mono_time,
                             GST_my_private_key,
                             &ale->signed_address,
                             &ale->signed_address_len);
  GNUNET_free (address_uri);
  env = GNUNET_HELLO_builder_to_env (GST_my_hello,
                                     GST_my_private_key,
                                     GNUNET_TIME_UNIT_ZERO);
  msg = GNUNET_MQ_env_get_msg (env);
  GNUNET_log (GNUNET_ERROR_TYPE_DEBUG,
              "store_pi 1\n");
<<<<<<< HEAD
  if (GNUNET_YES == add_result)
  {  
    shc = GNUNET_PEERSTORE_hello_add (peerstore,
                                      msg,
                                      shc_cont,
                                      NULL);
    GNUNET_CONTAINER_DLL_insert (shc_head, shc_tail, shc);
  }
  else if (GNUNET_SYSERR == add_result)
    GNUNET_log (GNUNET_ERROR_TYPE_ERROR,
                "Error adding address to peerstore hello!\n");
  GNUNET_log (GNUNET_ERROR_TYPE_DEBUG,
              "store_pi 2\n");
  GNUNET_HELLO_sign_address (ale->address,
                             ale->nt,
                             hello_mono_time,
                             GST_my_private_key,
                             &addr,
                             &addr_len);
  ale->sc = GNUNET_PEERSTORE_store (peerstore,
                                    "transport",
                                    &GST_my_identity,
                                    GNUNET_PEERSTORE_TRANSPORT_HELLO_KEY,
                                    addr,
                                    addr_len,
                                    expiration,
                                    GNUNET_PEERSTORE_STOREOPTION_MULTIPLE,
                                    &peerstore_store_own_cb,
                                    ale);
  GNUNET_free (addr);
=======
  ale->shc = GNUNET_PEERSTORE_hello_add (peerstore,
                                         msg,
                                         shc_cont,
                                         ale);
>>>>>>> 22312907
  GNUNET_free (env);
}


/**
 * Address of our peer added.  Process the request.
 *
 * @param cls the client
 * @param aam the send message that was sent
 */
static void
handle_add_address (void *cls,
                    const struct GNUNET_TRANSPORT_AddAddressMessage *aam)
{
  struct TransportClient *tc = cls;
  struct AddressListEntry *ale;
  size_t slen;

  /* 0-termination of &aam[1] was checked in #check_add_address */
  GNUNET_log (GNUNET_ERROR_TYPE_DEBUG,
              "Communicator added address `%s'!\n",
              (const char *) &aam[1]);
  slen = ntohs (aam->header.size) - sizeof(*aam);
  ale = GNUNET_malloc (sizeof(struct AddressListEntry) + slen);
  ale->tc = tc;
  ale->address = (const char *) &ale[1];
  ale->expiration = GNUNET_TIME_relative_ntoh (aam->expiration);
  ale->aid = aam->aid;
  ale->nt = (enum GNUNET_NetworkType) ntohl (aam->nt);
  memcpy (&ale[1], &aam[1], slen);
  GNUNET_CONTAINER_DLL_insert (tc->details.communicator.addr_head,
                               tc->details.communicator.addr_tail,
                               ale);
  ale->st = GNUNET_SCHEDULER_add_now (&store_pi, ale);
  GNUNET_SERVICE_client_continue (tc->client);
}


/**
 * Address of our peer deleted.  Process the request.
 *
 * @param cls the client
 * @param dam the send message that was sent
 */
static void
handle_del_address (void *cls,
                    const struct GNUNET_TRANSPORT_DelAddressMessage *dam)
{
  struct TransportClient *tc = cls;
  struct AddressListEntry *alen;

  if (CT_COMMUNICATOR != tc->type)
  {
    GNUNET_break (0);
    GNUNET_SERVICE_client_drop (tc->client);
    return;
  }
  for (struct AddressListEntry *ale = tc->details.communicator.addr_head;
       NULL != ale;
       ale = alen)
  {
    alen = ale->next;
    if (dam->aid != ale->aid)
      continue;
    GNUNET_assert (ale->tc == tc);
    GNUNET_log (GNUNET_ERROR_TYPE_DEBUG,
                "Communicator deleted address `%s'!\n",
                ale->address);
    free_address_list_entry (ale);
    GNUNET_SERVICE_client_continue (tc->client);
    return;
  }
  GNUNET_log (GNUNET_ERROR_TYPE_WARNING,
              "Communicator removed address we did not even have.\n");
  GNUNET_SERVICE_client_continue (tc->client);
  // GNUNET_SERVICE_client_drop (tc->client);
}


/**
 * Given an inbound message @a msg from a communicator @a cmc,
 * demultiplex it based on the type calling the right handler.
 *
 * @param cmc context for demultiplexing
 * @param msg message to demultiplex
 */
static void
demultiplex_with_cmc (struct CommunicatorMessageContext *cmc);


/**
 * Function called when we are done giving a message of a certain
 * size to CORE and should thus decrement the number of bytes of
 * RAM reserved for that peer's MQ.
 *
 * @param cls a `struct CoreSentContext`
 */
static void
core_env_sent_cb (void *cls)
{
  struct CoreSentContext *ctx = cls;
  struct VirtualLink *vl = ctx->vl;

  if (NULL == vl)
  {
    /* lost the link in the meantime, ignore */
    GNUNET_free (ctx);
    return;
  }
  GNUNET_CONTAINER_DLL_remove (vl->csc_head, vl->csc_tail, ctx);
  GNUNET_assert (vl->incoming_fc_window_size_ram >= ctx->size);
  vl->incoming_fc_window_size_ram -= ctx->size;
  vl->incoming_fc_window_size_used += ctx->isize;
  consider_sending_fc (vl);
  GNUNET_free (ctx);
}


static void
finish_handling_raw_message (struct VirtualLink *vl,
                             const struct GNUNET_MessageHeader *mh,
                             struct CommunicatorMessageContext *cmc,
                             unsigned int continue_client)
{
  uint16_t size = ntohs (mh->size);
  int have_core;

  if (vl->incoming_fc_window_size_ram > UINT_MAX - size)
  {
    GNUNET_STATISTICS_update (GST_stats,
                              "# CORE messages dropped (FC arithmetic overflow)",
                              1,
                              GNUNET_NO);
    GNUNET_log (GNUNET_ERROR_TYPE_DEBUG,
                "CORE messages of type %u with %u bytes dropped (FC arithmetic overflow)\n",
                (unsigned int) ntohs (mh->type),
                (unsigned int) ntohs (mh->size));
    finish_cmc_handling_with_continue (cmc, continue_client);
    return;
  }
  if (vl->incoming_fc_window_size_ram + size > vl->available_fc_window_size)
  {
    GNUNET_STATISTICS_update (GST_stats,
                              "# CORE messages dropped (FC window overflow)",
                              1,
                              GNUNET_NO);
    GNUNET_log (GNUNET_ERROR_TYPE_DEBUG,
                "CORE messages of type %u with %u bytes dropped (FC window overflow)\n",
                (unsigned int) ntohs (mh->type),
                (unsigned int) ntohs (mh->size));
    finish_cmc_handling_with_continue (cmc, continue_client);
    return;
  }

  /* Forward to all CORE clients */
  have_core = GNUNET_NO;
  for (struct TransportClient *tc = clients_head; NULL != tc; tc = tc->next)
  {
    struct GNUNET_MQ_Envelope *env;
    struct InboundMessage *im;
    struct CoreSentContext *ctx;

    if (CT_CORE != tc->type)
      continue;
    vl->incoming_fc_window_size_ram += size;
    env = GNUNET_MQ_msg_extra (im, size, GNUNET_MESSAGE_TYPE_TRANSPORT_RECV);
    ctx = GNUNET_new (struct CoreSentContext);
    ctx->vl = vl;
    ctx->size = size;
    ctx->isize = (GNUNET_NO == have_core) ? size : 0;
    have_core = GNUNET_YES;
    GNUNET_CONTAINER_DLL_insert (vl->csc_head, vl->csc_tail, ctx);
    GNUNET_MQ_notify_sent (env, &core_env_sent_cb, ctx);
    im->peer = cmc->im.sender;
    memcpy (&im[1], mh, size);
    GNUNET_MQ_send (tc->mq, env);
    vl->core_recv_window--;
  }
  if (GNUNET_NO == have_core)
  {
    GNUNET_log (GNUNET_ERROR_TYPE_WARNING,
                "Dropped message to CORE: no CORE client connected!\n");
    /* Nevertheless, count window as used, as it is from the
       perspective of the other peer! */
    vl->incoming_fc_window_size_used += size;
    /* TODO-M1 */
    GNUNET_log (GNUNET_ERROR_TYPE_DEBUG,
                "Dropped message of type %u with %u bytes to CORE: no CORE client connected!\n",
                (unsigned int) ntohs (mh->type),
                (unsigned int) ntohs (mh->size));
    finish_cmc_handling_with_continue (cmc, continue_client);
    return;
  }
  GNUNET_log (GNUNET_ERROR_TYPE_DEBUG,
              "Delivered message from %s of type %u to CORE recv window %d\n",
              GNUNET_i2s (&cmc->im.sender),
              ntohs (mh->type),
              vl->core_recv_window);
  if (vl->core_recv_window > 0)
  {
    finish_cmc_handling_with_continue (cmc, continue_client);
    return;
  }
  /* Wait with calling #finish_cmc_handling(cmc) until the message
     was processed by CORE MQs (for CORE flow control)! */
  GNUNET_CONTAINER_DLL_insert (vl->cmc_head, vl->cmc_tail, cmc);
}


/**
 * Communicator gave us an unencapsulated message to pass as-is to
 * CORE.  Process the request.
 *
 * @param cls a `struct CommunicatorMessageContext` (must call
 * #finish_cmc_handling() when done)
 * @param mh the message that was received
 */
static void
handle_raw_message (void *cls, const struct GNUNET_MessageHeader *mh)
{
  struct CommunicatorMessageContext *cmc = cls;
  // struct CommunicatorMessageContext *cmc_copy =
  // GNUNET_new (struct CommunicatorMessageContext);
  struct GNUNET_MessageHeader *mh_copy;
  struct RingBufferEntry *rbe;
  struct VirtualLink *vl;
  uint16_t size = ntohs (mh->size);

  GNUNET_log (GNUNET_ERROR_TYPE_DEBUG,
              "Handling raw message of type %u with %u bytes\n",
              (unsigned int) ntohs (mh->type),
              (unsigned int) ntohs (mh->size));

  if ((size > UINT16_MAX - sizeof(struct InboundMessage)) ||
      (size < sizeof(struct GNUNET_MessageHeader)))
  {
    struct GNUNET_SERVICE_Client *client = cmc->tc->client;

    GNUNET_break (0);
    finish_cmc_handling (cmc);
    GNUNET_SERVICE_client_drop (client);
    return;
  }
  vl = lookup_virtual_link (&cmc->im.sender);
  if ((NULL == vl) || (GNUNET_NO == vl->confirmed))
  {
    /* FIXME: sender is giving us messages for CORE but we don't have
       the link up yet! I *suspect* this can happen right now (i.e.
       sender has verified us, but we didn't verify sender), but if
       we pass this on, CORE would be confused (link down, messages
       arrive).  We should investigate more if this happens often,
       or in a persistent manner, and possibly do "something" about
       it. Thus logging as error for now. */

    mh_copy = GNUNET_malloc (size);
    rbe = GNUNET_new (struct RingBufferEntry);
    rbe->cmc = cmc;
    /*cmc_copy->tc = cmc->tc;
       cmc_copy->im = cmc->im;*/
    GNUNET_memcpy (mh_copy, mh, size);

    rbe->mh = mh_copy;

    ring_buffer[ring_buffer_head] = rbe;// cmc_copy;
    // cmc_copy->mh = (const struct GNUNET_MessageHeader *) mh_copy;
    cmc->mh = (const struct GNUNET_MessageHeader *) mh_copy;
    GNUNET_log (GNUNET_ERROR_TYPE_DEBUG,
                "Storing message for %s and type %u (%u) in ring buffer\n",
                GNUNET_i2s (&cmc->im.sender),
                (unsigned int) ntohs (mh->type),
                (unsigned int) ntohs (mh_copy->type));
    if (RING_BUFFER_SIZE - 1 == ring_buffer_head)
    {
      ring_buffer_head = 0;
      is_ring_buffer_full = GNUNET_YES;
    }
    else
      ring_buffer_head++;

    GNUNET_log (GNUNET_ERROR_TYPE_DEBUG,
                "%u items stored in ring buffer\n",
                ring_buffer_head);

    /*GNUNET_break_op (0);
    GNUNET_STATISTICS_update (GST_stats,
                              "# CORE messages dropped (virtual link still down)",
                              1,
                              GNUNET_NO);

    GNUNET_log (GNUNET_ERROR_TYPE_DEBUG,
                "CORE messages of type %u with %u bytes dropped (virtual link still down)\n",
                (unsigned int) ntohs (mh->type),
                (unsigned int) ntohs (mh->size));
    finish_cmc_handling (cmc);*/
    GNUNET_SERVICE_client_continue (cmc->tc->client);
    // GNUNET_free (cmc);
    return;
  }
  finish_handling_raw_message (vl, mh, cmc, GNUNET_YES);
}


/**
 * Communicator gave us a fragment box.  Check the message.
 *
 * @param cls a `struct CommunicatorMessageContext`
 * @param fb the send message that was sent
 * @return #GNUNET_YES if message is well-formed
 */
static int
check_fragment_box (void *cls, const struct TransportFragmentBoxMessage *fb)
{
  uint16_t size = ntohs (fb->header.size);
  uint16_t bsize = size - sizeof(*fb);

  (void) cls;
  if (0 == bsize)
  {
    GNUNET_break_op (0);
    return GNUNET_SYSERR;
  }
  if (bsize + ntohs (fb->frag_off) > ntohs (fb->msg_size))
  {
    GNUNET_break_op (0);
    return GNUNET_SYSERR;
  }
  if (ntohs (fb->frag_off) >= ntohs (fb->msg_size))
  {
    GNUNET_break_op (0);
    return GNUNET_SYSERR;
  }
  return GNUNET_YES;
}


/**
 * Clean up an idle cumulative acknowledgement data structure.
 *
 * @param cls a `struct AcknowledgementCummulator *`
 */
static void
destroy_ack_cummulator (void *cls)
{
  struct AcknowledgementCummulator *ac = cls;

  ac->task = NULL;
  GNUNET_assert (0 == ac->num_acks);
  GNUNET_assert (
    GNUNET_YES ==
    GNUNET_CONTAINER_multipeermap_remove (ack_cummulators, &ac->target, ac));
  GNUNET_free (ac);
}


/**
 * Do the transmission of a cumulative acknowledgement now.
 *
 * @param cls a `struct AcknowledgementCummulator *`
 */
static void
transmit_cummulative_ack_cb (void *cls)
{
  struct Neighbour *n;
  struct VirtualLink *vl;
  struct AcknowledgementCummulator *ac = cls;
  char buf[sizeof(struct TransportReliabilityAckMessage)
           + ac->num_acks
           * sizeof(struct TransportCummulativeAckPayloadP)] GNUNET_ALIGN;
  struct TransportReliabilityAckMessage *ack =
    (struct TransportReliabilityAckMessage *) buf;
  struct TransportCummulativeAckPayloadP *ap;

  ac->task = NULL;
  GNUNET_log (GNUNET_ERROR_TYPE_DEBUG,
              "Sending ACK with %u components to %s\n",
              ac->num_acks,
              GNUNET_i2s (&ac->target));
  GNUNET_assert (0 < ac->num_acks);
  ack->header.type = htons (GNUNET_MESSAGE_TYPE_TRANSPORT_RELIABILITY_ACK);
  ack->header.size =
    htons (sizeof(*ack)
           + ac->num_acks * sizeof(struct TransportCummulativeAckPayloadP));
  ack->ack_counter = htonl (ac->ack_counter += ac->num_acks);
  ap = (struct TransportCummulativeAckPayloadP *) &ack[1];
  for (unsigned int i = 0; i < ac->num_acks; i++)
  {
    ap[i].ack_uuid = ac->ack_uuids[i].ack_uuid;
    ap[i].ack_delay = GNUNET_TIME_relative_hton (
      GNUNET_TIME_absolute_get_duration (ac->ack_uuids[i].receive_time));
  }
  /*route_control_message_without_fc (
    &ac->target,
    &ack->header,
    RMO_DV_ALLOWED);*/
  vl = lookup_virtual_link (&ac->target);
  if ((NULL != vl) && (GNUNET_YES == vl->confirmed))
  {
    route_control_message_without_fc (
      vl,
      &ack->header,
      RMO_DV_ALLOWED);
  }
  else
  {
    /* Use route via neighbour */
    n = lookup_neighbour (&ac->target);
    if (NULL != n)
      route_via_neighbour (
        n,
        &ack->header,
        RMO_NONE);
  }
  ac->num_acks = 0;
  ac->task = GNUNET_SCHEDULER_add_delayed (ACK_CUMMULATOR_TIMEOUT,
                                           &destroy_ack_cummulator,
                                           ac);
}


/**
 * Transmit an acknowledgement for @a ack_uuid to @a pid delaying
 * transmission by at most @a ack_delay.
 *
 * @param pid target peer
 * @param ack_uuid UUID to ack
 * @param max_delay how long can the ACK wait
 */
static void
cummulative_ack (const struct GNUNET_PeerIdentity *pid,
                 const struct AcknowledgementUUIDP *ack_uuid,
                 struct GNUNET_TIME_Absolute max_delay)
{
  struct AcknowledgementCummulator *ac;

  GNUNET_log (GNUNET_ERROR_TYPE_DEBUG,
              "Scheduling ACK %s for transmission to %s\n",
              GNUNET_uuid2s (&ack_uuid->value),
              GNUNET_i2s (pid));
  ac = GNUNET_CONTAINER_multipeermap_get (ack_cummulators, pid);
  if (NULL == ac)
  {
    ac = GNUNET_new (struct AcknowledgementCummulator);
    ac->target = *pid;
    ac->min_transmission_time = max_delay;
    GNUNET_assert (GNUNET_YES ==
                   GNUNET_CONTAINER_multipeermap_put (
                     ack_cummulators,
                     &ac->target,
                     ac,
                     GNUNET_CONTAINER_MULTIHASHMAPOPTION_UNIQUE_ONLY));
  }
  else
  {
    if (MAX_CUMMULATIVE_ACKS == ac->num_acks)
    {
      /* must run immediately, ack buffer full! */
      transmit_cummulative_ack_cb (ac);
    }
    GNUNET_SCHEDULER_cancel (ac->task);
    ac->min_transmission_time =
      GNUNET_TIME_absolute_min (ac->min_transmission_time, max_delay);
  }
  GNUNET_assert (ac->num_acks < MAX_CUMMULATIVE_ACKS);
  ac->ack_uuids[ac->num_acks].receive_time = GNUNET_TIME_absolute_get ();
  ac->ack_uuids[ac->num_acks].ack_uuid = *ack_uuid;
  ac->num_acks++;
  ac->task = GNUNET_SCHEDULER_add_at (ac->min_transmission_time,
                                      &transmit_cummulative_ack_cb,
                                      ac);
}


/**
 * Closure for #find_by_message_uuid.
 */
struct FindByMessageUuidContext
{
  /**
   * UUID to look for.
   */
  struct MessageUUIDP message_uuid;

  /**
   * Set to the reassembly context if found.
   */
  struct ReassemblyContext *rc;
};


/**
 * Iterator called to find a reassembly context by the message UUID in the
 * multihashmap32.
 *
 * @param cls a `struct FindByMessageUuidContext`
 * @param key a key (unused)
 * @param value a `struct ReassemblyContext`
 * @return #GNUNET_YES if not found, #GNUNET_NO if found
 */
static int
find_by_message_uuid (void *cls, uint32_t key, void *value)
{
  struct FindByMessageUuidContext *fc = cls;
  struct ReassemblyContext *rc = value;

  (void) key;
  if (0 == GNUNET_memcmp (&fc->message_uuid, &rc->msg_uuid))
  {
    fc->rc = rc;
    return GNUNET_NO;
  }
  return GNUNET_YES;
}


/**
 * Communicator gave us a fragment.  Process the request.
 *
 * @param cls a `struct CommunicatorMessageContext` (must call
 * #finish_cmc_handling() when done)
 * @param fb the message that was received
 */
static void
handle_fragment_box (void *cls, const struct TransportFragmentBoxMessage *fb)
{
  struct CommunicatorMessageContext *cmc = cls;
  struct VirtualLink *vl;
  struct ReassemblyContext *rc;
  const struct GNUNET_MessageHeader *msg;
  uint16_t msize;
  uint16_t fsize;
  uint16_t frag_off;
  char *target;
  struct GNUNET_TIME_Relative cdelay;
  struct FindByMessageUuidContext fc;

  vl = lookup_virtual_link (&cmc->im.sender);
  if ((NULL == vl) || (GNUNET_NO == vl->confirmed))
  {
    struct GNUNET_SERVICE_Client *client = cmc->tc->client;

    GNUNET_log (GNUNET_ERROR_TYPE_DEBUG,
                "No virtual link for %s to handle fragment\n",
                GNUNET_i2s (&cmc->im.sender));
    GNUNET_break (0);
    finish_cmc_handling (cmc);
    GNUNET_SERVICE_client_drop (client);
    return;
  }
  if (NULL == vl->reassembly_map)
  {
    vl->reassembly_map = GNUNET_CONTAINER_multihashmap32_create (8);
    vl->reassembly_heap =
      GNUNET_CONTAINER_heap_create (GNUNET_CONTAINER_HEAP_ORDER_MIN);
    vl->reassembly_timeout_task =
      GNUNET_SCHEDULER_add_delayed (REASSEMBLY_EXPIRATION,
                                    &reassembly_cleanup_task,
                                    vl);
  }
  msize = ntohs (fb->msg_size);
  fc.message_uuid = fb->msg_uuid;
  fc.rc = NULL;
  (void) GNUNET_CONTAINER_multihashmap32_get_multiple (vl->reassembly_map,
                                                       fb->msg_uuid.uuid,
                                                       &find_by_message_uuid,
                                                       &fc);
  fsize = ntohs (fb->header.size) - sizeof(*fb);
  if (NULL == (rc = fc.rc))
  {
    rc = GNUNET_malloc (sizeof(*rc) + msize    /* reassembly payload buffer */
                        + (msize + 7) / 8 * sizeof(uint8_t) /* bitfield */);
    rc->msg_uuid = fb->msg_uuid;
    rc->virtual_link = vl;
    rc->msg_size = msize;
    rc->reassembly_timeout =
      GNUNET_TIME_relative_to_absolute (REASSEMBLY_EXPIRATION);
    rc->last_frag = GNUNET_TIME_absolute_get ();
    rc->hn = GNUNET_CONTAINER_heap_insert (vl->reassembly_heap,
                                           rc,
                                           rc->reassembly_timeout.abs_value_us);
    GNUNET_assert (GNUNET_OK ==
                   GNUNET_CONTAINER_multihashmap32_put (
                     vl->reassembly_map,
                     rc->msg_uuid.uuid,
                     rc,
                     GNUNET_CONTAINER_MULTIHASHMAPOPTION_MULTIPLE));
    target = (char *) &rc[1];
    rc->bitfield = (uint8_t *) (target + rc->msg_size);
    if (fsize != rc->msg_size)
      rc->msg_missing = rc->msg_size;
    else
      rc->msg_missing = 0;
    GNUNET_log (GNUNET_ERROR_TYPE_DEBUG,
                "Received fragment with size %u at offset %u/%u %u bytes missing from %s for NEW message %u\n",
                fsize,
                ntohs (fb->frag_off),
                msize,
                rc->msg_missing,
                GNUNET_i2s (&cmc->im.sender),
                (unsigned int) fb->msg_uuid.uuid);
  }
  else
  {
    target = (char *) &rc[1];
    GNUNET_log (GNUNET_ERROR_TYPE_DEBUG,
                "Received fragment at offset %u/%u from %s for message %u\n",
                ntohs (fb->frag_off),
                msize,
                GNUNET_i2s (&cmc->im.sender),
                (unsigned int) fb->msg_uuid.uuid);
  }
  if (msize != rc->msg_size)
  {
    GNUNET_break (0);
    finish_cmc_handling (cmc);
    return;
  }

  /* reassemble */
  if (0 == fsize)
  {
    GNUNET_break (0);
    finish_cmc_handling (cmc);
    return;
  }
  frag_off = ntohs (fb->frag_off);
  if (frag_off + fsize > msize)
  {
    /* Fragment (plus fragment size) exceeds message size! */
    GNUNET_break_op (0);
    finish_cmc_handling (cmc);
    return;
  }
  memcpy (&target[frag_off], &fb[1], fsize);
  /* update bitfield and msg_missing */
  for (unsigned int i = frag_off; i < frag_off + fsize; i++)
  {
    if (0 == (rc->bitfield[i / 8] & (1 << (i % 8))))
    {
      rc->bitfield[i / 8] |= (1 << (i % 8));
      rc->msg_missing--;
    }
  }

  /* Compute cumulative ACK */
  cdelay = GNUNET_TIME_absolute_get_duration (rc->last_frag);
  cdelay = GNUNET_TIME_relative_multiply (cdelay, rc->msg_missing / fsize);
  if (0 == rc->msg_missing)
    cdelay = GNUNET_TIME_UNIT_ZERO;
  cummulative_ack (&cmc->im.sender,
                   &fb->ack_uuid,
                   GNUNET_TIME_relative_to_absolute (cdelay));
  rc->last_frag = GNUNET_TIME_absolute_get ();
  /* is reassembly complete? */
  if (0 != rc->msg_missing)
  {
    finish_cmc_handling (cmc);
    return;
  }
  /* reassembly is complete, verify result */
  msg = (const struct GNUNET_MessageHeader *) &rc[1];
  if (ntohs (msg->size) != rc->msg_size)
  {
    GNUNET_break (0);
    free_reassembly_context (rc);
    finish_cmc_handling (cmc);
    return;
  }
  /* successful reassembly */
  GNUNET_log (GNUNET_ERROR_TYPE_DEBUG,
              "Fragment reassembly complete for message %u\n",
              (unsigned int) fb->msg_uuid.uuid);
  /* FIXME: check that the resulting msg is NOT a
     DV Box or Reliability Box, as that is NOT allowed! */
  cmc->mh = msg;
  demultiplex_with_cmc (cmc);
  /* FIXME-OPTIMIZE: really free here? Might be bad if fragments are still
     en-route and we forget that we finished this reassembly immediately!
     -> keep around until timeout?
     -> shorten timeout based on ACK? */
  free_reassembly_context (rc);
}


/**
 * Communicator gave us a reliability box.  Check the message.
 *
 * @param cls a `struct CommunicatorMessageContext`
 * @param rb the send message that was sent
 * @return #GNUNET_YES if message is well-formed
 */
static int
check_reliability_box (void *cls,
                       const struct TransportReliabilityBoxMessage *rb)
{
  (void) cls;
  const struct GNUNET_MessageHeader *inbox =  (const struct
                                               GNUNET_MessageHeader *) &rb[1];

  GNUNET_log (GNUNET_ERROR_TYPE_DEBUG,
              "check_send_msg with size %u: inner msg type %u and size %u (%lu %lu)\n",
              ntohs (rb->header.size),
              ntohs (inbox->type),
              ntohs (inbox->size),
              sizeof (struct TransportReliabilityBoxMessage),
              sizeof (struct GNUNET_MessageHeader));
  GNUNET_MQ_check_boxed_message (rb);
  return GNUNET_YES;
}


/**
 * Communicator gave us a reliability box.  Process the request.
 *
 * @param cls a `struct CommunicatorMessageContext` (must call
 * #finish_cmc_handling() when done)
 * @param rb the message that was received
 */
static void
handle_reliability_box (void *cls,
                        const struct TransportReliabilityBoxMessage *rb)
{
  struct CommunicatorMessageContext *cmc = cls;
  const struct GNUNET_MessageHeader *inbox =
    (const struct GNUNET_MessageHeader *) &rb[1];
  struct GNUNET_TIME_Relative rtt;

  GNUNET_log (GNUNET_ERROR_TYPE_DEBUG,
              "Received reliability box from %s with UUID %s of type %u\n",
              GNUNET_i2s (&cmc->im.sender),
              GNUNET_uuid2s (&rb->ack_uuid.value),
              (unsigned int) ntohs (inbox->type));
  rtt = GNUNET_TIME_UNIT_SECONDS; /* FIXME: should base this on "RTT", but we
                                     do not really have an RTT for the
                                   * incoming* queue (should we have
                                     the sender add it to the rb message?) */
  cummulative_ack (
    &cmc->im.sender,
    &rb->ack_uuid,
    (0 == ntohl (rb->ack_countdown))
    ? GNUNET_TIME_UNIT_ZERO_ABS
    : GNUNET_TIME_relative_to_absolute (
      GNUNET_TIME_relative_divide (rtt, 8 /* FIXME: magic constant */)));
  /* continue with inner message */
  /* FIXME: check that inbox is NOT a DV Box, fragment or another
     reliability box (not allowed!) */
  cmc->mh = inbox;
  demultiplex_with_cmc (cmc);
}


/**
 * Check if we have advanced to another age since the last time.  If
 * so, purge ancient statistics (more than GOODPUT_AGING_SLOTS before
 * the current age)
 *
 * @param[in,out] pd data to update
 * @param age current age
 */
static void
update_pd_age (struct PerformanceData *pd, unsigned int age)
{
  unsigned int sage;

  if (age == pd->last_age)
    return; /* nothing to do */
  sage = GNUNET_MAX (pd->last_age, age - 2 * GOODPUT_AGING_SLOTS);
  for (unsigned int i = sage; i <= age - GOODPUT_AGING_SLOTS; i++)
  {
    struct TransmissionHistoryEntry *the = &pd->the[i % GOODPUT_AGING_SLOTS];

    the->bytes_sent = 0;
    the->bytes_received = 0;
  }
  pd->last_age = age;
}


/**
 * Update @a pd based on the latest @a rtt and the number of bytes
 * that were confirmed to be successfully transmitted.
 *
 * @param[in,out] pd data to update
 * @param rtt latest round-trip time
 * @param bytes_transmitted_ok number of bytes receiver confirmed as received
 */
static void
update_performance_data (struct PerformanceData *pd,
                         struct GNUNET_TIME_Relative rtt,
                         uint16_t bytes_transmitted_ok)
{
  uint64_t nval = rtt.rel_value_us;
  uint64_t oval = pd->aged_rtt.rel_value_us;
  unsigned int age = get_age ();
  struct TransmissionHistoryEntry *the = &pd->the[age % GOODPUT_AGING_SLOTS];

  if (oval == GNUNET_TIME_UNIT_FOREVER_REL.rel_value_us)
    pd->aged_rtt = rtt;
  else
    pd->aged_rtt.rel_value_us = (nval + 7 * oval) / 8;
  update_pd_age (pd, age);
  the->bytes_received += bytes_transmitted_ok;
}


/**
 * We have successfully transmitted data via @a q, update metrics.
 *
 * @param q queue to update
 * @param rtt round trip time observed
 * @param bytes_transmitted_ok number of bytes successfully transmitted
 */
static void
update_queue_performance (struct Queue *q,
                          struct GNUNET_TIME_Relative rtt,
                          uint16_t bytes_transmitted_ok)
{
  update_performance_data (&q->pd, rtt, bytes_transmitted_ok);
}


/**
 * We have successfully transmitted data via @a dvh, update metrics.
 *
 * @param dvh distance vector path data to update
 * @param rtt round trip time observed
 * @param bytes_transmitted_ok number of bytes successfully transmitted
 */
static void
update_dvh_performance (struct DistanceVectorHop *dvh,
                        struct GNUNET_TIME_Relative rtt,
                        uint16_t bytes_transmitted_ok)
{
  update_performance_data (&dvh->pd, rtt, bytes_transmitted_ok);
}


/**
 * We have completed transmission of @a pm, remove it from
 * the transmission queues (and if it is a fragment, continue
 * up the tree as necessary).
 *
 * @param pm pending message that was transmitted
 */
static void
completed_pending_message (struct PendingMessage *pm)
{
  struct PendingMessage *pos;

  GNUNET_log (GNUNET_ERROR_TYPE_DEBUG,
              "Complete transmission of message %" PRIu64 " %u\n",
              pm->logging_uuid,
              pm->pmt);
  switch (pm->pmt)
  {
  case PMT_CORE:
  case PMT_RELIABILITY_BOX:
    /* Full message sent, we are done */
    client_send_response (pm);
    return;

  case PMT_FRAGMENT_BOX:
    /* Fragment sent over reliable channel */
    pos = pm->frag_parent;
    GNUNET_CONTAINER_MDLL_remove (frag, pos->head_frag, pos->tail_frag, pm);
    free_pending_message (pm);
    /* check if subtree is done */
    while ((NULL == pos->head_frag) && (pos->frag_off == (pos->bytes_msg
                                                          - sizeof(struct
                                                                   TransportFragmentBoxMessage)))
           &&
           (NULL != pos->frag_parent))
    {
      pm = pos;
      pos = pm->frag_parent;
      if ((NULL == pos) && (PMT_DV_BOX == pm->pmt))
      {
        client_send_response (pm);
        return;
      }
      else if (PMT_DV_BOX == pm->pmt)
      {
        client_send_response (pos);
        return;
      }
      GNUNET_CONTAINER_MDLL_remove (frag, pos->head_frag, pos->tail_frag, pm);
      free_pending_message (pm);
    }

    /* Was this the last applicable fragment? */
    if ((NULL == pos->head_frag) && (NULL == pos->frag_parent) &&
        (pos->frag_off == pos->bytes_msg))
      client_send_response (pos);
    return;

  case PMT_DV_BOX:
    GNUNET_log (GNUNET_ERROR_TYPE_DEBUG,
                "Completed transmission of message %" PRIu64 " (DV Box)\n",
                pm->logging_uuid);
    if (NULL != pm->frag_parent)
    {
      if (NULL != pm->bpm)
      {
        GNUNET_free (pm->bpm);
        GNUNET_log (GNUNET_ERROR_TYPE_DEBUG,
                    "Freed bpm\n");
      }
      pos = pm->frag_parent;
      free_pending_message (pm);
      pos->bpm = NULL;
      client_send_response (pos);
    }
    else
      client_send_response (pm);
    return;
  }
}


/**
 * The @a pa was acknowledged, process the acknowledgement.
 *
 * @param pa the pending acknowledgement that was satisfied
 * @param ack_delay artificial delay from cumulative acks created by the
 * other peer
 */
static void
handle_acknowledged (struct PendingAcknowledgement *pa,
                     struct GNUNET_TIME_Relative ack_delay)
{
  struct GNUNET_TIME_Relative delay;

  delay = GNUNET_TIME_absolute_get_duration (pa->transmission_time);
  delay = GNUNET_TIME_relative_subtract (delay, ack_delay);
  if (NULL != pa->queue && 1 == pa->num_send)
    update_queue_performance (pa->queue, delay, pa->message_size);
  if (NULL != pa->dvh && 1 == pa->num_send)
    update_dvh_performance (pa->dvh, delay, pa->message_size);
  if (NULL != pa->pm)
    completed_pending_message (pa->pm);
  free_pending_acknowledgement (pa);
}


/**
 * Communicator gave us a reliability ack.  Check it is well-formed.
 *
 * @param cls a `struct CommunicatorMessageContext` (unused)
 * @param ra the message that was received
 * @return #GNUNET_Ok if @a ra is well-formed
 */
static int
check_reliability_ack (void *cls,
                       const struct TransportReliabilityAckMessage *ra)
{
  unsigned int n_acks;

  (void) cls;
  n_acks = (ntohs (ra->header.size) - sizeof(*ra))
           / sizeof(struct TransportCummulativeAckPayloadP);
  if (0 == n_acks)
  {
    GNUNET_break_op (0);
    return GNUNET_SYSERR;
  }
  if ((ntohs (ra->header.size) - sizeof(*ra)) !=
      n_acks * sizeof(struct TransportCummulativeAckPayloadP))
  {
    GNUNET_break_op (0);
    return GNUNET_SYSERR;
  }
  return GNUNET_OK;
}


/**
 * Communicator gave us a reliability ack.  Process the request.
 *
 * @param cls a `struct CommunicatorMessageContext` (must call
 * #finish_cmc_handling() when done)
 * @param ra the message that was received
 */
static void
handle_reliability_ack (void *cls,
                        const struct TransportReliabilityAckMessage *ra)
{
  struct CommunicatorMessageContext *cmc = cls;
  const struct TransportCummulativeAckPayloadP *ack;
  unsigned int n_acks;
  uint32_t ack_counter;

  n_acks = (ntohs (ra->header.size) - sizeof(*ra))
           / sizeof(struct TransportCummulativeAckPayloadP);
  ack = (const struct TransportCummulativeAckPayloadP *) &ra[1];
  for (unsigned int i = 0; i < n_acks; i++)
  {
    struct PendingAcknowledgement *pa =
      GNUNET_CONTAINER_multiuuidmap_get (pending_acks, &ack[i].ack_uuid.value);
    if (NULL == pa)
    {
      GNUNET_log (GNUNET_ERROR_TYPE_INFO,
                  "Received ACK from %s with UUID %s which is unknown to us!\n",
                  GNUNET_i2s (&cmc->im.sender),
                  GNUNET_uuid2s (&ack[i].ack_uuid.value));
      GNUNET_STATISTICS_update (
        GST_stats,
        "# FRAGMENT_ACKS dropped, no matching pending message",
        1,
        GNUNET_NO);
      continue;
    }
    GNUNET_log (GNUNET_ERROR_TYPE_DEBUG,
                "Received ACK from %s with UUID %s\n",
                GNUNET_i2s (&cmc->im.sender),
                GNUNET_uuid2s (&ack[i].ack_uuid.value));
    handle_acknowledged (pa, GNUNET_TIME_relative_ntoh (ack[i].ack_delay));
  }

  ack_counter = htonl (ra->ack_counter);
  (void) ack_counter;  /* silence compiler warning for now */
  // FIXME-OPTIMIZE: track ACK losses based on ack_counter somewhere!
  // (DV and/or Neighbour?)
  finish_cmc_handling (cmc);
}


/**
 * Communicator gave us a backchannel encapsulation.  Check the message.
 *
 * @param cls a `struct CommunicatorMessageContext`
 * @param be the send message that was sent
 * @return #GNUNET_YES if message is well-formed
 */
static int
check_backchannel_encapsulation (
  void *cls,
  const struct TransportBackchannelEncapsulationMessage *be)
{
  uint16_t size = ntohs (be->header.size) - sizeof(*be);
  const struct GNUNET_MessageHeader *inbox =
    (const struct GNUNET_MessageHeader *) &be[1];
  const char *is;
  uint16_t isize;

  (void) cls;
  if (ntohs (inbox->size) >= size)
  {
    GNUNET_break_op (0);
    return GNUNET_SYSERR;
  }
  isize = ntohs (inbox->size);
  is = ((const char *) inbox) + isize;
  size -= isize;
  if ('\0' != is[size - 1])
  {
    GNUNET_break_op (0);
    return GNUNET_SYSERR;
  }
  return GNUNET_YES;
}


/**
 * Communicator gave us a backchannel encapsulation.  Process the request.
 * (We are the destination of the backchannel here.)
 *
 * @param cls a `struct CommunicatorMessageContext` (must call
 * #finish_cmc_handling() when done)
 * @param be the message that was received
 */
static void
handle_backchannel_encapsulation (
  void *cls,
  const struct TransportBackchannelEncapsulationMessage *be)
{
  struct CommunicatorMessageContext *cmc = cls;
  struct GNUNET_TRANSPORT_CommunicatorBackchannelIncoming *cbi;
  struct GNUNET_MQ_Envelope *env;
  struct TransportClient *tc;
  const struct GNUNET_MessageHeader *inbox =
    (const struct GNUNET_MessageHeader *) &be[1];
  uint16_t isize = ntohs (inbox->size);
  const char *target_communicator = ((const char *) inbox) + isize;
  char *sender;
  char *self;

  GNUNET_asprintf (&sender,
                   "%s",
                   GNUNET_i2s (&cmc->im.sender));
  GNUNET_asprintf (&self,
                   "%s",
                   GNUNET_i2s (&GST_my_identity));

  /* Find client providing this communicator */
  for (tc = clients_head; NULL != tc; tc = tc->next)
    if ((CT_COMMUNICATOR == tc->type) &&
        (0 ==
         strcmp (tc->details.communicator.address_prefix, target_communicator)))
      break;
  if (NULL == tc)
  {
    char *stastr;

    GNUNET_asprintf (
      &stastr,
      "# Backchannel message dropped: target communicator `%s' unknown",
      target_communicator);
    GNUNET_STATISTICS_update (GST_stats, stastr, 1, GNUNET_NO);
    GNUNET_free (stastr);
    finish_cmc_handling (cmc);
    return;
  }
  /* Finally, deliver backchannel message to communicator */
  GNUNET_log (GNUNET_ERROR_TYPE_DEBUG,
              "Delivering backchannel message from %s to %s of type %u to %s\n",
              sender,
              self,
              ntohs (inbox->type),
              target_communicator);
  env = GNUNET_MQ_msg_extra (
    cbi,
    isize,
    GNUNET_MESSAGE_TYPE_TRANSPORT_COMMUNICATOR_BACKCHANNEL_INCOMING);
  cbi->pid = cmc->im.sender;
  memcpy (&cbi[1], inbox, isize);
  GNUNET_MQ_send (tc->mq, env);
  finish_cmc_handling (cmc);
}


/**
 * Task called when we should check if any of the DV paths
 * we have learned to a target are due for garbage collection.
 *
 * Collects stale paths, and possibly frees the entire DV
 * entry if no paths are left. Otherwise re-schedules itself.
 *
 * @param cls a `struct DistanceVector`
 */
static void
path_cleanup_cb (void *cls)
{
  struct DistanceVector *dv = cls;
  struct DistanceVectorHop *pos;

  dv->timeout_task = NULL;
  while (NULL != (pos = dv->dv_head))
  {
    GNUNET_assert (dv == pos->dv);
    if (GNUNET_TIME_absolute_get_remaining (pos->timeout).rel_value_us > 0)
      break;
    free_distance_vector_hop (pos);
  }
  if (NULL == pos)
  {
    free_dv_route (dv);
    return;
  }
  dv->timeout_task =
    GNUNET_SCHEDULER_add_at (pos->timeout, &path_cleanup_cb, dv);
}


static void
send_msg_from_cache (struct VirtualLink *vl)
{

  const struct GNUNET_PeerIdentity target = vl->target;


  if ((GNUNET_YES == is_ring_buffer_full) || (0 < ring_buffer_head))
  {
    struct RingBufferEntry *ring_buffer_copy[RING_BUFFER_SIZE];
    unsigned int tail = GNUNET_YES == is_ring_buffer_full ? ring_buffer_head :
                        0;
    unsigned int head = GNUNET_YES == is_ring_buffer_full ? RING_BUFFER_SIZE :
                        ring_buffer_head;
    struct GNUNET_TRANSPORT_IncomingMessage im;
    struct CommunicatorMessageContext *cmc;
    struct RingBufferEntry *rbe;
    struct GNUNET_MessageHeader *mh;

    GNUNET_log (GNUNET_ERROR_TYPE_DEBUG,
                "Sending from ring buffer, which has %u items\n",
                ring_buffer_head);

    ring_buffer_head = 0;
    for (unsigned int i = 0; i < head; i++)
    {
      rbe = ring_buffer[(i + tail) % RING_BUFFER_SIZE];
      cmc = rbe->cmc;
      mh = rbe->mh;

      im = cmc->im;
      // mh = cmc->mh;
      GNUNET_log (GNUNET_ERROR_TYPE_DEBUG,
                  "Sending to ring buffer target %s using vl target %s\n",
                  GNUNET_i2s (&im.sender),
                  GNUNET_i2s2 (&target));
      if (0 == GNUNET_memcmp (&target, &im.sender))
      {
        GNUNET_log (GNUNET_ERROR_TYPE_DEBUG,
                    "Finish handling message of type %u and size %u\n",
                    (unsigned int) ntohs (mh->type),
                    (unsigned int) ntohs (mh->size));
        finish_handling_raw_message (vl, mh, cmc, GNUNET_NO);
        GNUNET_free (mh);
      }
      else
      {
        ring_buffer_copy[i] = rbe;
        ring_buffer_head++;
      }
    }

    if ((GNUNET_YES == is_ring_buffer_full) && (RING_BUFFER_SIZE - 1 >
                                                ring_buffer_head))
    {
      is_ring_buffer_full = GNUNET_NO;
    }

    for (unsigned int i = 0; i < ring_buffer_head; i++)
    {
      ring_buffer[i] = ring_buffer_copy[i];
      GNUNET_log (GNUNET_ERROR_TYPE_DEBUG,
                  "ring_buffer_copy[i]->mh->type for i %u %u\n",
                  i,
                  ring_buffer_copy[i]->mh->type);
      GNUNET_log (GNUNET_ERROR_TYPE_DEBUG,
                  "ring_buffer[i]->mh->type for i %u %u\n",
                  i,
                  ring_buffer[i]->mh->type);
    }

    GNUNET_log (GNUNET_ERROR_TYPE_DEBUG,
                "%u items still in ring buffer\n",
                ring_buffer_head);
  }

  if ((GNUNET_YES == is_ring_buffer_full) || (0 < ring_buffer_dv_head))
  {
    struct PendingMessage *ring_buffer_dv_copy[RING_BUFFER_SIZE];
    struct PendingMessage *pm;
    unsigned int tail = GNUNET_YES == is_ring_buffer_dv_full ?
                        ring_buffer_dv_head :
                        0;
    unsigned int head = GNUNET_YES == is_ring_buffer_dv_full ?
                        RING_BUFFER_SIZE :
                        ring_buffer_dv_head;

    GNUNET_log (GNUNET_ERROR_TYPE_DEBUG,
                "Sending from ring buffer dv, which has %u items\n",
                ring_buffer_dv_head);

    ring_buffer_dv_head = 0;
    for (unsigned int i = 0; i < head; i++)
    {
      pm = ring_buffer_dv[(i + tail) % RING_BUFFER_SIZE];

      GNUNET_log (GNUNET_ERROR_TYPE_DEBUG,
                  "Sending to ring buffer target %s using vl target %s\n",
                  GNUNET_i2s (&pm->target),
                  GNUNET_i2s2 (&target));
      if (0 == GNUNET_memcmp (&target, &pm->target))
      {
        GNUNET_log (GNUNET_ERROR_TYPE_DEBUG,
                    "Adding PendingMessage to vl, checking transmission.\n");
        pm->vl = vl;
        GNUNET_CONTAINER_MDLL_insert (vl,
                                      vl->pending_msg_head,
                                      vl->pending_msg_tail,
                                      pm);

        check_vl_transmission (vl);
      }
      else
      {
        ring_buffer_dv_copy[i] = pm;
        ring_buffer_dv_head++;
      }
    }

    if (is_ring_buffer_dv_full && (RING_BUFFER_SIZE - 1 > ring_buffer_dv_head))
    {
      is_ring_buffer_dv_full = GNUNET_NO;
    }

    for (unsigned int i = 0; i < ring_buffer_dv_head; i++)
      ring_buffer_dv[i] = ring_buffer_dv_copy[i];

    GNUNET_log (GNUNET_ERROR_TYPE_DEBUG,
                "%u items still in ring buffer dv.\n",
                ring_buffer_dv_head);

  }
}


/**
 * The @a hop is a validated path to the respective target
 * peer and we should tell core about it -- and schedule
 * a job to revoke the state.
 *
 * @param hop a path to some peer that is the reason for activation
 */
static void
activate_core_visible_dv_path (struct DistanceVectorHop *hop)
{
  struct DistanceVector *dv = hop->dv;
  struct VirtualLink *vl;

  vl = lookup_virtual_link (&dv->target);
  if (NULL == vl)
  {

    vl = GNUNET_new (struct VirtualLink);
    GNUNET_log (GNUNET_ERROR_TYPE_DEBUG,
                "Creating new virtual link %p to %s using DV!\n",
                vl,
                GNUNET_i2s (&dv->target));
    vl->confirmed = GNUNET_YES;
    vl->message_uuid_ctr =
      GNUNET_CRYPTO_random_u64 (GNUNET_CRYPTO_QUALITY_WEAK, UINT64_MAX);
    vl->target = dv->target;
    vl->core_recv_window = RECV_WINDOW_SIZE;
    vl->available_fc_window_size = DEFAULT_WINDOW_SIZE;
    vl->incoming_fc_window_size = DEFAULT_WINDOW_SIZE;
    GNUNET_break (GNUNET_YES ==
                  GNUNET_CONTAINER_multipeermap_put (
                    links,
                    &vl->target,
                    vl,
                    GNUNET_CONTAINER_MULTIHASHMAPOPTION_UNIQUE_ONLY));
    vl->dv = dv;
    dv->vl = vl;
    vl->visibility_task =
      GNUNET_SCHEDULER_add_at (hop->path_valid_until, &check_link_down, vl);
    consider_sending_fc (vl);
    /* We lacked a confirmed connection to the target
       before, so tell CORE about it (finally!) */
    cores_send_connect_info (&dv->target);
    send_msg_from_cache (vl);
  }
  else
  {
    /* Link was already up, remember dv is also now available and we are done */
    vl->dv = dv;
    dv->vl = vl;
    if (GNUNET_NO == vl->confirmed)
    {
      vl->confirmed = GNUNET_YES;
      vl->visibility_task =
        GNUNET_SCHEDULER_add_at (hop->path_valid_until, &check_link_down, vl);
      consider_sending_fc (vl);
      /* We lacked a confirmed connection to the target
         before, so tell CORE about it (finally!) */
      cores_send_connect_info (&dv->target);
      send_msg_from_cache (vl);
    }
    else
      GNUNET_log (GNUNET_ERROR_TYPE_DEBUG,
                  "Virtual link to %s could now also use DV!\n",
                  GNUNET_i2s (&dv->target));
  }
}


/**
 * We have learned a @a path through the network to some other peer, add it to
 * our DV data structure (returning #GNUNET_YES on success).
 *
 * We do not add paths if we have a sufficient number of shorter
 * paths to this target already (returning #GNUNET_NO).
 *
 * We also do not add problematic paths, like those where we lack the first
 * hop in our neighbour list (i.e. due to a topology change) or where some
 * non-first hop is in our neighbour list (returning #GNUNET_SYSERR).
 *
 * @param path the path we learned, path[0] should be us,
 *             and then path contains a valid path from us to
 * `path[path_len-1]` path[1] should be a direct neighbour (we should check!)
 * @param path_len number of entries on the @a path, at least three!
 * @param network_latency how long does the message take from us to
 * `path[path_len-1]`? set to "forever" if unknown
 * @param path_valid_until how long is this path considered validated? Maybe
 * be zero.
 * @return #GNUNET_YES on success,
 *         #GNUNET_NO if we have better path(s) to the target
 *         #GNUNET_SYSERR if the path is useless and/or invalid
 *                         (i.e. path[1] not a direct neighbour
 *                        or path[i+1] is a direct neighbour for i>0)
 */
static int
learn_dv_path (const struct GNUNET_PeerIdentity *path,
               unsigned int path_len,
               struct GNUNET_TIME_Relative network_latency,
               struct GNUNET_TIME_Absolute path_valid_until)
{
  struct DistanceVectorHop *hop;
  struct DistanceVector *dv;
  struct Neighbour *next_hop;
  unsigned int shorter_distance;

  if (path_len < 3)
  {
    /* what a boring path! not allowed! */
    GNUNET_break (0);
    return GNUNET_SYSERR;
  }
  GNUNET_assert (0 == GNUNET_memcmp (&GST_my_identity, &path[0]));
  next_hop = lookup_neighbour (&path[1]);
  if (NULL == next_hop)
  {
    /* next hop must be a neighbour, otherwise this whole thing is useless! */
    GNUNET_break (0);
    return GNUNET_SYSERR;
  }
  for (unsigned int i = 2; i < path_len; i++)
    if (NULL != lookup_neighbour (&path[i]))
    {
      /* Useless path: we have a direct connection to some hop
         in the middle of the path, so this one is not even
         terribly useful for redundancy */
      GNUNET_log (GNUNET_ERROR_TYPE_INFO,
                  "Path of %u hops useless: directly link to hop %u (%s)\n",
                  path_len,
                  i,
                  GNUNET_i2s (&path[i]));
      GNUNET_STATISTICS_update (GST_stats,
                                "# Useless DV path ignored: hop is neighbour",
                                1,
                                GNUNET_NO);
      return GNUNET_SYSERR;
    }
  dv = GNUNET_CONTAINER_multipeermap_get (dv_routes, &path[path_len - 1]);
  if (NULL == dv)
  {
    dv = GNUNET_new (struct DistanceVector);
    dv->target = path[path_len - 1];
    dv->timeout_task = GNUNET_SCHEDULER_add_delayed (DV_PATH_VALIDITY_TIMEOUT,
                                                     &path_cleanup_cb,
                                                     dv);
    GNUNET_assert (GNUNET_OK ==
                   GNUNET_CONTAINER_multipeermap_put (
                     dv_routes,
                     &dv->target,
                     dv,
                     GNUNET_CONTAINER_MULTIHASHMAPOPTION_UNIQUE_ONLY));
  }
  /* Check if we have this path already! */
  shorter_distance = 0;
  for (struct DistanceVectorHop *pos = dv->dv_head; NULL != pos;
       pos = pos->next_dv)
  {
    if (pos->distance < path_len - 3)
      shorter_distance++;
    /* Note that the distances in 'pos' excludes us (path[0]),
       the next_hop (path[1]) and the target so we need to subtract three
       and check next_hop explicitly */
    if ((pos->distance == path_len - 3) && (pos->next_hop == next_hop))
    {
      int match = GNUNET_YES;

      for (unsigned int i = 0; i < pos->distance; i++)
      {
        if (0 != GNUNET_memcmp (&pos->path[i], &path[i + 2]))
        {
          match = GNUNET_NO;
          break;
        }
      }
      if (GNUNET_YES == match)
      {
        struct GNUNET_TIME_Relative last_timeout;

        /* Re-discovered known path, update timeout */
        GNUNET_STATISTICS_update (GST_stats,
                                  "# Known DV path refreshed",
                                  1,
                                  GNUNET_NO);
        last_timeout = GNUNET_TIME_absolute_get_remaining (pos->timeout);
        pos->timeout =
          GNUNET_TIME_relative_to_absolute (DV_PATH_VALIDITY_TIMEOUT);
        pos->path_valid_until =
          GNUNET_TIME_absolute_max (pos->path_valid_until, path_valid_until);
        GNUNET_CONTAINER_MDLL_remove (dv, dv->dv_head, dv->dv_tail, pos);
        GNUNET_CONTAINER_MDLL_insert (dv, dv->dv_head, dv->dv_tail, pos);
        if (0 <
            GNUNET_TIME_absolute_get_remaining (path_valid_until).rel_value_us)
          activate_core_visible_dv_path (pos);
        if (last_timeout.rel_value_us <
            GNUNET_TIME_relative_subtract (DV_PATH_VALIDITY_TIMEOUT,
                                           DV_PATH_DISCOVERY_FREQUENCY)
            .rel_value_us)
        {
          /* Some peer send DV learn messages too often, we are learning
             the same path faster than it would be useful; do not forward! */
          GNUNET_log (GNUNET_ERROR_TYPE_INFO,
                      "Rediscovered path too quickly, not forwarding further\n");
          return GNUNET_NO;
        }
        GNUNET_log (GNUNET_ERROR_TYPE_DEBUG,
                    "Refreshed known path to %s valid until %s, forwarding further\n",
                    GNUNET_i2s (&dv->target),
                    GNUNET_STRINGS_absolute_time_to_string (
                      pos->path_valid_until));
        return GNUNET_YES;
      }
    }
  }
  /* Count how many shorter paths we have (incl. direct
     neighbours) before simply giving up on this one! */
  if (shorter_distance >= MAX_DV_PATHS_TO_TARGET)
  {
    /* We have a shorter path already! */
    GNUNET_log (GNUNET_ERROR_TYPE_DEBUG,
                "Have many shorter DV paths %s, not forwarding further\n",
                GNUNET_i2s (&dv->target));
    return GNUNET_NO;
  }
  /* create new DV path entry */
  GNUNET_log (GNUNET_ERROR_TYPE_DEBUG,
              "Discovered new DV path to %s valid until %s\n",
              GNUNET_i2s (&dv->target),
              GNUNET_STRINGS_absolute_time_to_string (path_valid_until));
  hop = GNUNET_malloc (sizeof(struct DistanceVectorHop)
                       + sizeof(struct GNUNET_PeerIdentity) * (path_len - 3));
  hop->next_hop = next_hop;
  hop->dv = dv;
  hop->path = (const struct GNUNET_PeerIdentity *) &hop[1];
  memcpy (&hop[1],
          &path[2],
          sizeof(struct GNUNET_PeerIdentity) * (path_len - 3));
  hop->timeout = GNUNET_TIME_relative_to_absolute (DV_PATH_VALIDITY_TIMEOUT);
  hop->path_valid_until = path_valid_until;
  hop->distance = path_len - 3;
  hop->pd.aged_rtt = network_latency;
  GNUNET_CONTAINER_MDLL_insert (dv, dv->dv_head, dv->dv_tail, hop);
  GNUNET_CONTAINER_MDLL_insert (neighbour,
                                next_hop->dv_head,
                                next_hop->dv_tail,
                                hop);
  if (0 < GNUNET_TIME_absolute_get_remaining (path_valid_until).rel_value_us)
    activate_core_visible_dv_path (hop);
  return GNUNET_YES;
}


/**
 * Communicator gave us a DV learn message.  Check the message.
 *
 * @param cls a `struct CommunicatorMessageContext`
 * @param dvl the send message that was sent
 * @return #GNUNET_YES if message is well-formed
 */
static int
check_dv_learn (void *cls, const struct TransportDVLearnMessage *dvl)
{
  uint16_t size = ntohs (dvl->header.size);
  uint16_t num_hops = ntohs (dvl->num_hops);
  const struct DVPathEntryP *hops = (const struct DVPathEntryP *) &dvl[1];

  (void) cls;
  if (size != sizeof(*dvl) + num_hops * sizeof(struct DVPathEntryP))
  {
    GNUNET_break_op (0);
    return GNUNET_SYSERR;
  }
  if (num_hops > MAX_DV_HOPS_ALLOWED)
  {
    GNUNET_break_op (0);
    return GNUNET_SYSERR;
  }
  for (unsigned int i = 0; i < num_hops; i++)
  {
    if (0 == GNUNET_memcmp (&dvl->initiator, &hops[i].hop))
    {
      GNUNET_break_op (0);
      return GNUNET_SYSERR;
    }
    if (0 == GNUNET_memcmp (&GST_my_identity, &hops[i].hop))
    {
      GNUNET_break_op (0);
      return GNUNET_SYSERR;
    }
  }
  return GNUNET_YES;
}


/**
 * Build and forward a DV learn message to @a next_hop.
 *
 * @param next_hop peer to send the message to
 * @param msg message received
 * @param bi_history bitmask specifying hops on path that were bidirectional
 * @param nhops length of the @a hops array
 * @param hops path the message traversed so far
 * @param in_time when did we receive the message, used to calculate network
 * delay
 */
static void
forward_dv_learn (const struct GNUNET_PeerIdentity *next_hop,
                  const struct TransportDVLearnMessage *msg,
                  uint16_t bi_history,
                  uint16_t nhops,
                  const struct DVPathEntryP *hops,
                  struct GNUNET_TIME_Absolute in_time)
{
  struct Neighbour *n;
  struct VirtualLink *vl;
  struct DVPathEntryP *dhops;
  char buf[sizeof(struct TransportDVLearnMessage)
           + (nhops + 1) * sizeof(struct DVPathEntryP)] GNUNET_ALIGN;
  struct TransportDVLearnMessage *fwd = (struct TransportDVLearnMessage *) buf;
  struct GNUNET_TIME_Relative nnd;

  /* compute message for forwarding */
  GNUNET_log (GNUNET_ERROR_TYPE_DEBUG,
              "Forwarding DV learn message originating from %s to %s\n",
              GNUNET_i2s (&msg->initiator),
              GNUNET_i2s2 (next_hop));
  GNUNET_assert (nhops < MAX_DV_HOPS_ALLOWED);
  fwd->header.type = htons (GNUNET_MESSAGE_TYPE_TRANSPORT_DV_LEARN);
  fwd->header.size = htons (sizeof(struct TransportDVLearnMessage)
                            + (nhops + 1) * sizeof(struct DVPathEntryP));
  fwd->num_hops = htons (nhops + 1);
  fwd->bidirectional = htons (bi_history);
  nnd = GNUNET_TIME_relative_add (GNUNET_TIME_absolute_get_duration (in_time),
                                  GNUNET_TIME_relative_ntoh (
                                    msg->non_network_delay));
  fwd->non_network_delay = GNUNET_TIME_relative_hton (nnd);
  fwd->init_sig = msg->init_sig;
  fwd->initiator = msg->initiator;
  fwd->challenge = msg->challenge;
  fwd->monotonic_time = msg->monotonic_time;
  dhops = (struct DVPathEntryP *) &fwd[1];
  GNUNET_memcpy (dhops, hops, sizeof(struct DVPathEntryP) * nhops);
  dhops[nhops].hop = GST_my_identity;
  {
    struct DvHopPS dhp = {
      .purpose.purpose = htonl (GNUNET_SIGNATURE_PURPOSE_TRANSPORT_DV_HOP),
      .purpose.size = htonl (sizeof(dhp)),
      .pred = (0 == nhops) ? msg->initiator : dhops[nhops - 1].hop,
      .succ = *next_hop,
      .challenge = msg->challenge
    };
    GNUNET_CRYPTO_eddsa_sign (GST_my_private_key,
                              &dhp,
                              &dhops[nhops].hop_sig);
  }
  /*route_control_message_without_fc (next_hop,
                                    &fwd->header,
                                    RMO_UNCONFIRMED_ALLOWED);*/
  vl = lookup_virtual_link (next_hop);
  if ((NULL != vl) && (GNUNET_YES == vl->confirmed))
  {
    route_control_message_without_fc (vl,
                                      &fwd->header,
                                      RMO_UNCONFIRMED_ALLOWED);
  }
  else
  {
    /* Use route via neighbour */
    n = lookup_neighbour (next_hop);
    if (NULL != n)
      route_via_neighbour (
        n,
        &fwd->header,
        RMO_UNCONFIRMED_ALLOWED);
  }
}


/**
 * Check signature of type #GNUNET_SIGNATURE_PURPOSE_TRANSPORT_DV_INITIATOR
 *
 * @param sender_monotonic_time monotonic time of the initiator
 * @param init the signer
 * @param challenge the challenge that was signed
 * @param init_sig signature presumably by @a init
 * @return #GNUNET_OK if the signature is valid
 */
static int
validate_dv_initiator_signature (
  struct GNUNET_TIME_AbsoluteNBO sender_monotonic_time,
  const struct GNUNET_PeerIdentity *init,
  const struct GNUNET_CRYPTO_ChallengeNonceP *challenge,
  const struct GNUNET_CRYPTO_EddsaSignature *init_sig)
{
  struct DvInitPS ip = { .purpose.purpose = htonl (
                           GNUNET_SIGNATURE_PURPOSE_TRANSPORT_DV_INITIATOR),
                         .purpose.size = htonl (sizeof(ip)),
                         .monotonic_time = sender_monotonic_time,
                         .challenge = *challenge };

  if (
    GNUNET_OK !=
    GNUNET_CRYPTO_eddsa_verify (GNUNET_SIGNATURE_PURPOSE_TRANSPORT_DV_INITIATOR,
                                &ip,
                                init_sig,
                                &init->public_key))
  {
    GNUNET_break_op (0);
    return GNUNET_SYSERR;
  }
  return GNUNET_OK;
}


/**
 * Closure for #dv_neighbour_selection and #dv_neighbour_transmission.
 */
struct NeighbourSelectionContext
{
  /**
   * Original message we received.
   */
  const struct TransportDVLearnMessage *dvl;

  /**
   * The hops taken.
   */
  const struct DVPathEntryP *hops;

  /**
   * Time we received the message.
   */
  struct GNUNET_TIME_Absolute in_time;

  /**
   * Offsets of the selected peers.
   */
  uint32_t selections[MAX_DV_DISCOVERY_SELECTION];

  /**
   * Number of peers eligible for selection.
   */
  unsigned int num_eligible;

  /**
   * Number of peers that were selected for forwarding.
   */
  unsigned int num_selections;

  /**
   * Number of hops in @e hops
   */
  uint16_t nhops;

  /**
   * Bitmap of bidirectional connections encountered.
   */
  uint16_t bi_history;
};


/**
 * Function called for each neighbour during #handle_dv_learn.
 *
 * @param cls a `struct NeighbourSelectionContext *`
 * @param pid identity of the peer
 * @param value a `struct Neighbour`
 * @return #GNUNET_YES (always)
 */
static int
dv_neighbour_selection (void *cls,
                        const struct GNUNET_PeerIdentity *pid,
                        void *value)
{
  struct NeighbourSelectionContext *nsc = cls;

  (void) value;
  if (0 == GNUNET_memcmp (pid, &nsc->dvl->initiator))
    return GNUNET_YES; /* skip initiator */
  for (unsigned int i = 0; i < nsc->nhops; i++)
    if (0 == GNUNET_memcmp (pid, &nsc->hops[i].hop))
      return GNUNET_YES;
  /* skip peers on path */
  nsc->num_eligible++;
  return GNUNET_YES;
}


/**
 * Function called for each neighbour during #handle_dv_learn.
 * We call #forward_dv_learn() on the neighbour(s) selected
 * during #dv_neighbour_selection().
 *
 * @param cls a `struct NeighbourSelectionContext *`
 * @param pid identity of the peer
 * @param value a `struct Neighbour`
 * @return #GNUNET_YES (always)
 */
static int
dv_neighbour_transmission (void *cls,
                           const struct GNUNET_PeerIdentity *pid,
                           void *value)
{
  struct NeighbourSelectionContext *nsc = cls;

  GNUNET_log (GNUNET_ERROR_TYPE_DEBUG,
              "transmission %s\n",
              GNUNET_i2s (pid));
  (void) value;
  if (0 == GNUNET_memcmp (pid, &nsc->dvl->initiator))
    return GNUNET_YES; /* skip initiator */
  for (unsigned int i = 0; i < nsc->nhops; i++)
    if (0 == GNUNET_memcmp (pid, &nsc->hops[i].hop))
      return GNUNET_YES;
  /* skip peers on path */
  for (unsigned int i = 0; i < nsc->num_selections; i++)
  {
    if (nsc->selections[i] == nsc->num_eligible)
    {
      forward_dv_learn (pid,
                        nsc->dvl,
                        nsc->bi_history,
                        nsc->nhops,
                        nsc->hops,
                        nsc->in_time);
      break;
    }
  }
  nsc->num_eligible++;
  return GNUNET_YES;
}


/**
 * Computes the number of neighbours we should forward a DVInit
 * message to given that it has so far taken @a hops_taken hops
 * though the network and that the number of neighbours we have
 * in total is @a neighbour_count, out of which @a eligible_count
 * are not yet on the path.
 *
 * NOTE: technically we might want to include NSE in the formula to
 * get a better grip on the overall network size. However, for now
 * using NSE here would create a dependency issue in the build system.
 * => Left for later, hardcoded to 50 for now.
 *
 * The goal of the fomula is that we want to reach a total of LOG(NSE)
 * peers via DV (`target_total`).  We want the reach to be spread out
 * over various distances to the origin, with a bias towards shorter
 * distances.
 *
 * We make the strong assumption that the network topology looks
 * "similar" at other hops, in particular the @a neighbour_count
 * should be comparable at other hops.
 *
 * If the local neighbourhood is densely connected, we expect that @a
 * eligible_count is close to @a neighbour_count minus @a hops_taken
 * as a lot of the path is already known. In that case, we should
 * forward to few(er) peers to try to find a path out of the
 * neighbourhood. OTOH, if @a eligible_count is close to @a
 * neighbour_count, we should forward to many peers as we are either
 * still close to the origin (i.e.  @a hops_taken is small) or because
 * we managed to get beyond a local cluster.  We express this as
 * the `boost_factor` using the square of the fraction of eligible
 * neighbours (so if only 50% are eligible, we boost by 1/4, but if
 * 99% are eligible, the 'boost' will be almost 1).
 *
 * Second, the more hops we have taken, the larger the problem of an
 * exponential traffic explosion gets.  So we take the `target_total`,
 * and compute our degree such that at each distance d 2^{-d} peers
 * are selected (corrected by the `boost_factor`).
 *
 * @param hops_taken number of hops DVInit has travelled so far
 * @param neighbour_count number of neighbours we have in total
 * @param eligible_count number of neighbours we could in
 *        theory forward to
 */
static unsigned int
calculate_fork_degree (unsigned int hops_taken,
                       unsigned int neighbour_count,
                       unsigned int eligible_count)
{
  double target_total = 50.0; /* FIXME: use LOG(NSE)? */
  double eligible_ratio =
    ((double) eligible_count) / ((double) neighbour_count);
  double boost_factor = eligible_ratio * eligible_ratio;
  unsigned int rnd;
  double left;

  if (hops_taken >= 64)
  {
    GNUNET_break (0);
    return 0;   /* precaution given bitshift below */
  }
  for (unsigned int i = 1; i < hops_taken; i++)
  {
    /* For each hop, subtract the expected number of targets
       reached at distance d (so what remains divided by 2^d) */
    target_total -= (target_total * boost_factor / (1LLU << i));
  }
  rnd =
    (unsigned int) floor (target_total * boost_factor / (1LLU << hops_taken));
  /* round up or down probabilistically depending on how close we were
     when floor()ing to rnd */
  left = target_total - (double) rnd;
  if (UINT32_MAX * left >
      GNUNET_CRYPTO_random_u64 (GNUNET_CRYPTO_QUALITY_WEAK, UINT32_MAX))
    rnd++; /* round up */
  GNUNET_log (GNUNET_ERROR_TYPE_DEBUG,
              "Forwarding DV learn message of %u hops %u(/%u/%u) times\n",
              hops_taken,
              rnd,
              eligible_count,
              neighbour_count);
  return rnd;
}


/**
 * Function called when peerstore is done storing a DV monotonic time.
 *
 * @param cls a `struct Neighbour`
 * @param success #GNUNET_YES if peerstore was successful
 */
static void
neighbour_store_dvmono_cb (void *cls, int success)
{
  struct Neighbour *n = cls;

  n->sc = NULL;
  if (GNUNET_YES != success)
    GNUNET_log (GNUNET_ERROR_TYPE_ERROR,
                "Failed to store other peer's monotonic time in peerstore!\n");
}


/**
 * Communicator gave us a DV learn message.  Process the request.
 *
 * @param cls a `struct CommunicatorMessageContext` (must call
 * #finish_cmc_handling() when done)
 * @param dvl the message that was received
 */
static void
handle_dv_learn (void *cls, const struct TransportDVLearnMessage *dvl)
{
  struct CommunicatorMessageContext *cmc = cls;
  enum GNUNET_TRANSPORT_CommunicatorCharacteristics cc;
  int bi_hop;
  uint16_t nhops;
  uint16_t bi_history;
  const struct DVPathEntryP *hops;
  int do_fwd;
  int did_initiator;
  struct GNUNET_TIME_Absolute in_time;
  struct Neighbour *n;

  nhops = ntohs (dvl->num_hops);  /* 0 = sender is initiator */
  bi_history = ntohs (dvl->bidirectional);
  hops = (const struct DVPathEntryP *) &dvl[1];
  if (0 == nhops)
  {
    /* sanity check */
    if (0 != GNUNET_memcmp (&dvl->initiator, &cmc->im.sender))
    {
      GNUNET_break (0);
      finish_cmc_handling (cmc);
      return;
    }
  }
  else
  {
    GNUNET_log (GNUNET_ERROR_TYPE_DEBUG,
                "handle dv learn message last hop %s\n",
                GNUNET_i2s (&hops[nhops - 1].hop));
    /* sanity check */
    if (0 != GNUNET_memcmp (&hops[nhops - 1].hop, &cmc->im.sender))
    {
      GNUNET_break (0);
      finish_cmc_handling (cmc);
      return;
    }
  }

  GNUNET_assert (CT_COMMUNICATOR == cmc->tc->type);
  cc = cmc->tc->details.communicator.cc;
  bi_hop = (GNUNET_TRANSPORT_CC_RELIABLE ==
            cc); // FIXME: add bi-directional flag to cc?
  in_time = GNUNET_TIME_absolute_get ();

  /* continue communicator here, everything else can happen asynchronous! */
  finish_cmc_handling (cmc);

  n = lookup_neighbour (&dvl->initiator);
  if (NULL != n)
  {
    if ((n->dv_monotime_available == GNUNET_YES) &&
        (GNUNET_TIME_absolute_ntoh (dvl->monotonic_time).abs_value_us <
         n->last_dv_learn_monotime.abs_value_us))
    {
      GNUNET_log (GNUNET_ERROR_TYPE_DEBUG,
                  "DV learn from %s discarded due to time travel",
                  GNUNET_i2s (&dvl->initiator));
      GNUNET_STATISTICS_update (GST_stats,
                                "# DV learn discarded due to time travel",
                                1,
                                GNUNET_NO);
      return;
    }
    if (GNUNET_OK != validate_dv_initiator_signature (dvl->monotonic_time,
                                                      &dvl->initiator,
                                                      &dvl->challenge,
                                                      &dvl->init_sig))
    {
      GNUNET_log (GNUNET_ERROR_TYPE_DEBUG,
                  "DV learn signature from %s invalid\n",
                  GNUNET_i2s (&dvl->initiator));
      GNUNET_break_op (0);
      return;
    }
    n->last_dv_learn_monotime = GNUNET_TIME_absolute_ntoh (dvl->monotonic_time);
    if (GNUNET_YES == n->dv_monotime_available)
    {
      if (NULL != n->sc)
      {
        GNUNET_log (GNUNET_ERROR_TYPE_DEBUG,
                    "store cancel\n");
        GNUNET_PEERSTORE_store_cancel (n->sc);
      }
      n->sc =
        GNUNET_PEERSTORE_store (peerstore,
                                "transport",
                                &dvl->initiator,
                                GNUNET_PEERSTORE_TRANSPORT_DVLEARN_MONOTIME,
                                &dvl->monotonic_time,
                                sizeof(dvl->monotonic_time),
                                GNUNET_TIME_UNIT_FOREVER_ABS,
                                GNUNET_PEERSTORE_STOREOPTION_REPLACE,
                                &neighbour_store_dvmono_cb,
                                n);
    }
  }
  /* OPTIMIZE-FIXME: asynchronously (!) verify signatures!,
     If signature verification load too high, implement random drop strategy */
  for (unsigned int i = 0; i < nhops; i++)
  {
    struct DvHopPS dhp = { .purpose.purpose =
                             htonl (GNUNET_SIGNATURE_PURPOSE_TRANSPORT_DV_HOP),
                           .purpose.size = htonl (sizeof(dhp)),
                           .pred = (0 == i) ? dvl->initiator : hops[i - 1].hop,
                           .succ = (nhops == i + 1) ? GST_my_identity
                                   : hops[i + 1].hop,
                           .challenge = dvl->challenge };

    if (GNUNET_OK !=
        GNUNET_CRYPTO_eddsa_verify (GNUNET_SIGNATURE_PURPOSE_TRANSPORT_DV_HOP,
                                    &dhp,
                                    &hops[i].hop_sig,
                                    &hops[i].hop.public_key))
    {
      GNUNET_log (GNUNET_ERROR_TYPE_DEBUG,
                  "DV learn from %s signature of hop %u invalid\n",
                  GNUNET_i2s (&dvl->initiator),
                  i);
      GNUNET_log (GNUNET_ERROR_TYPE_DEBUG,
                  "signature of hop %s invalid\n",
                  GNUNET_i2s (&hops[i].hop));
      GNUNET_log (GNUNET_ERROR_TYPE_DEBUG,
                  "pred %s\n",
                  GNUNET_i2s (&dhp.pred));
      GNUNET_log (GNUNET_ERROR_TYPE_DEBUG,
                  "succ %s\n",
                  GNUNET_i2s (&dhp.succ));
      GNUNET_log (GNUNET_ERROR_TYPE_DEBUG,
                  "hash %s\n",
                  GNUNET_sh2s (&dhp.challenge.value));
      GNUNET_break_op (0);
      return;
    }
  }
  if (GNUNET_EXTRA_LOGGING > 0)
  {
    char *path;

    path = GNUNET_strdup (GNUNET_i2s (&dvl->initiator));
    for (unsigned int i = 0; i < nhops; i++)
    {
      char *tmp;

      GNUNET_asprintf (&tmp,
                       "%s%s%s",
                       path,
                       (bi_history & (1 << (nhops - i))) ? "<->" : "-->",
                       GNUNET_i2s (&hops[i].hop));
      GNUNET_free (path);
      path = tmp;
    }
    GNUNET_log (GNUNET_ERROR_TYPE_DEBUG,
                "Received DVInit via %s%s%s\n",
                path,
                bi_hop ? "<->" : "-->",
                GNUNET_i2s (&GST_my_identity));
    GNUNET_free (path);
  }
  do_fwd = GNUNET_YES;
  if (0 == GNUNET_memcmp (&GST_my_identity, &dvl->initiator))
  {
    struct GNUNET_PeerIdentity path[nhops + 1];
    struct GNUNET_TIME_Relative host_latency_sum;
    struct GNUNET_TIME_Relative latency;
    struct GNUNET_TIME_Relative network_latency;

    /* We initiated this, learn the forward path! */
    path[0] = GST_my_identity;
    path[1] = hops[0].hop;
    host_latency_sum = GNUNET_TIME_relative_ntoh (dvl->non_network_delay);

    // Need also something to lookup initiation time
    // to compute RTT! -> add RTT argument here?
    latency = GNUNET_TIME_absolute_get_duration (GNUNET_TIME_absolute_ntoh (
                                                   dvl->monotonic_time));
    GNUNET_assert (latency.rel_value_us >= host_latency_sum.rel_value_us);
    // latency = GNUNET_TIME_UNIT_FOREVER_REL;   // FIXME: initialize properly
    // (based on dvl->challenge, we can identify time of origin!)

    network_latency = GNUNET_TIME_relative_subtract (latency, host_latency_sum);
    /* assumption: latency on all links is the same */
    network_latency = GNUNET_TIME_relative_divide (network_latency, nhops);

    for (unsigned int i = 2; i <= nhops; i++)
    {
      struct GNUNET_TIME_Relative ilat;

      /* assumption: linear latency increase per hop */
      ilat = GNUNET_TIME_relative_multiply (network_latency, i);
      path[i] = hops[i - 1].hop;
      GNUNET_log (GNUNET_ERROR_TYPE_DEBUG,
                  "Learned path with %u hops to %s with latency %s\n",
                  i,
                  GNUNET_i2s (&path[i]),
                  GNUNET_STRINGS_relative_time_to_string (ilat, GNUNET_YES));
      learn_dv_path (path,
                     i + 1,
                     ilat,
                     GNUNET_TIME_relative_to_absolute (
                       ADDRESS_VALIDATION_LIFETIME));
    }
    /* as we initiated, do not forward again (would be circular!) */
    do_fwd = GNUNET_NO;
    return;
  }
  if (bi_hop)
  {
    /* last hop was bi-directional, we could learn something here! */
    struct GNUNET_PeerIdentity path[nhops + 2];

    path[0] = GST_my_identity;
    path[1] = hops[nhops - 1].hop;   /* direct neighbour == predecessor! */
    for (unsigned int i = 0; i < nhops; i++)
    {
      int iret;

      if (0 == (bi_history & (1 << i)))
        break;     /* i-th hop not bi-directional, stop learning! */
      if (i == nhops - 1)
      {
        path[i + 2] = dvl->initiator;
      }
      else
      {
        path[i + 2] = hops[nhops - i - 2].hop;
      }

      GNUNET_log (GNUNET_ERROR_TYPE_DEBUG,
                  "Learned inverse path with %u hops to %s\n",
                  i + 2,
                  GNUNET_i2s (&path[i + 2]));
      iret = learn_dv_path (path,
                            i + 3,
                            GNUNET_TIME_UNIT_FOREVER_REL,
                            GNUNET_TIME_relative_to_absolute (
                              ADDRESS_VALIDATION_LIFETIME));
      if (GNUNET_SYSERR == iret)
      {
        /* path invalid or too long to be interesting for US, thus should also
           not be interesting to our neighbours, cut path when forwarding to
           'i' hops, except of course for the one that goes back to the
           initiator */
        GNUNET_STATISTICS_update (GST_stats,
                                  "# DV learn not forwarded due invalidity of path",
                                  1,
                                  GNUNET_NO);
        do_fwd = GNUNET_NO;
        break;
      }
      if ((GNUNET_NO == iret) && (nhops == i + 1))
      {
        /* we have better paths, and this is the longest target,
           so there cannot be anything interesting later */
        GNUNET_STATISTICS_update (GST_stats,
                                  "# DV learn not forwarded, got better paths",
                                  1,
                                  GNUNET_NO);
        do_fwd = GNUNET_NO;
        break;
      }
    }
  }
  if (MAX_DV_HOPS_ALLOWED == nhops)
  {
    /* At limit, we're out of here! */
    return;
  }

  /* Forward to initiator, if path non-trivial and possible */
  bi_history = (bi_history << 1) | (bi_hop ? 1 : 0);
  did_initiator = GNUNET_NO;
  if ((1 <= nhops) &&
      (GNUNET_YES ==
       GNUNET_CONTAINER_multipeermap_contains (neighbours, &dvl->initiator)))
  {
    /* send back to origin! */
    GNUNET_log (GNUNET_ERROR_TYPE_DEBUG,
                "Sending DVL back to initiator %s\n",
                GNUNET_i2s (&dvl->initiator));
    forward_dv_learn (&dvl->initiator, dvl, bi_history, nhops, hops, in_time);
    did_initiator = GNUNET_YES;
  }
  /* We forward under two conditions: either we still learned something
     ourselves (do_fwd), or the path was darn short and thus the initiator is
     likely to still be very interested in this (and we did NOT already
     send it back to the initiator) */
  if ((do_fwd) || ((nhops < MIN_DV_PATH_LENGTH_FOR_INITIATOR) &&
                   (GNUNET_NO == did_initiator)))
  {
    /* Pick random neighbours that are not yet on the path */
    struct NeighbourSelectionContext nsc;
    unsigned int n_cnt;

    n_cnt = GNUNET_CONTAINER_multipeermap_size (neighbours);
    nsc.nhops = nhops;
    nsc.dvl = dvl;
    nsc.bi_history = bi_history;
    nsc.hops = hops;
    nsc.in_time = in_time;
    nsc.num_eligible = 0;
    GNUNET_CONTAINER_multipeermap_iterate (neighbours,
                                           &dv_neighbour_selection,
                                           &nsc);
    if (0 == nsc.num_eligible)
      return;   /* done here, cannot forward to anyone else */
    nsc.num_selections = calculate_fork_degree (nhops, n_cnt, nsc.num_eligible);
    nsc.num_selections =
      GNUNET_MIN (MAX_DV_DISCOVERY_SELECTION, nsc.num_selections);
    GNUNET_log (GNUNET_ERROR_TYPE_DEBUG,
                "Forwarding DVL to %u other peers\n",
                nsc.num_selections);
    for (unsigned int i = 0; i < nsc.num_selections; i++)
      nsc.selections[i] =
        (nsc.num_selections == n_cnt)
        ? i   /* all were selected, avoid collisions by chance */
        : GNUNET_CRYPTO_random_u32 (GNUNET_CRYPTO_QUALITY_WEAK, n_cnt);
    nsc.num_eligible = 0;
    GNUNET_CONTAINER_multipeermap_iterate (neighbours,
                                           &dv_neighbour_transmission,
                                           &nsc);
  }
}


/**
 * Communicator gave us a DV box.  Check the message.
 *
 * @param cls a `struct CommunicatorMessageContext`
 * @param dvb the send message that was sent
 * @return #GNUNET_YES if message is well-formed
 */
static int
check_dv_box (void *cls, const struct TransportDVBoxMessage *dvb)
{
  uint16_t size = ntohs (dvb->header.size);
  uint16_t num_hops = ntohs (dvb->num_hops);
  const struct GNUNET_PeerIdentity *hops =
    (const struct GNUNET_PeerIdentity *) &dvb[1];

  (void) cls;
  if (size < sizeof(*dvb) + num_hops * sizeof(struct GNUNET_PeerIdentity)
      + sizeof(struct GNUNET_MessageHeader))
  {
    GNUNET_break_op (0);
    return GNUNET_SYSERR;
  }
  /* This peer must not be on the path */
  for (unsigned int i = 0; i < num_hops; i++)
    if (0 == GNUNET_memcmp (&hops[i], &GST_my_identity))
    {
      GNUNET_break_op (0);
      return GNUNET_SYSERR;
    }
  return GNUNET_YES;
}


/**
 * Create a DV Box message and queue it for transmission to
 * @a next_hop.
 *
 * @param next_hop peer to receive the message next
 * @param total_hops how many hops did the message take so far
 * @param num_hops length of the @a hops array
 * @param origin origin of the message
 * @param hops next peer(s) to the destination, including destination
 * @param payload payload of the box
 * @param payload_size number of bytes in @a payload
 */
static void
forward_dv_box (struct Neighbour *next_hop,
                struct TransportDVBoxMessage *hdr,
                uint16_t total_hops,
                uint16_t num_hops,
                const struct GNUNET_PeerIdentity *hops,
                const void *enc_payload,
                uint16_t enc_payload_size)
{
  struct VirtualLink *vl = next_hop->vl;
  struct PendingMessage *pm;
  size_t msg_size = sizeof(struct TransportDVBoxMessage)
                    + num_hops * sizeof(struct GNUNET_PeerIdentity)
                    + enc_payload_size;
  char *buf;
  char msg_buf[msg_size] GNUNET_ALIGN;
  struct GNUNET_PeerIdentity *dhops;

  hdr->num_hops = htons (num_hops);
  hdr->total_hops = htons (total_hops);
  hdr->header.size = htons (msg_size);
  memcpy (msg_buf, hdr, sizeof(*hdr));
  dhops = (struct GNUNET_PeerIdentity *) &msg_buf[sizeof(struct
                                                         TransportDVBoxMessage)];
  memcpy (dhops, hops, num_hops * sizeof(struct GNUNET_PeerIdentity));
  memcpy (&dhops[num_hops], enc_payload, enc_payload_size);

  if (GNUNET_YES == ntohs (hdr->without_fc))
  {
    GNUNET_log (GNUNET_ERROR_TYPE_DEBUG,
                "Forwarding control message (payload size %u) in DV Box to next hop %s (%u/%u) \n",
                enc_payload_size,
                GNUNET_i2s (&next_hop->pid),
                (unsigned int) num_hops,
                (unsigned int) total_hops);
    route_via_neighbour (next_hop, (const struct
                                    GNUNET_MessageHeader *) msg_buf,
                         RMO_ANYTHING_GOES);
  }
  else
  {
    pm = GNUNET_malloc (sizeof(struct PendingMessage) + msg_size);
    GNUNET_log (GNUNET_ERROR_TYPE_DEBUG,
                "2 created pm %p storing vl %p \n",
                pm,
                vl);
    pm->pmt = PMT_DV_BOX;
    pm->vl = vl;
    pm->target = next_hop->pid;
    pm->timeout = GNUNET_TIME_relative_to_absolute (DV_FORWARD_TIMEOUT);
    pm->logging_uuid = logging_uuid_gen++;
    pm->prefs = GNUNET_MQ_PRIO_BACKGROUND;
    pm->bytes_msg = msg_size;
    buf = (char *) &pm[1];
    memcpy (buf, msg_buf, msg_size);

    GNUNET_log (GNUNET_ERROR_TYPE_DEBUG,
                "Created pending message %" PRIu64
                " for DV Box with next hop %s (%u/%u)\n",
                pm->logging_uuid,
                GNUNET_i2s (&next_hop->pid),
                (unsigned int) num_hops,
                (unsigned int) total_hops);

    if ((NULL != vl) && (GNUNET_YES == vl->confirmed))
    {
      GNUNET_CONTAINER_MDLL_insert (vl,
                                    vl->pending_msg_head,
                                    vl->pending_msg_tail,
                                    pm);

      check_vl_transmission (vl);
    }
    else
    {
      GNUNET_log (GNUNET_ERROR_TYPE_DEBUG,
                  "The virtual link is not ready for forwarding a DV Box with payload, storing PendingMessage in ring buffer.\n");

      ring_buffer_dv[ring_buffer_dv_head] = pm;
      if (RING_BUFFER_SIZE - 1 == ring_buffer_dv_head)
      {
        ring_buffer_dv_head = 0;
        is_ring_buffer_dv_full = GNUNET_YES;
      }
      else
        ring_buffer_dv_head++;

      GNUNET_log (GNUNET_ERROR_TYPE_DEBUG,
                  "%u items stored in DV ring buffer\n",
                  ring_buffer_dv_head);
    }
  }
}


/**
 * Free data structures associated with @a b.
 *
 * @param b data structure to release
 */
static void
free_backtalker (struct Backtalker *b)
{
  if (NULL != b->get)
  {
    GNUNET_PEERSTORE_iterate_cancel (b->get);
    b->get = NULL;
    GNUNET_assert (NULL != b->cmc);
    finish_cmc_handling (b->cmc);
    b->cmc = NULL;
  }
  if (NULL != b->task)
  {
    GNUNET_SCHEDULER_cancel (b->task);
    b->task = NULL;
  }
  if (NULL != b->sc)
  {
    GNUNET_log (GNUNET_ERROR_TYPE_DEBUG,
                "store cancel\n");
    GNUNET_PEERSTORE_store_cancel (b->sc);
    b->sc = NULL;
  }
  GNUNET_log (GNUNET_ERROR_TYPE_DEBUG,
              "Removing backtalker for %s\n",
              GNUNET_i2s (&b->pid));
  GNUNET_assert (
    GNUNET_YES ==
    GNUNET_CONTAINER_multipeermap_remove (backtalkers, &b->pid, b));
  GNUNET_free (b);
}


/**
 * Callback to free backtalker records.
 *
 * @param cls NULL
 * @param pid unused
 * @param value a `struct Backtalker`
 * @return #GNUNET_OK (always)
 */
static int
free_backtalker_cb (void *cls,
                    const struct GNUNET_PeerIdentity *pid,
                    void *value)
{
  struct Backtalker *b = value;

  (void) cls;
  (void) pid;
  free_backtalker (b);
  return GNUNET_OK;
}


/**
 * Function called when it is time to clean up a backtalker.
 *
 * @param cls a `struct Backtalker`
 */
static void
backtalker_timeout_cb (void *cls)
{
  struct Backtalker *b = cls;

  GNUNET_log (GNUNET_ERROR_TYPE_DEBUG,
              "backtalker timeout.\n");
  b->task = NULL;
  if (0 != GNUNET_TIME_absolute_get_remaining (b->timeout).rel_value_us)
  {
    b->task = GNUNET_SCHEDULER_add_at (b->timeout, &backtalker_timeout_cb, b);
    return;
  }
  GNUNET_assert (NULL == b->sc);
  free_backtalker (b);
}


/**
 * Function called with the monotonic time of a backtalker
 * by PEERSTORE. Updates the time and continues processing.
 *
 * @param cls a `struct Backtalker`
 * @param record the information found, NULL for the last call
 * @param emsg error message
 */
static void
backtalker_monotime_cb (void *cls,
                        const struct GNUNET_PEERSTORE_Record *record,
                        const char *emsg)
{
  struct Backtalker *b = cls;
  struct GNUNET_TIME_AbsoluteNBO *mtbe;
  struct GNUNET_TIME_Absolute mt;

  (void) emsg;
  if (NULL == record)
  {
    /* we're done with #backtalker_monotime_cb() invocations,
       continue normal processing */
    b->get = NULL;
    GNUNET_assert (NULL != b->cmc);
    b->cmc->mh = (const struct GNUNET_MessageHeader *) &b[1];
    if (0 != b->body_size)
      demultiplex_with_cmc (b->cmc);
    else
      finish_cmc_handling (b->cmc);
    b->cmc = NULL;
    return;
  }
  if (sizeof(*mtbe) != record->value_size)
  {
    GNUNET_break (0);
    return;
  }
  mtbe = record->value;
  mt = GNUNET_TIME_absolute_ntoh (*mtbe);
  if (mt.abs_value_us > b->monotonic_time.abs_value_us)
  {
    GNUNET_log (GNUNET_ERROR_TYPE_DEBUG,
                "Backtalker message from %s dropped, monotime in the past\n",
                GNUNET_i2s (&b->pid));
    GNUNET_STATISTICS_update (
      GST_stats,
      "# Backchannel messages dropped: monotonic time not increasing",
      1,
      GNUNET_NO);
    b->monotonic_time = mt;
    /* Setting body_size to 0 prevents call to #forward_backchannel_payload()
     */
    b->body_size = 0;
    return;
  }
}


/**
 * Function called by PEERSTORE when the store operation of
 * a backtalker's monotonic time is complete.
 *
 * @param cls the `struct Backtalker`
 * @param success #GNUNET_OK on success
 */
static void
backtalker_monotime_store_cb (void *cls, int success)
{
  struct Backtalker *b = cls;

  if (GNUNET_OK != success)
  {
    GNUNET_log (GNUNET_ERROR_TYPE_ERROR,
                "Failed to store backtalker's monotonic time in PEERSTORE!\n");
  }
  b->sc = NULL;
  if (NULL != b->task)
  {
    GNUNET_SCHEDULER_cancel (b->task);
    b->task = NULL;
  }
  b->task = GNUNET_SCHEDULER_add_at (b->timeout, &backtalker_timeout_cb, b);
}


/**
 * The backtalker @a b monotonic time changed. Update PEERSTORE.
 *
 * @param b a backtalker with updated monotonic time
 */
static void
update_backtalker_monotime (struct Backtalker *b)
{
  struct GNUNET_TIME_AbsoluteNBO mtbe;

  if (NULL != b->sc)
  {
    GNUNET_log (GNUNET_ERROR_TYPE_DEBUG,
                "store cancel before store with sc %p\n",
                b->sc);
    /*GNUNET_PEERSTORE_store_cancel (b->sc);
      b->sc = NULL;*/
    GNUNET_log (GNUNET_ERROR_TYPE_DEBUG,
                "store cancel before store with sc %p is null\n",
                b->sc);
  }
  else
  {
    GNUNET_SCHEDULER_cancel (b->task);
    b->task = NULL;
  }
  mtbe = GNUNET_TIME_absolute_hton (b->monotonic_time);
  b->sc =
    GNUNET_PEERSTORE_store (peerstore,
                            "transport",
                            &b->pid,
                            GNUNET_PEERSTORE_TRANSPORT_BACKCHANNEL_MONOTIME,
                            &mtbe,
                            sizeof(mtbe),
                            GNUNET_TIME_UNIT_FOREVER_ABS,
                            GNUNET_PEERSTORE_STOREOPTION_REPLACE,
                            &backtalker_monotime_store_cb,
                            b);
}


/**
 * Communicator gave us a DV box.  Process the request.
 *
 * @param cls a `struct CommunicatorMessageContext` (must call
 * #finish_cmc_handling() when done)
 * @param dvb the message that was received
 */
static void
handle_dv_box (void *cls, const struct TransportDVBoxMessage *dvb)
{
  struct CommunicatorMessageContext *cmc = cls;
  uint16_t size = ntohs (dvb->header.size) - sizeof(*dvb);
  uint16_t num_hops = ntohs (dvb->num_hops);
  const struct GNUNET_PeerIdentity *hops =
    (const struct GNUNET_PeerIdentity *) &dvb[1];
  const char *enc_payload = (const char *) &hops[num_hops];
  uint16_t enc_payload_size =
    size - (num_hops * sizeof(struct GNUNET_PeerIdentity));
  struct DVKeyState key;
  struct GNUNET_HashCode hmac;
  const char *hdr;
  size_t hdr_len;

  if (GNUNET_EXTRA_LOGGING > 0)
  {
    char *path;

    path = GNUNET_strdup (GNUNET_i2s (&GST_my_identity));
    for (unsigned int i = 0; i < num_hops; i++)
    {
      char *tmp;

      GNUNET_asprintf (&tmp, "%s->%s", path, GNUNET_i2s (&hops[i]));
      GNUNET_free (path);
      path = tmp;
    }
    GNUNET_log (GNUNET_ERROR_TYPE_DEBUG,
                "Received DVBox with remaining path %s\n",
                path);
    GNUNET_free (path);
  }

  if (num_hops > 0)
  {
    /* We're trying from the end of the hops array, as we may be
       able to find a shortcut unknown to the origin that way */
    for (int i = num_hops - 1; i >= 0; i--)
    {
      struct Neighbour *n;

      if (0 == GNUNET_memcmp (&hops[i], &GST_my_identity))
      {
        GNUNET_break_op (0);
        finish_cmc_handling (cmc);
        return;
      }
      n = lookup_neighbour (&hops[i]);
      if (NULL == n)
        continue;
      GNUNET_log (GNUNET_ERROR_TYPE_DEBUG,
                  "Skipping %u/%u hops ahead while routing DV Box\n",
                  i,
                  num_hops);

      forward_dv_box (n,
                      (struct TransportDVBoxMessage *) dvb,
                      ntohs (dvb->total_hops) + 1,
                      num_hops - i - 1,    /* number of hops left */
                      &hops[i + 1],    /* remaining hops */
                      enc_payload,
                      enc_payload_size);
      GNUNET_STATISTICS_update (GST_stats,
                                "# DV hops skipped routing boxes",
                                i,
                                GNUNET_NO);
      GNUNET_STATISTICS_update (GST_stats,
                                "# DV boxes routed (total)",
                                1,
                                GNUNET_NO);
      finish_cmc_handling (cmc);
      return;
    }
    /* Woopsie, next hop not in neighbours, drop! */
    GNUNET_STATISTICS_update (GST_stats,
                              "# DV Boxes dropped: next hop unknown",
                              1,
                              GNUNET_NO);
    finish_cmc_handling (cmc);
    return;
  }
  /* We are the target. Unbox and handle message. */
  GNUNET_STATISTICS_update (GST_stats,
                            "# DV boxes opened (ultimate target)",
                            1,
                            GNUNET_NO);
  cmc->total_hops = ntohs (dvb->total_hops);

  // DH key derivation with received DV, could be garbage.
  struct GNUNET_HashCode km;

  if (GNUNET_YES != GNUNET_CRYPTO_eddsa_kem_decaps (GST_my_private_key,
                                                    &dvb->ephemeral_key,
                                                    &km))
  {
    GNUNET_break_op (0);
    finish_cmc_handling (cmc);
    return;
  }
  dv_setup_key_state_from_km (&km, &dvb->iv, &key);
  hdr = (const char *) &dvb[1];
  hdr_len = ntohs (dvb->orig_size) - sizeof(*dvb) - sizeof(struct
                                                           GNUNET_PeerIdentity)
            * ntohs (dvb->total_hops);

  dv_hmac (&key, &hmac, hdr, hdr_len);
  if (0 != GNUNET_memcmp (&hmac, &dvb->hmac))
  {
    /* HMAC mismatch, discard! */
    GNUNET_break_op (0);
    finish_cmc_handling (cmc);
    return;
  }
  /* begin actual decryption */
  {
    struct Backtalker *b;
    struct GNUNET_TIME_Absolute monotime;
    struct TransportDVBoxPayloadP ppay;
    char body[hdr_len - sizeof(ppay)] GNUNET_ALIGN;
    const struct GNUNET_MessageHeader *mh;

    GNUNET_assert (hdr_len >=
                   sizeof(ppay) + sizeof(struct GNUNET_MessageHeader));
    if (GNUNET_OK != dv_decrypt (&key, &ppay, hdr, sizeof(ppay)))
    {
      GNUNET_log (GNUNET_ERROR_TYPE_ERROR,
                  "Error decrypting DV payload header\n");
      GNUNET_break_op (0);
      finish_cmc_handling (cmc);
      return;
    }
    if (GNUNET_OK != dv_decrypt (&key, body,
                                 &hdr[sizeof(ppay)], hdr_len - sizeof(ppay)))
    {
      GNUNET_log (GNUNET_ERROR_TYPE_ERROR,
                  "Error decrypting DV payload\n");
      GNUNET_break_op (0);
      finish_cmc_handling (cmc);
      return;
    }
    mh = (const struct GNUNET_MessageHeader *) body;
    dv_key_clean (&key);
    if (ntohs (mh->size) != sizeof(body))
    {
      GNUNET_break_op (0);
      finish_cmc_handling (cmc);
      return;
    }
    /* need to prevent box-in-a-box (and DV_LEARN) so check inbox type! */
    switch (ntohs (mh->type))
    {
    case GNUNET_MESSAGE_TYPE_TRANSPORT_DV_BOX:
      GNUNET_break_op (0);
      finish_cmc_handling (cmc);
      return;

    case GNUNET_MESSAGE_TYPE_TRANSPORT_DV_LEARN:
      GNUNET_break_op (0);
      finish_cmc_handling (cmc);
      return;

    default:
      /* permitted, continue */
      break;
    }
    monotime = GNUNET_TIME_absolute_ntoh (ppay.monotonic_time);
    GNUNET_log (GNUNET_ERROR_TYPE_DEBUG,
                "Decrypted backtalk from %s\n",
                GNUNET_i2s (&ppay.sender));
    b = GNUNET_CONTAINER_multipeermap_get (backtalkers, &ppay.sender);
    if ((NULL != b) && (monotime.abs_value_us < b->monotonic_time.abs_value_us))
    {
      GNUNET_STATISTICS_update (
        GST_stats,
        "# Backchannel messages dropped: monotonic time not increasing",
        1,
        GNUNET_NO);
      finish_cmc_handling (cmc);
      return;
    }
    if ((NULL == b) ||
        (0 != GNUNET_memcmp (&b->last_ephemeral, &dvb->ephemeral_key)))
    {
      /* Check signature */
      struct EphemeralConfirmationPS ec;

      ec.purpose.purpose = htonl (GNUNET_SIGNATURE_PURPOSE_TRANSPORT_EPHEMERAL);
      ec.target = GST_my_identity;
      ec.ephemeral_key = dvb->ephemeral_key;
      ec.purpose.size =  htonl (sizeof(ec));
      ec.sender_monotonic_time = ppay.monotonic_time;
      if (
        GNUNET_OK !=
        GNUNET_CRYPTO_eddsa_verify (
          GNUNET_SIGNATURE_PURPOSE_TRANSPORT_EPHEMERAL,
          &ec,
          &ppay.sender_sig,
          &ppay.sender.public_key))
      {
        /* Signature invalid, discard! */
        GNUNET_break_op (0);
        finish_cmc_handling (cmc);
        return;
      }
    }
    /* Update sender, we now know the real origin! */
    GNUNET_log (GNUNET_ERROR_TYPE_DEBUG,
                "DVBox received for me from %s via %s\n",
                GNUNET_i2s2 (&ppay.sender),
                GNUNET_i2s (&cmc->im.sender));
    cmc->im.sender = ppay.sender;

    if (NULL != b)
    {
      /* update key cache and mono time */
      b->last_ephemeral = dvb->ephemeral_key;
      b->monotonic_time = monotime;
      update_backtalker_monotime (b);
      b->timeout =
        GNUNET_TIME_relative_to_absolute (BACKCHANNEL_INACTIVITY_TIMEOUT);
      cmc->mh = mh;
      demultiplex_with_cmc (cmc);
      return;
    }
    /* setup data structure to cache signature AND check
       monotonic time with PEERSTORE before forwarding backchannel payload */
    b = GNUNET_malloc (sizeof(struct Backtalker) + sizeof(body));
    b->pid = ppay.sender;
    b->body_size = sizeof(body);
    memcpy (&b[1], body, sizeof(body));
    GNUNET_assert (GNUNET_YES ==
                   GNUNET_CONTAINER_multipeermap_put (
                     backtalkers,
                     &b->pid,
                     b,
                     GNUNET_CONTAINER_MULTIHASHMAPOPTION_UNIQUE_ONLY));
    b->monotonic_time = monotime; /* NOTE: to be checked still! */
    b->cmc = cmc;
    b->timeout =
      GNUNET_TIME_relative_to_absolute (BACKCHANNEL_INACTIVITY_TIMEOUT);
    b->task = GNUNET_SCHEDULER_add_at (b->timeout, &backtalker_timeout_cb, b);
    b->get =
      GNUNET_PEERSTORE_iterate (peerstore,
                                "transport",
                                &b->pid,
                                GNUNET_PEERSTORE_TRANSPORT_BACKCHANNEL_MONOTIME,
                                &backtalker_monotime_cb,
                                b);
  } /* end actual decryption */
}


/**
 * Client notified us about transmission from a peer.  Process the request.
 *
 * @param cls a `struct TransportClient` which sent us the message
 * @param im the send message that was sent
 * @return #GNUNET_YES if message is well-formed
 */
static int
check_incoming_msg (void *cls,
                    const struct GNUNET_TRANSPORT_IncomingMessage *im)
{
  struct TransportClient *tc = cls;

  if (CT_COMMUNICATOR != tc->type)
  {
    GNUNET_break (0);
    return GNUNET_SYSERR;
  }
  GNUNET_MQ_check_boxed_message (im);
  return GNUNET_OK;
}


/**
 * Closure for #check_known_address.
 */
struct CheckKnownAddressContext
{
  /**
   * Set to the address we are looking for.
   */
  const char *address;

  /**
   * Set to a matching validation state, if one was found.
   */
  struct ValidationState *vs;
};


/**
 * Test if the validation state in @a value matches the
 * address from @a cls.
 *
 * @param cls a `struct CheckKnownAddressContext`
 * @param pid unused (must match though)
 * @param value a `struct ValidationState`
 * @return #GNUNET_OK if not matching, #GNUNET_NO if match found
 */
static int
check_known_address (void *cls,
                     const struct GNUNET_PeerIdentity *pid,
                     void *value)
{
  struct CheckKnownAddressContext *ckac = cls;
  struct ValidationState *vs = value;

  (void) pid;
  if (0 != strcmp (vs->address, ckac->address))
    return GNUNET_OK;
  ckac->vs = vs;
  return GNUNET_NO;
}


/**
 * Task run periodically to validate some address based on #validation_heap.
 *
 * @param cls NULL
 */
static void
validation_start_cb (void *cls);


/**
 * Set the time for next_challenge of @a vs to @a new_time.
 * Updates the heap and if necessary reschedules the job.
 *
 * @param vs validation state to update
 * @param new_time new time for revalidation
 */
static void
update_next_challenge_time (struct ValidationState *vs,
                            struct GNUNET_TIME_Absolute new_time)
{
  struct GNUNET_TIME_Relative delta;

  if (new_time.abs_value_us == vs->next_challenge.abs_value_us)
    return; /* be lazy */
  vs->next_challenge = new_time;
  if (NULL == vs->hn)
    vs->hn =
      GNUNET_CONTAINER_heap_insert (validation_heap, vs, new_time.abs_value_us);
  else
    GNUNET_CONTAINER_heap_update_cost (vs->hn, new_time.abs_value_us);
  if ((vs != GNUNET_CONTAINER_heap_peek (validation_heap)) &&
      (NULL != validation_task))
    return;
  if (NULL != validation_task)
    GNUNET_SCHEDULER_cancel (validation_task);
  /* randomize a bit */
  delta.rel_value_us =
    GNUNET_CRYPTO_random_u64 (GNUNET_CRYPTO_QUALITY_WEAK,
                              MIN_DELAY_ADDRESS_VALIDATION.rel_value_us);
  new_time = GNUNET_TIME_absolute_add (new_time, delta);
  validation_task =
    GNUNET_SCHEDULER_add_at (new_time, &validation_start_cb, NULL);
}


/**
 * Start address validation.
 *
 * @param pid peer the @a address is for
 * @param address an address to reach @a pid (presumably)
 */
static void
start_address_validation (const struct GNUNET_PeerIdentity *pid,
                          const char *address)
{
  struct GNUNET_TIME_Absolute now;
  struct ValidationState *vs;
  struct CheckKnownAddressContext ckac = { .address = address, .vs = NULL };

  (void) GNUNET_CONTAINER_multipeermap_get_multiple (validation_map,
                                                     pid,
                                                     &check_known_address,
                                                     &ckac);
  if (NULL != (vs = ckac.vs))
  {
    /* if 'vs' is not currently valid, we need to speed up retrying the
     * validation */
    if (vs->validated_until.abs_value_us < vs->next_challenge.abs_value_us)
    {
      /* reduce backoff as we got a fresh advertisement */
      vs->challenge_backoff =
        GNUNET_TIME_relative_min (FAST_VALIDATION_CHALLENGE_FREQ,
                                  GNUNET_TIME_relative_divide (
                                    vs->challenge_backoff,
                                    2));
      update_next_challenge_time (vs,
                                  GNUNET_TIME_relative_to_absolute (
                                    vs->challenge_backoff));
    }
    return;
  }
  now = GNUNET_TIME_absolute_get_monotonic (GST_cfg);
  vs = GNUNET_new (struct ValidationState);
  vs->pid = *pid;
  vs->valid_until =
    GNUNET_TIME_relative_to_absolute (ADDRESS_VALIDATION_LIFETIME);
  vs->first_challenge_use = now;
  vs->validation_rtt = GNUNET_TIME_UNIT_FOREVER_REL;
  GNUNET_CRYPTO_random_block (GNUNET_CRYPTO_QUALITY_NONCE,
                              &vs->challenge,
                              sizeof(vs->challenge));
  vs->address = GNUNET_strdup (address);
  GNUNET_log (GNUNET_ERROR_TYPE_DEBUG,
              "Starting address validation `%s' of peer %s using challenge %s\n",
              address,
              GNUNET_i2s (pid),
              GNUNET_sh2s (&vs->challenge.value));
  GNUNET_assert (GNUNET_YES ==
                 GNUNET_CONTAINER_multipeermap_put (
                   validation_map,
                   &vs->pid,
                   vs,
                   GNUNET_CONTAINER_MULTIHASHMAPOPTION_MULTIPLE));
  update_next_challenge_time (vs, now);
}


static void
hello_for_incoming_cb (void *cls,
                       const char *uri)
{
  const struct GNUNET_PeerIdentity *peer = cls;
  int pfx_len;
  const char *eou;
  char *address;

  eou = strstr (uri,
                "://");
  pfx_len = eou - uri;
  eou += 3;
  GNUNET_asprintf (&address,
                   "%.*s-%s",
                   pfx_len,
                   uri,
                   eou);

  GNUNET_log (GNUNET_ERROR_TYPE_DEBUG,
              "helo for client %s\n",
              address);

  start_address_validation (peer, address);
  GNUNET_free (address);
}


/**
 * Function called by PEERSTORE for each matching record.
 *
 * @param cls closure, a `struct IncomingRequest`
 * @param record peerstore record information
 * @param emsg error message, or NULL if no errors
 */
static void
handle_hello_for_incoming (void *cls,
                           const struct GNUNET_PeerIdentity *peer,
                           const struct GNUNET_MessageHeader *hello,
                           const char *emsg)
{
  struct GNUNET_HELLO_Builder *builder;

  if (NULL != emsg)
  {
    GNUNET_log (GNUNET_ERROR_TYPE_WARNING,
                "Got failure from PEERSTORE: %s\n",
                emsg);
    return;
  }
  if (0 == GNUNET_memcmp (peer, &GST_my_identity))
    return;
  builder = GNUNET_HELLO_builder_new (peer);
  GNUNET_HELLO_builder_iterate (builder,
                                (struct GNUNET_PeerIdentity *) peer,
                                hello_for_incoming_cb,
                                (struct GNUNET_PeerIdentity *) peer);
}


/**
 * Communicator gave us a transport address validation challenge.  Process the
 * request.
 *
 * @param cls a `struct CommunicatorMessageContext` (must call
 * #finish_cmc_handling() when done)
 * @param tvc the message that was received
 */
static void
handle_validation_challenge (
  void *cls,
  const struct TransportValidationChallengeMessage *tvc)
{
  struct CommunicatorMessageContext *cmc = cls;
  struct TransportValidationResponseMessage tvr;
  struct VirtualLink *vl;
  struct GNUNET_TIME_RelativeNBO validity_duration;
  struct IncomingRequest *ir;
  struct Neighbour *n;
  struct GNUNET_PeerIdentity sender;

  /* DV-routed messages are not allowed for validation challenges */
  if (cmc->total_hops > 0)
  {
    GNUNET_break_op (0);
    finish_cmc_handling (cmc);
    return;
  }
  validity_duration = cmc->im.expected_address_validity;
  GNUNET_log (GNUNET_ERROR_TYPE_DEBUG,
              "Received address validation challenge %s\n",
              GNUNET_sh2s (&tvc->challenge.value));
  /* If we have a virtual link, we use this mechanism to signal the
     size of the flow control window, and to allow the sender
     to ask for increases. If for us the virtual link is still down,
     we will always give a window size of zero. */
  tvr.header.type =
    htons (GNUNET_MESSAGE_TYPE_TRANSPORT_ADDRESS_VALIDATION_RESPONSE);
  tvr.header.size = htons (sizeof(tvr));
  tvr.reserved = htonl (0);
  tvr.challenge = tvc->challenge;
  tvr.origin_time = tvc->sender_time;
  tvr.validity_duration = validity_duration;
  {
    /* create signature */
    struct TransportValidationPS tvp = {
      .purpose.purpose = htonl (GNUNET_SIGNATURE_PURPOSE_TRANSPORT_CHALLENGE),
      .purpose.size = htonl (sizeof(tvp)),
      .validity_duration = validity_duration,
      .challenge = tvc->challenge
    };

    GNUNET_CRYPTO_eddsa_sign (GST_my_private_key,
                              &tvp,
                              &tvr.signature);
  }
  sender = cmc->im.sender;
  vl = lookup_virtual_link (&sender);
  if ((NULL != vl) && (GNUNET_YES == vl->confirmed))
  {
    // route_control_message_without_fc (&cmc->im.sender,
    route_control_message_without_fc (vl,
                                      &tvr.header,
                                      RMO_ANYTHING_GOES | RMO_REDUNDANT);
  }
  else
  {
    /* Use route via neighbour */
    n = lookup_neighbour (&sender);
    if (NULL != n)
      route_via_neighbour (n, &tvr.header,
                           RMO_ANYTHING_GOES | RMO_REDUNDANT
                           | RMO_UNCONFIRMED_ALLOWED);
  }

  finish_cmc_handling (cmc);
  if (NULL != vl)
    return;

  /* For us, the link is still down, but we need bi-directional
     connections (for flow-control and for this to be useful for
     CORE), so we must try to bring the link up! */

  /* (1) Check existing queues, if any, we may be lucky! */
  n = lookup_neighbour (&sender);
  if (NULL != n)
    for (struct Queue *q = n->queue_head; NULL != q; q = q->next_neighbour)
      start_address_validation (&sender, q->address);
  /* (2) Also try to see if we have addresses in PEERSTORE for this peer
     we could use */
  for (ir = ir_head; NULL != ir; ir = ir->next)
    if (0 == GNUNET_memcmp (&ir->pid, &sender))
      return;
  /* we are already trying */
  ir = GNUNET_new (struct IncomingRequest);
  ir->pid = sender;
  GNUNET_CONTAINER_DLL_insert (ir_head, ir_tail, ir);

  ir->nc = GNUNET_PEERSTORE_hello_changed_notify (peerstore,
                                                  GNUNET_NO,
                                                  &handle_hello_for_incoming,
                                                  NULL);
  ir_total++;
  /* Bound attempts we do in parallel here, might otherwise get excessive */
  while (ir_total > MAX_INCOMING_REQUEST)
    free_incoming_request (ir_head);
}


/**
 * Closure for #check_known_challenge.
 */
struct CheckKnownChallengeContext
{
  /**
   * Set to the challenge we are looking for.
   */
  const struct GNUNET_CRYPTO_ChallengeNonceP *challenge;

  /**
   * Set to a matching validation state, if one was found.
   */
  struct ValidationState *vs;
};


/**
 * Test if the validation state in @a value matches the
 * challenge from @a cls.
 *
 * @param cls a `struct CheckKnownChallengeContext`
 * @param pid unused (must match though)
 * @param value a `struct ValidationState`
 * @return #GNUNET_OK if not matching, #GNUNET_NO if match found
 */
static int
check_known_challenge (void *cls,
                       const struct GNUNET_PeerIdentity *pid,
                       void *value)
{
  struct CheckKnownChallengeContext *ckac = cls;
  struct ValidationState *vs = value;

  (void) pid;
  if (0 != GNUNET_memcmp (&vs->challenge, ckac->challenge))
    return GNUNET_OK;
  ckac->vs = vs;
  return GNUNET_NO;
}


/**
 * Function called when peerstore is done storing a
 * validated address.
 *
 * @param cls a `struct ValidationState`
 * @param success #GNUNET_YES on success
 */
static void
peerstore_store_validation_cb (void *cls, int success)
{
  struct ValidationState *vs = cls;

  vs->sc = NULL;
  if (GNUNET_YES == success)
    return;
  GNUNET_STATISTICS_update (GST_stats,
                            "# Peerstore failed to store foreign address",
                            1,
                            GNUNET_NO);
}


/**
 * Find the queue matching @a pid and @a address.
 *
 * @param pid peer the queue must go to
 * @param address address the queue must use
 * @return NULL if no such queue exists
 */
static struct Queue *
find_queue (const struct GNUNET_PeerIdentity *pid, const char *address)
{
  struct Neighbour *n;

  n = lookup_neighbour (pid);
  if (NULL == n)
    return NULL;
  for (struct Queue *pos = n->queue_head; NULL != pos;
       pos = pos->next_neighbour)
  {
    if (0 == strcmp (pos->address, address))
      return pos;
  }
  return NULL;
}


/**
 * Communicator gave us a transport address validation response.  Process the
 * request.
 *
 * @param cls a `struct CommunicatorMessageContext` (must call
 * #finish_cmc_handling() when done)
 * @param tvr the message that was received
 */
static void
handle_validation_response (
  void *cls,
  const struct TransportValidationResponseMessage *tvr)
{
  struct CommunicatorMessageContext *cmc = cls;
  struct ValidationState *vs;
  struct CheckKnownChallengeContext ckac = { .challenge = &tvr->challenge,
                                             .vs = NULL};
  struct GNUNET_TIME_Absolute origin_time;
  struct Queue *q;
  struct Neighbour *n;
  struct VirtualLink *vl;
  const struct GNUNET_TIME_Absolute now = GNUNET_TIME_absolute_get_monotonic (
    GST_cfg);

  /* check this is one of our challenges */
  (void) GNUNET_CONTAINER_multipeermap_get_multiple (validation_map,
                                                     &cmc->im.sender,
                                                     &check_known_challenge,
                                                     &ckac);
  if (NULL == (vs = ckac.vs))
  {
    /* This can happen simply if we 'forgot' the challenge by now,
       i.e. because we received the validation response twice */
    GNUNET_STATISTICS_update (GST_stats,
                              "# Validations dropped, challenge unknown",
                              1,
                              GNUNET_NO);
    GNUNET_log (GNUNET_ERROR_TYPE_DEBUG,
                "Validation response %s dropped, challenge unknown\n",
                GNUNET_sh2s (&tvr->challenge.value));
    finish_cmc_handling (cmc);
    return;
  }

  /* sanity check on origin time */
  origin_time = GNUNET_TIME_absolute_ntoh (tvr->origin_time);
  if ((origin_time.abs_value_us < vs->first_challenge_use.abs_value_us) ||
      (origin_time.abs_value_us > vs->last_challenge_use.abs_value_us))
  {
    GNUNET_log (GNUNET_ERROR_TYPE_DEBUG,
                "Diff first use %" PRIu64 " and last use %" PRIu64 "\n",
                vs->first_challenge_use.abs_value_us - origin_time.abs_value_us,
                origin_time.abs_value_us - vs->last_challenge_use.abs_value_us);
    GNUNET_break_op (0);
    finish_cmc_handling (cmc);
    return;
  }

  {
    /* check signature */
    struct TransportValidationPS tvp = {
      .purpose.purpose = htonl (GNUNET_SIGNATURE_PURPOSE_TRANSPORT_CHALLENGE),
      .purpose.size = htonl (sizeof(tvp)),
      .validity_duration = tvr->validity_duration,
      .challenge = tvr->challenge
    };

    if (
      GNUNET_OK !=
      GNUNET_CRYPTO_eddsa_verify (GNUNET_SIGNATURE_PURPOSE_TRANSPORT_CHALLENGE,
                                  &tvp,
                                  &tvr->signature,
                                  &cmc->im.sender.public_key))
    {
      GNUNET_break_op (0);
      finish_cmc_handling (cmc);
      return;
    }
  }

  /* validity is capped by our willingness to keep track of the
     validation entry and the maximum the other peer allows */
  vs->valid_until = GNUNET_TIME_relative_to_absolute (
    GNUNET_TIME_relative_min (GNUNET_TIME_relative_ntoh (
                                tvr->validity_duration),
                              MAX_ADDRESS_VALID_UNTIL));
  vs->validated_until =
    GNUNET_TIME_absolute_min (vs->valid_until,
                              GNUNET_TIME_relative_to_absolute (
                                ADDRESS_VALIDATION_LIFETIME));
  vs->validation_rtt = GNUNET_TIME_absolute_get_duration (origin_time);
  vs->challenge_backoff = GNUNET_TIME_UNIT_ZERO;
  GNUNET_CRYPTO_random_block (GNUNET_CRYPTO_QUALITY_NONCE,
                              &vs->challenge,
                              sizeof(vs->challenge));
  vs->first_challenge_use = GNUNET_TIME_absolute_subtract (
    vs->validated_until,
    GNUNET_TIME_relative_multiply (vs->validation_rtt,
                                   VALIDATION_RTT_BUFFER_FACTOR));
  if (GNUNET_TIME_absolute_cmp (vs->first_challenge_use, <, now))
  {
    GNUNET_log (GNUNET_ERROR_TYPE_DEBUG,
                "First challenge use is now %" PRIu64 " %s \n",
                vs->first_challenge_use.abs_value_us,
                GNUNET_sh2s (&vs->challenge.value));
    vs->first_challenge_use = now;
  }
  else
    GNUNET_log (GNUNET_ERROR_TYPE_DEBUG,
                "First challenge use is later %" PRIu64 " %s \n",
                vs->first_challenge_use.abs_value_us,
                GNUNET_sh2s (&vs->challenge.value));
  vs->last_challenge_use =
    GNUNET_TIME_UNIT_ZERO_ABS; /* challenge was not yet used */
  update_next_challenge_time (vs, vs->first_challenge_use);
  GNUNET_log (GNUNET_ERROR_TYPE_DEBUG,
              "Validation response %s from %s accepted, address valid until %s\n",
              GNUNET_sh2s (&tvr->challenge.value),
              GNUNET_i2s (&cmc->im.sender),
              GNUNET_STRINGS_absolute_time_to_string (vs->valid_until));
  vs->sc = GNUNET_PEERSTORE_store (peerstore,
                                   "transport",
                                   &cmc->im.sender,
                                   GNUNET_PEERSTORE_TRANSPORT_URLADDRESS_KEY,
                                   vs->address,
                                   strlen (vs->address) + 1,
                                   vs->valid_until,
                                   GNUNET_PEERSTORE_STOREOPTION_MULTIPLE,
                                   &peerstore_store_validation_cb,
                                   vs);
  finish_cmc_handling (cmc);

  /* Finally, we now possibly have a confirmed (!) working queue,
     update queue status (if queue still is around) */
  q = find_queue (&vs->pid, vs->address);
  if (NULL == q)
  {
    GNUNET_STATISTICS_update (GST_stats,
                              "# Queues lost at time of successful validation",
                              1,
                              GNUNET_NO);
    return;
  }
  q->validated_until = vs->validated_until;
  q->pd.aged_rtt = vs->validation_rtt;
  n = q->neighbour;
  vl = lookup_virtual_link (&vs->pid);
  if (NULL == vl)
  {
    vl = GNUNET_new (struct VirtualLink);
    GNUNET_log (GNUNET_ERROR_TYPE_DEBUG,
                "Creating new virtual link %p to %s using direct neighbour!\n",
                vl,
                GNUNET_i2s (&vs->pid));
    vl->confirmed = GNUNET_YES;
    vl->message_uuid_ctr =
      GNUNET_CRYPTO_random_u64 (GNUNET_CRYPTO_QUALITY_WEAK, UINT64_MAX);
    vl->target = n->pid;
    vl->core_recv_window = RECV_WINDOW_SIZE;
    vl->available_fc_window_size = DEFAULT_WINDOW_SIZE;
    vl->incoming_fc_window_size = DEFAULT_WINDOW_SIZE;
    GNUNET_break (GNUNET_YES ==
                  GNUNET_CONTAINER_multipeermap_put (
                    links,
                    &vl->target,
                    vl,
                    GNUNET_CONTAINER_MULTIHASHMAPOPTION_UNIQUE_ONLY));
    vl->n = n;
    n->vl = vl;
    q->idle = GNUNET_YES;
    vl->visibility_task =
      GNUNET_SCHEDULER_add_at (q->validated_until, &check_link_down, vl);
    consider_sending_fc (vl);
    /* We lacked a confirmed connection to the target
       before, so tell CORE about it (finally!) */
    cores_send_connect_info (&n->pid);
    send_msg_from_cache (vl);
  }
  else
  {
    /* Link was already up, remember n is also now available and we are done */
    if (NULL == vl->n)
    {
      vl->n = n;
      n->vl = vl;
      if (GNUNET_YES == vl->confirmed)
        GNUNET_log (GNUNET_ERROR_TYPE_DEBUG,
                    "Virtual link to %s could now also use direct neighbour!\n",
                    GNUNET_i2s (&vs->pid));
    }
    else
    {
      GNUNET_assert (n == vl->n);
    }
    if (GNUNET_NO == vl->confirmed)
    {
      vl->confirmed = GNUNET_YES;
      q->idle = GNUNET_YES;
      vl->visibility_task =
        GNUNET_SCHEDULER_add_at (q->validated_until, &check_link_down, vl);
      consider_sending_fc (vl);
      /* We lacked a confirmed connection to the target
         before, so tell CORE about it (finally!) */
      cores_send_connect_info (&n->pid);
      send_msg_from_cache (vl);
    }
  }
}


/**
 * Incoming meessage.  Process the request.
 *
 * @param im the send message that was received
 */
static void
handle_incoming_msg (void *cls,
                     const struct GNUNET_TRANSPORT_IncomingMessage *im)
{
  struct TransportClient *tc = cls;
  struct CommunicatorMessageContext *cmc =
    GNUNET_new (struct CommunicatorMessageContext);

  cmc->tc = tc;
  cmc->im = *im;
  GNUNET_log (GNUNET_ERROR_TYPE_DEBUG,
              "Received message with size %u and flow control id %" PRIu64
              " via communicator from peer %s\n",
              ntohs (im->header.size),
              im->fc_id,
              GNUNET_i2s (&im->sender));
  cmc->im.neighbour_sender = cmc->im.sender;
  cmc->mh = (const struct GNUNET_MessageHeader *) &im[1];
  demultiplex_with_cmc (cmc);
}


/**
 * Communicator gave us a transport address validation response.  Process the
 * request.
 *
 * @param cls a `struct CommunicatorMessageContext` (must call
 * #finish_cmc_handling() when done)
 * @param fc the message that was received
 */
static void
handle_flow_control (void *cls, const struct TransportFlowControlMessage *fc)
{
  struct CommunicatorMessageContext *cmc = cls;
  struct VirtualLink *vl;
  uint32_t seq;
  struct GNUNET_TIME_Absolute st;
  uint64_t os;
  uint64_t wnd;
  uint32_t random;

  GNUNET_log (GNUNET_ERROR_TYPE_DEBUG,
              "Received FC from %s\n", GNUNET_i2s (&cmc->im.sender));
  vl = lookup_virtual_link (&cmc->im.sender);
  if (NULL == vl)
  {
    vl = GNUNET_new (struct VirtualLink);
    GNUNET_log (GNUNET_ERROR_TYPE_DEBUG,
                "No virtual link for %p FC creating new unconfirmed virtual link to %s!\n",
                vl,
                GNUNET_i2s (&cmc->im.sender));
    vl->confirmed = GNUNET_NO;
    vl->message_uuid_ctr =
      GNUNET_CRYPTO_random_u64 (GNUNET_CRYPTO_QUALITY_WEAK, UINT64_MAX);
    vl->target = cmc->im.sender;
    vl->core_recv_window = RECV_WINDOW_SIZE;
    vl->available_fc_window_size = DEFAULT_WINDOW_SIZE;
    vl->incoming_fc_window_size = DEFAULT_WINDOW_SIZE;
    GNUNET_break (GNUNET_YES ==
                  GNUNET_CONTAINER_multipeermap_put (
                    links,
                    &vl->target,
                    vl,
                    GNUNET_CONTAINER_MULTIHASHMAPOPTION_UNIQUE_ONLY));
  }
  st = GNUNET_TIME_absolute_ntoh (fc->sender_time);
  if (st.abs_value_us < vl->last_fc_timestamp.abs_value_us)
  {
    GNUNET_log (GNUNET_ERROR_TYPE_DEBUG,
                "FC dropped: Message out of order\n");
    /* out of order, drop */
    GNUNET_STATISTICS_update (GST_stats,
                              "# FC dropped: message out of order",
                              1,
                              GNUNET_NO);
    finish_cmc_handling (cmc);
    return;
  }
  seq = ntohl (fc->seq);
  if (seq < vl->last_fc_seq)
  {
    /* Wrap-around/reset of other peer; start all counters from zero */
    vl->outbound_fc_window_size_used = 0;
  }
  vl->last_fc_seq = seq;
  vl->last_fc_timestamp = st;
  vl->outbound_fc_window_size = GNUNET_ntohll (fc->inbound_window_size);
  os = GNUNET_ntohll (fc->outbound_sent);
  vl->incoming_fc_window_size_loss =
    (int64_t) (os - vl->incoming_fc_window_size_used);
  GNUNET_log (GNUNET_ERROR_TYPE_DEBUG,
              "Received FC from %s, seq %u, new window %llu (loss at %lld)\n",
              GNUNET_i2s (&vl->target),
              (unsigned int) seq,
              (unsigned long long) vl->outbound_fc_window_size,
              (long long) vl->incoming_fc_window_size_loss);
  wnd = GNUNET_ntohll (fc->outbound_window_size);
  random = GNUNET_CRYPTO_random_u32 (GNUNET_CRYPTO_QUALITY_WEAK,
                                     UINT32_MAX);
  if ((GNUNET_YES == vl->confirmed) && ((wnd < vl->incoming_fc_window_size
                                         + vl->incoming_fc_window_size_used
                                         + vl->incoming_fc_window_size_loss) ||
                                        (vl->last_outbound_window_size_received
                                         != wnd) ||
                                        (0 == random
                                         % FC_NO_CHANGE_REPLY_PROBABILITY)))
  {
    GNUNET_log (GNUNET_ERROR_TYPE_DEBUG,
                "Consider re-sending our FC message, as clearly the other peer's idea of the window is not up-to-date (%llu vs %llu) or %llu last received differs, or random reply %u\n",
                (unsigned long long) wnd,
                (unsigned long long) vl->incoming_fc_window_size,
                (unsigned long long) vl->last_outbound_window_size_received,
                random % FC_NO_CHANGE_REPLY_PROBABILITY);
    consider_sending_fc (vl);
  }
  if ((wnd == vl->incoming_fc_window_size) &&
      (vl->last_outbound_window_size_received == wnd) &&
      (NULL != vl->fc_retransmit_task))
  {
    GNUNET_log (GNUNET_ERROR_TYPE_DEBUG,
                "Stopping FC retransmission to %s: peer is current at window %llu\n",
                GNUNET_i2s (&vl->target),
                (unsigned long long) wnd);
    GNUNET_SCHEDULER_cancel (vl->fc_retransmit_task);
    vl->fc_retransmit_task = NULL;
    vl->fc_retransmit_count = 0;
  }
  vl->last_outbound_window_size_received = wnd;
  /* FC window likely increased, check transmission possibilities! */
  check_vl_transmission (vl);
  finish_cmc_handling (cmc);
}


/**
 * Given an inbound message @a msg from a communicator @a cmc,
 * demultiplex it based on the type calling the right handler.
 *
 * @param cmc context for demultiplexing
 * @param msg message to demultiplex
 */
static void
demultiplex_with_cmc (struct CommunicatorMessageContext *cmc)
{
  struct GNUNET_MQ_MessageHandler handlers[] =
  { GNUNET_MQ_hd_var_size (fragment_box,
                           GNUNET_MESSAGE_TYPE_TRANSPORT_FRAGMENT,
                           struct TransportFragmentBoxMessage,
                           cmc),
    GNUNET_MQ_hd_var_size (reliability_box,
                           GNUNET_MESSAGE_TYPE_TRANSPORT_RELIABILITY_BOX,
                           struct TransportReliabilityBoxMessage,
                           cmc),
    GNUNET_MQ_hd_var_size (reliability_ack,
                           GNUNET_MESSAGE_TYPE_TRANSPORT_RELIABILITY_ACK,
                           struct TransportReliabilityAckMessage,
                           cmc),
    GNUNET_MQ_hd_var_size (backchannel_encapsulation,
                           GNUNET_MESSAGE_TYPE_TRANSPORT_BACKCHANNEL_ENCAPSULATION,
                           struct TransportBackchannelEncapsulationMessage,
                           cmc),
    GNUNET_MQ_hd_var_size (dv_learn,
                           GNUNET_MESSAGE_TYPE_TRANSPORT_DV_LEARN,
                           struct TransportDVLearnMessage,
                           cmc),
    GNUNET_MQ_hd_var_size (dv_box,
                           GNUNET_MESSAGE_TYPE_TRANSPORT_DV_BOX,
                           struct TransportDVBoxMessage,
                           cmc),
    GNUNET_MQ_hd_fixed_size (
      validation_challenge,
      GNUNET_MESSAGE_TYPE_TRANSPORT_ADDRESS_VALIDATION_CHALLENGE,
      struct TransportValidationChallengeMessage,
      cmc),
    GNUNET_MQ_hd_fixed_size (flow_control,
                             GNUNET_MESSAGE_TYPE_TRANSPORT_FLOW_CONTROL,
                             struct TransportFlowControlMessage,
                             cmc),
    GNUNET_MQ_hd_fixed_size (
      validation_response,
      GNUNET_MESSAGE_TYPE_TRANSPORT_ADDRESS_VALIDATION_RESPONSE,
      struct TransportValidationResponseMessage,
      cmc),
    GNUNET_MQ_handler_end () };
  int ret;
  const struct GNUNET_MessageHeader *msg = cmc->mh;

  GNUNET_log (GNUNET_ERROR_TYPE_DEBUG,
              "Handling message of type %u with %u bytes\n",
              (unsigned int) ntohs (msg->type),
              (unsigned int) ntohs (msg->size));
  ret = GNUNET_MQ_handle_message (handlers, msg);
  if (GNUNET_SYSERR == ret)
  {
    GNUNET_break (0);
    GNUNET_SERVICE_client_drop (cmc->tc->client);
    GNUNET_free (cmc);
    return;
  }
  if (GNUNET_NO == ret)
  {
    /* unencapsulated 'raw' message */
    handle_raw_message (cmc, msg);
  }
}


/**
 * New queue became available.  Check message.
 *
 * @param cls the client
 * @param aqm the send message that was sent
 */
static int
check_add_queue_message (void *cls,
                         const struct GNUNET_TRANSPORT_AddQueueMessage *aqm)
{
  struct TransportClient *tc = cls;

  if (CT_COMMUNICATOR != tc->type)
  {
    GNUNET_break (0);
    return GNUNET_SYSERR;
  }
  GNUNET_MQ_check_zero_termination (aqm);
  return GNUNET_OK;
}


/**
 * If necessary, generates the UUID for a @a pm
 *
 * @param pm pending message to generate UUID for.
 */
static void
set_pending_message_uuid (struct PendingMessage *pm)
{
  if (pm->msg_uuid_set)
    return;
  pm->msg_uuid.uuid = pm->vl->message_uuid_ctr++;
  pm->msg_uuid_set = GNUNET_YES;
}


/**
 * Setup data structure waiting for acknowledgements.
 *
 * @param queue queue the @a pm will be sent over
 * @param dvh path the message will take, may be NULL
 * @param pm the pending message for transmission
 * @return corresponding fresh pending acknowledgement
 */
static struct PendingAcknowledgement *
prepare_pending_acknowledgement (struct Queue *queue,
                                 struct DistanceVectorHop *dvh,
                                 struct PendingMessage *pm)
{
  struct PendingAcknowledgement *pa;

  pa = GNUNET_new (struct PendingAcknowledgement);
  pa->queue = queue;
  pa->dvh = dvh;
  pa->pm = pm;
  do
  {
    GNUNET_CRYPTO_random_block (GNUNET_CRYPTO_QUALITY_NONCE,
                                &pa->ack_uuid,
                                sizeof(pa->ack_uuid));
  }
  while (GNUNET_YES != GNUNET_CONTAINER_multiuuidmap_put (
           pending_acks,
           &pa->ack_uuid.value,
           pa,
           GNUNET_CONTAINER_MULTIHASHMAPOPTION_UNIQUE_ONLY));
  GNUNET_CONTAINER_MDLL_insert (queue, queue->pa_head, queue->pa_tail, pa);
  GNUNET_CONTAINER_MDLL_insert (pm, pm->pa_head, pm->pa_tail, pa);
  if (NULL != dvh)
    GNUNET_CONTAINER_MDLL_insert (dvh, dvh->pa_head, dvh->pa_tail, pa);
  pa->transmission_time = GNUNET_TIME_absolute_get ();
  pa->message_size = pm->bytes_msg;
  GNUNET_log (GNUNET_ERROR_TYPE_DEBUG,
              "Waiting for ACKnowledgment `%s' for <%" PRIu64 ">\n",
              GNUNET_uuid2s (&pa->ack_uuid.value),
              pm->logging_uuid);
  return pa;
}


/**
 * Fragment the given @a pm to the given @a mtu.  Adds
 * additional fragments to the neighbour as well. If the
 * @a mtu is too small, generates and error for the @a pm
 * and returns NULL.
 *
 * @param queue which queue to fragment for
 * @param dvh path the message will take, or NULL
 * @param pm pending message to fragment for transmission
 * @return new message to transmit
 */
static struct PendingMessage *
fragment_message (struct Queue *queue,
                  struct DistanceVectorHop *dvh,
                  struct PendingMessage *pm)
{
  struct PendingAcknowledgement *pa;
  struct PendingMessage *ff;
  uint16_t mtu;
  uint16_t msize;

  mtu = (UINT16_MAX == queue->mtu)
        ? UINT16_MAX - sizeof(struct GNUNET_TRANSPORT_SendMessageTo)
        : queue->mtu;
  GNUNET_log (GNUNET_ERROR_TYPE_DEBUG,
              "Fragmenting message <%" PRIu64
              "> with size %u to %s for MTU %u\n",
              pm->logging_uuid,
              pm->bytes_msg,
              GNUNET_i2s (&pm->vl->target),
              (unsigned int) mtu);
  set_pending_message_uuid (pm);
  GNUNET_log (GNUNET_ERROR_TYPE_DEBUG,
              "Fragmenting message %" PRIu64 " <%" PRIu64
              "> with size %u to %s for MTU %u\n",
              pm->msg_uuid.uuid,
              pm->logging_uuid,
              pm->bytes_msg,
              GNUNET_i2s (&pm->vl->target),
              (unsigned int) mtu);

  /* This invariant is established in #handle_add_queue_message() */
  GNUNET_assert (mtu > sizeof(struct TransportFragmentBoxMessage));

  /* select fragment for transmission, descending the tree if it has
     been expanded until we are at a leaf or at a fragment that is small
     enough
   */
  ff = pm;
  msize = ff->bytes_msg;

  while (((ff->bytes_msg > mtu) || (pm == ff)) &&
         (ff->frag_off == msize) && (NULL != ff->head_frag))
  {
    ff = ff->head_frag;   /* descent into fragmented fragments */
    msize = ff->bytes_msg - sizeof(struct TransportFragmentBoxMessage);
  }

  if (((ff->bytes_msg > mtu) || (pm == ff)) && (ff->frag_off < msize))
  {
    /* Did not yet calculate all fragments, calculate next fragment */
    struct PendingMessage *frag;
    struct TransportFragmentBoxMessage tfb;
    const char *orig;
    char *msg;
    uint16_t fragmax;
    uint16_t fragsize;
    uint16_t msize;
    uint16_t xoff = 0;

    orig = (const char *) &ff[1];
    msize = ff->bytes_msg;
    if (pm != ff)
    {
      const struct TransportFragmentBoxMessage *tfbo;

      tfbo = (const struct TransportFragmentBoxMessage *) orig;
      orig += sizeof(struct TransportFragmentBoxMessage);
      msize -= sizeof(struct TransportFragmentBoxMessage);
      xoff = ntohs (tfbo->frag_off);
    }
    fragmax = mtu - sizeof(struct TransportFragmentBoxMessage);
    fragsize = GNUNET_MIN (msize - ff->frag_off, fragmax);
    frag =
      GNUNET_malloc (sizeof(struct PendingMessage)
                     + sizeof(struct TransportFragmentBoxMessage) + fragsize);
    GNUNET_log (GNUNET_ERROR_TYPE_DEBUG,
                "3 created pm %p from pm %p storing vl %p from pm %p\n",
                frag,
                ff,
                pm->vl,
                pm);
    frag->logging_uuid = logging_uuid_gen++;
    frag->vl = pm->vl;
    frag->frag_parent = ff;
    frag->timeout = pm->timeout;
    frag->bytes_msg = sizeof(struct TransportFragmentBoxMessage) + fragsize;
    frag->pmt = PMT_FRAGMENT_BOX;
    msg = (char *) &frag[1];
    tfb.header.type = htons (GNUNET_MESSAGE_TYPE_TRANSPORT_FRAGMENT);
    tfb.header.size =
      htons (sizeof(struct TransportFragmentBoxMessage) + fragsize);
    pa = prepare_pending_acknowledgement (queue, dvh, frag);
    tfb.ack_uuid = pa->ack_uuid;
    tfb.msg_uuid = pm->msg_uuid;
    tfb.frag_off = htons (ff->frag_off + xoff);
    tfb.msg_size = htons (pm->bytes_msg);
    memcpy (msg, &tfb, sizeof(tfb));
    memcpy (&msg[sizeof(tfb)], &orig[ff->frag_off], fragsize);
    GNUNET_CONTAINER_MDLL_insert (frag, ff->head_frag,
                                  ff->tail_frag, frag);
    ff->frag_off += fragsize;
    ff = frag;
  }

  /* Move head to the tail and return it */
  GNUNET_CONTAINER_MDLL_remove (frag,
                                ff->frag_parent->head_frag,
                                ff->frag_parent->tail_frag,
                                ff);
  GNUNET_CONTAINER_MDLL_insert_tail (frag,
                                     ff->frag_parent->head_frag,
                                     ff->frag_parent->tail_frag,
                                     ff);

  return ff;
}


/**
 * Reliability-box the given @a pm. On error (can there be any), NULL
 * may be returned, otherwise the "replacement" for @a pm (which
 * should then be added to the respective neighbour's queue instead of
 * @a pm).  If the @a pm is already fragmented or reliability boxed,
 * or itself an ACK, this function simply returns @a pm.
 *
 * @param queue which queue to prepare transmission for
 * @param dvh path the message will take, or NULL
 * @param pm pending message to box for transmission over unreliabile queue
 * @return new message to transmit
 */
static struct PendingMessage *
reliability_box_message (struct Queue *queue,
                         struct DistanceVectorHop *dvh,
                         struct PendingMessage *pm)
{
  struct TransportReliabilityBoxMessage rbox;
  struct PendingAcknowledgement *pa;
  struct PendingMessage *bpm;
  char *msg;

  if ((PMT_CORE != pm->pmt) && (PMT_DV_BOX != pm->pmt))
    return pm; /* already fragmented or reliability boxed, or control message:
                  do nothing */
  if (NULL != pm->bpm)
    return pm->bpm; /* already computed earlier: do nothing */
  // TODO I guess we do not need this assertion. We might have a DLL with
  // fragments, because the MTU changed, and we do not need to fragment anymore.
  // But we should keep the fragments until message was completed, because
  // the MTU might change again.
  // GNUNET_assert (NULL == pm->head_frag);
  if (pm->bytes_msg + sizeof(rbox) > UINT16_MAX)
  {
    /* failed hard */
    GNUNET_break (0);
    client_send_response (pm);
    return NULL;
  }

  pa = prepare_pending_acknowledgement (queue, dvh, pm);

  bpm = GNUNET_malloc (sizeof(struct PendingMessage) + sizeof(rbox)
                       + pm->bytes_msg);
  GNUNET_log (GNUNET_ERROR_TYPE_DEBUG,
              "4 created pm %p storing vl %p from pm %p\n",
              bpm,
              pm->vl,
              pm);
  bpm->logging_uuid = logging_uuid_gen++;
  bpm->vl = pm->vl;
  bpm->frag_parent = pm;
  // Why was this needed?
  // GNUNET_CONTAINER_MDLL_insert (frag, pm->head_frag, pm->tail_frag, bpm);
  bpm->timeout = pm->timeout;
  bpm->pmt = PMT_RELIABILITY_BOX;
  bpm->bytes_msg = pm->bytes_msg + sizeof(rbox);
  set_pending_message_uuid (bpm);
  rbox.header.type = htons (GNUNET_MESSAGE_TYPE_TRANSPORT_RELIABILITY_BOX);
  rbox.header.size = htons (sizeof(rbox) + pm->bytes_msg);
  rbox.ack_countdown = htonl (0);  // FIXME: implement ACK countdown support

  rbox.ack_uuid = pa->ack_uuid;
  msg = (char *) &bpm[1];
  memcpy (msg, &rbox, sizeof(rbox));
  memcpy (&msg[sizeof(rbox)], &pm[1], pm->bytes_msg);
  pm->bpm = bpm;
  GNUNET_log (GNUNET_ERROR_TYPE_DEBUG,
              "Preparing reliability box for message <%" PRIu64
              "> of size %d (%d) to %s on queue %s\n",
              pm->logging_uuid,
              pm->bytes_msg,
              ntohs (((const struct GNUNET_MessageHeader *) &pm[1])->size),
              GNUNET_i2s (&pm->vl->target),
              queue->address);
  return bpm;
}


static void
reorder_root_pm (struct PendingMessage *pm,
                 struct GNUNET_TIME_Absolute next_attempt)
{
  struct VirtualLink *vl = pm->vl;
  struct PendingMessage *pos;

  /* re-insert sort in neighbour list */
  GNUNET_CONTAINER_MDLL_remove (vl,
                                vl->pending_msg_head,
                                vl->pending_msg_tail,
                                pm);
  pos = vl->pending_msg_tail;
  while ((NULL != pos) &&
         (next_attempt.abs_value_us > pos->next_attempt.abs_value_us))
    pos = pos->prev_vl;
  GNUNET_CONTAINER_MDLL_insert_after (vl,
                                      vl->pending_msg_head,
                                      vl->pending_msg_tail,
                                      pos,
                                      pm);
}


static unsigned int
check_next_attempt_tree (struct PendingMessage *pm,
                         struct GNUNET_TIME_Absolute next_attempt)
{
  struct PendingMessage *pos;

  pos = pm->head_frag;
  while (NULL != pos)
  {
    if (pos->next_attempt.abs_value_us != next_attempt.abs_value_us ||
        GNUNET_YES == check_next_attempt_tree (pos, next_attempt))
      return GNUNET_YES;
    pos = pos->next_frag;
  }

  return GNUNET_NO;
}


/**
 * Change the value of the `next_attempt` field of @a pm
 * to @a next_attempt and re-order @a pm in the transmission
 * list as required by the new timestamp.
 *
 * @param pm a pending message to update
 * @param next_attempt timestamp to use
 */
static void
update_pm_next_attempt (struct PendingMessage *pm,
                        struct GNUNET_TIME_Absolute next_attempt)
{
  if (NULL == pm->frag_parent)
  {
    pm->next_attempt = next_attempt;
    GNUNET_log (GNUNET_ERROR_TYPE_DEBUG,
                "Next attempt for message <%" PRIu64 "> set to %" PRIu64 "\n",
                pm->logging_uuid,
                next_attempt.abs_value_us);
    reorder_root_pm (pm, next_attempt);
  }
  else if ((PMT_RELIABILITY_BOX == pm->pmt) || (PMT_DV_BOX == pm->pmt))// || (PMT_FRAGMENT_BOX == pm->pmt))
  {
    struct PendingMessage *root = pm->frag_parent;

    while (NULL != root->frag_parent)
      root = root->frag_parent;
    GNUNET_log (GNUNET_ERROR_TYPE_DEBUG,
                "Next attempt for root message <%" PRIu64 "> set to %s\n",
                root->logging_uuid,
                GNUNET_STRINGS_absolute_time_to_string (next_attempt));
    root->next_attempt = next_attempt;
    reorder_root_pm (root, next_attempt);
  }
  else
  {
    struct PendingMessage *root = pm->frag_parent;

    while (NULL != root->frag_parent)
      root = root->frag_parent;

    if (GNUNET_NO == root->frags_in_flight)
    {
      root->next_attempt = next_attempt;
      GNUNET_log (GNUNET_ERROR_TYPE_DEBUG,
                  "Next attempt for fragmented message <%" PRIu64 "> (<%" PRIu64
                  ">)set to %" PRIu64 "\n",
                  pm->logging_uuid,
                  root->logging_uuid,
                  next_attempt.abs_value_us);
    }

    pm->next_attempt = root->next_attempt;

    if (root->bytes_msg == root->frag_off)
      root->frags_in_flight = check_next_attempt_tree (root,
                                                       root->next_attempt);
    else
      root->frags_in_flight = GNUNET_YES;

    if (GNUNET_NO == root->frags_in_flight)
    {
      GNUNET_log (GNUNET_ERROR_TYPE_DEBUG,
                  "We have no fragments in flight for message %" PRIu64
                  ", reorder root! Next attempt is %" PRIu64 "\n",
                  root->logging_uuid,
                  root->next_attempt.abs_value_us);
      reorder_root_pm (root, root->next_attempt);
      root->frag_count = 0;
      root->next_attempt = GNUNET_TIME_UNIT_ZERO_ABS;
    }
    else
    {
      double factor = ((double) root->frag_count - 1)
                      / (double) root->frag_count;
      struct GNUNET_TIME_Relative s1;
      struct GNUNET_TIME_Relative s2;
      struct GNUNET_TIME_Relative plus_mean =
        GNUNET_TIME_absolute_get_duration (root->next_attempt);
      struct GNUNET_TIME_Relative plus = GNUNET_TIME_absolute_get_duration (
        next_attempt);

      s1 = GNUNET_TIME_relative_multiply (plus_mean,
                                          factor);
      s2 = GNUNET_TIME_relative_divide (plus,
                                        root->frag_count);
      plus_mean = GNUNET_TIME_relative_add (s1, s2);
      root->next_attempt = GNUNET_TIME_relative_to_absolute (plus_mean);
      GNUNET_log (GNUNET_ERROR_TYPE_DEBUG,
                  "We have fragments in flight for message %" PRIu64
                  ", do not reorder root! Actual next attempt %" PRIu64 "\n",
                  root->logging_uuid,
                  root->next_attempt.abs_value_us);
    }
  }
}


/**
 * Context for #select_best_pending_from_link().
 */
struct PendingMessageScoreContext
{
  /**
   * Set to the best message that was found, NULL for none.
   */
  struct PendingMessage *best;

  /**
   * DVH that @e best should take, or NULL for direct transmission.
   */
  struct DistanceVectorHop *dvh;

  /**
   * What is the estimated total overhead for this message?
   */
  size_t real_overhead;

  /**
   * Number of pending messages we seriously considered this time.
   */
  unsigned int consideration_counter;

  /**
   * Did we have to fragment?
   */
  int frag;

  /**
   * Did we have to reliability box?
   */
  int relb;

  /**
   * There are pending messages, but it was to early to send one of them.
   */
  int to_early;

  /**
   * There is a pending messages we are sending fragments at the moment.
   */
  unsigned int frags_in_flight;

  /**
   * When will we try to transmit the message again for which it was to early to retry.
   */
  struct GNUNET_TIME_Relative to_early_retry_delay;
};


/**
 * Select the best pending message from @a vl for transmission
 * via @a queue.
 *
 * @param[in,out] sc best message so far (NULL for none), plus scoring data
 * @param queue the queue that will be used for transmission
 * @param vl the virtual link providing the messages
 * @param dvh path we are currently considering, or NULL for none
 * @param overhead number of bytes of overhead to be expected
 *        from DV encapsulation (0 for without DV)
 */
static void
select_best_pending_from_link (struct PendingMessageScoreContext *sc,
                               struct Queue *queue,
                               struct VirtualLink *vl,
                               struct DistanceVectorHop *dvh,
                               size_t overhead)
{
  struct GNUNET_TIME_Absolute now;

  now = GNUNET_TIME_absolute_get ();
  sc->to_early = GNUNET_NO;
  sc->frags_in_flight = GNUNET_NO;
  for (struct PendingMessage *pos = vl->pending_msg_head; NULL != pos;
       pos = pos->next_vl)
  {
    size_t real_overhead = overhead;
    int frag;
    int relb;

    if ((NULL != dvh) && (PMT_DV_BOX == pos->pmt))
    {
      GNUNET_log (GNUNET_ERROR_TYPE_DEBUG,
                  "DV messages must not be DV-routed to next hop!\n");
      continue;   /* DV messages must not be DV-routed to next hop! */
    }
    if (pos->next_attempt.abs_value_us > now.abs_value_us)
    {
      if (GNUNET_YES == pos->frags_in_flight)
      {
        sc->frags_in_flight = GNUNET_YES;
        GNUNET_log (GNUNET_ERROR_TYPE_DEBUG,
                    "Fragments in flight for message %" PRIu64 "\n",
                    pos->logging_uuid);
      }
      else
      {
        GNUNET_log (GNUNET_ERROR_TYPE_DEBUG,
                    "Maybe too early, because message are sorted by next_attempt, if there are no fragments in flight.Checked message %"
                    PRIu64 "\n",
                    pos->logging_uuid);
        sc->to_early = GNUNET_YES;
        sc->to_early_retry_delay = GNUNET_TIME_absolute_get_remaining (
          pos->next_attempt);
        continue;
      }
      // break;   /* too early for all messages, they are sorted by next_attempt */
    }
    if (NULL != pos->qe)
    {
      GNUNET_log (GNUNET_ERROR_TYPE_DEBUG,
                  "not eligible\n");
      continue;   /* not eligible */
    }
    sc->consideration_counter++;
    /* determine if we have to fragment, if so add fragmentation
       overhead! */
    GNUNET_log (GNUNET_ERROR_TYPE_DEBUG,
                "check %" PRIu64 " for sc->best\n",
                pos->logging_uuid);
    frag = GNUNET_NO;
    if (((0 != queue->mtu) &&
         (pos->bytes_msg + real_overhead > queue->mtu)) ||
        (pos->bytes_msg > UINT16_MAX - sizeof(struct
                                              GNUNET_TRANSPORT_SendMessageTo))
        ||
        (NULL != pos->head_frag /* fragments already exist, should
                                     respect that even if MTU is UINT16_MAX for
                                     this queue */))
    {
      GNUNET_log (GNUNET_ERROR_TYPE_DEBUG,
                  "fragment msg with size %u, realoverhead is %lu\n",
                  pos->bytes_msg,
                  real_overhead);
      frag = GNUNET_YES;
      if (GNUNET_TRANSPORT_CC_RELIABLE == queue->tc->details.communicator.cc)
      {
        /* FIXME-FRAG-REL-UUID: we could use an optimized, shorter fragmentation
           header without the ACK UUID when using a *reliable* channel! */
      }
      real_overhead = overhead + sizeof(struct TransportFragmentBoxMessage);
    }
    /* determine if we have to reliability-box, if so add reliability box
       overhead */
    relb = GNUNET_NO;
    if ((GNUNET_NO == frag) &&
        (0 == (pos->prefs & GNUNET_MQ_PREF_UNRELIABLE)) &&
        (GNUNET_TRANSPORT_CC_RELIABLE != queue->tc->details.communicator.cc))
    {
      real_overhead += sizeof(struct TransportReliabilityBoxMessage);

      if ((0 != queue->mtu) && (pos->bytes_msg + real_overhead > queue->mtu))
      {
        frag = GNUNET_YES;
        real_overhead = overhead + sizeof(struct TransportFragmentBoxMessage);
      }
      else
      {
        relb = GNUNET_YES;
      }
      GNUNET_log (GNUNET_ERROR_TYPE_DEBUG,
                  "Create reliability box of msg with size %u, realoverhead is %lu %u %u %u\n",
                  pos->bytes_msg,
                  real_overhead,
                  queue->mtu,
                  frag,
                  relb);
    }

    /* Finally, compare to existing 'best' in sc to see if this 'pos' pending
       message would beat it! */
    if (GNUNET_NO == sc->frags_in_flight && NULL != sc->best)
    {
      /* CHECK if pos fits queue BETTER (=smaller) than pm, if not: continue;
         OPTIMIZE-ME: This is a heuristic, which so far has NOT been
         experimentally validated. There may be some huge potential for
         improvement here. Also, we right now only compare how well the
         given message fits _this_ queue, and do not consider how well other
         queues might suit the message. Taking other queues into consideration
         may further improve the result, but could also be expensive
         in terms of CPU time.  */
      long long sc_score = sc->frag * 40 + sc->relb * 20 + sc->real_overhead;
      long long pm_score = frag * 40 + relb * 20 + real_overhead;
      long long time_delta =
        (sc->best->next_attempt.abs_value_us - pos->next_attempt.abs_value_us)
        / 1000LL;

      /* "time_delta" considers which message has been 'ready' for transmission
         for longer, if a message has a preference for low latency, increase
         the weight of the time_delta by 10x if it is favorable for that message */
      if ((0 != (pos->prefs & GNUNET_MQ_PREF_LOW_LATENCY)) &&
          (0 != (sc->best->prefs & GNUNET_MQ_PREF_LOW_LATENCY)))
        time_delta *= 10;     /* increase weight (always, both are low latency) */
      else if ((0 != (pos->prefs & GNUNET_MQ_PREF_LOW_LATENCY)) &&
               (time_delta > 0))
        time_delta *= 10;     /* increase weight, favors 'pos', which is low latency */
      else if ((0 != (sc->best->prefs & GNUNET_MQ_PREF_LOW_LATENCY)) &&
               (time_delta < 0))
        time_delta *= 10;     /* increase weight, favors 'sc->best', which is low latency */
      if (0 != queue->mtu)
      {
        /* Grant bonus if we are below MTU, larger bonus the closer we will
           be to the MTU */
        if (queue->mtu > sc->real_overhead + sc->best->bytes_msg)
          sc_score -= queue->mtu - (sc->real_overhead + sc->best->bytes_msg);
        if (queue->mtu > real_overhead + pos->bytes_msg)
          pm_score -= queue->mtu - (real_overhead + pos->bytes_msg);
      }
      if (sc_score + time_delta > pm_score)
      {
        GNUNET_log (GNUNET_ERROR_TYPE_DEBUG,
                    "sc_score of %" PRIu64 " larger, keep sc->best %" PRIu64
                    "\n",
                    pos->logging_uuid,
                    sc->best->logging_uuid);
        continue;     /* sc_score larger, keep sc->best */
      }
    }
    sc->best = pos;
    sc->dvh = dvh;
    sc->frag = frag;
    sc->relb = relb;
    sc->real_overhead = real_overhead;
  }
}


/**
 * Function to call to further operate on the now DV encapsulated
 * message @a hdr, forwarding it via @a next_hop under respect of
 * @a options.
 *
 * @param cls a `struct PendingMessageScoreContext`
 * @param next_hop next hop of the DV path
 * @param hdr encapsulated message, technically a `struct TransportDVBoxMessage`
 * @param options options of the original message
 */
static void
extract_box_cb (void *cls,
                struct Neighbour *next_hop,
                const struct GNUNET_MessageHeader *hdr,
                enum RouteMessageOptions options)
{
  struct PendingMessageScoreContext *sc = cls;
  struct PendingMessage *pm = sc->best;
  struct PendingMessage *bpm;
  uint16_t bsize = ntohs (hdr->size);

  GNUNET_assert (NULL == pm->bpm);
  bpm = GNUNET_malloc (sizeof(struct PendingMessage) + bsize);
  GNUNET_log (GNUNET_ERROR_TYPE_DEBUG,
              "5 created pm %p storing vl %p from pm %p\n",
              bpm,
              pm->vl,
              pm);
  bpm->logging_uuid = logging_uuid_gen++;
  bpm->pmt = PMT_DV_BOX;
  bpm->vl = pm->vl;
  bpm->timeout = pm->timeout;
  bpm->bytes_msg = bsize;
  bpm->frag_parent = pm;
  set_pending_message_uuid (bpm);
  GNUNET_log (GNUNET_ERROR_TYPE_DEBUG,
              "Creating DV Box %" PRIu64 " for original message %" PRIu64
              " (next hop is %s)\n",
              bpm->logging_uuid,
              pm->logging_uuid,
              GNUNET_i2s (&next_hop->pid));
  memcpy (&bpm[1], hdr, bsize);
  pm->bpm = bpm;
}


/**
 * We believe we are ready to transmit a `struct PendingMessage` on a
 * queue, the big question is which one!  We need to see if there is
 * one pending that is allowed by flow control and congestion control
 * and (ideally) matches our queue's performance profile.
 *
 * If such a message is found, we give the message to the communicator
 * for transmission (updating the tracker, and re-scheduling ourselves
 * if applicable).
 *
 * If no such message is found, the queue's `idle` field must be set
 * to #GNUNET_YES.
 *
 * @param cls the `struct Queue` to process transmissions for
 */
static void
transmit_on_queue (void *cls)
{
  struct Queue *queue = cls;
  struct Neighbour *n = queue->neighbour;
  struct PendingMessageScoreContext sc;
  struct PendingMessage *pm;

  queue->transmit_task = NULL;
  if (NULL == n->vl)
  {
    GNUNET_log (GNUNET_ERROR_TYPE_DEBUG,
                "Virtual link `%s' is down, cannot have PM for queue `%s'\n",
                GNUNET_i2s (&n->pid),
                queue->address);
    queue->idle = GNUNET_YES;
    return;
  }
  memset (&sc, 0, sizeof(sc));
  select_best_pending_from_link (&sc, queue, n->vl, NULL, 0);
  if (NULL == sc.best)
  {
    /* Also look at DVH that have the n as first hop! */
    for (struct DistanceVectorHop *dvh = n->dv_head; NULL != dvh;
         dvh = dvh->next_neighbour)
    {
      select_best_pending_from_link (&sc,
                                     queue,
                                     dvh->dv->vl,
                                     dvh,
                                     sizeof(struct GNUNET_PeerIdentity)
                                     * (1 + dvh->distance)
                                     + sizeof(struct TransportDVBoxMessage)
                                     + sizeof(struct TransportDVBoxPayloadP));
    }
  }
  if (NULL == sc.best)
  {
    /* no message pending, nothing to do here! */
    GNUNET_log (GNUNET_ERROR_TYPE_DEBUG,
                "No pending messages, queue `%s' to %s now idle\n",
                queue->address,
                GNUNET_i2s (&n->pid));
    if (GNUNET_YES == sc.to_early)
      schedule_transmit_on_queue (sc.to_early_retry_delay,
                                  queue,
                                  GNUNET_SCHEDULER_PRIORITY_DEFAULT);
    queue->idle = GNUNET_YES;
    return;
  }
  /* There is a message pending, we are certainly not idle */
  queue->idle = GNUNET_NO;

  /* Given selection in `sc`, do transmission */
  pm = sc.best;
  GNUNET_log (GNUNET_ERROR_TYPE_DEBUG,
              "Selected message <%" PRIu64 ">\n",
              pm->logging_uuid);
  if (NULL != sc.dvh)
  {
    GNUNET_log (GNUNET_ERROR_TYPE_DEBUG,
                "Is this %u a DV box?\n",
                pm->pmt);
    GNUNET_assert (PMT_DV_BOX != pm->pmt);
    if ((NULL != sc.best->bpm) && (sc.best->bpm->used_dvh != sc.dvh))
    {
      GNUNET_log (GNUNET_ERROR_TYPE_DEBUG,
                  "Discard old box, because we have a new DV path.\n");
      free_pending_message (sc.best->bpm);
      sc.best->bpm = NULL;
    }

    if (NULL == sc.best->bpm)
    {
      GNUNET_log (GNUNET_ERROR_TYPE_DEBUG,
                  "encapsulate_for_dv 2\n");
      encapsulate_for_dv (sc.dvh->dv,
                          1,
                          &sc.dvh,
                          (const struct GNUNET_MessageHeader *) &sc.best[1],
                          &extract_box_cb,
                          &sc,
                          RMO_NONE,
                          GNUNET_NO);
      GNUNET_assert (NULL != sc.best->bpm);
      GNUNET_log (GNUNET_ERROR_TYPE_DEBUG,
                  "%lu %lu %lu %lu %u\n",
                  sizeof(struct GNUNET_PeerIdentity),
                  sizeof(struct TransportDVBoxMessage),
                  sizeof(struct TransportDVBoxPayloadP),
                  sizeof(struct TransportFragmentBoxMessage),
                  ((const struct GNUNET_MessageHeader *) &sc.best[1])->size);
      sc.best->bpm->used_dvh = sc.dvh;
    }
    pm = sc.best->bpm;
  }
  if (GNUNET_YES == sc.frag)
  {
    pm = fragment_message (queue, sc.dvh, pm);
    if (NULL == pm)
    {
      GNUNET_log (GNUNET_ERROR_TYPE_DEBUG,
                  "Fragmentation failed queue %s to %s for <%" PRIu64
                  ">, trying again\n",
                  queue->address,
                  GNUNET_i2s (&n->pid),
                  sc.best->logging_uuid);
      schedule_transmit_on_queue (GNUNET_TIME_UNIT_ZERO,
                                  queue,
                                  GNUNET_SCHEDULER_PRIORITY_DEFAULT);
      return;
    }
  }
  else if (GNUNET_YES == sc.relb)
  {
    pm = reliability_box_message (queue, sc.dvh, pm);
    if (NULL == pm)
    {
      /* Reliability boxing failed, try next message... */
      GNUNET_log (
        GNUNET_ERROR_TYPE_DEBUG,
        "Reliability boxing failed queue %s to %s for <%" PRIu64
        ">, trying again\n",
        queue->address,
        GNUNET_i2s (&n->pid),
        sc.best->logging_uuid);
      schedule_transmit_on_queue (GNUNET_TIME_UNIT_ZERO,
                                  queue,
                                  GNUNET_SCHEDULER_PRIORITY_DEFAULT);
      return;
    }
  }

  /* Pass 'pm' for transission to the communicator */
  GNUNET_log (
    GNUNET_ERROR_TYPE_DEBUG,
    "Passing message <%" PRIu64
    "> to queue %s for peer %s (considered %u others)\n",
    pm->logging_uuid,
    queue->address,
    GNUNET_i2s (&n->pid),
    sc.consideration_counter);

  /* Flow control: increment amount of traffic sent; if we are routing
     via DV (and thus the ultimate target of the pending message is for
     a different virtual link than the one of the queue), then we need
     to use up not only the window of the direct link but also the
     flow control window for the DV link! */
  pm->vl->outbound_fc_window_size_used += pm->bytes_msg;

  if (pm->vl != queue->neighbour->vl)
  {
    /* If the virtual link of the queue differs, this better be distance
       vector routing! */
    GNUNET_assert (NULL != sc.dvh);
    /* If we do distance vector routing, we better not do this for a
       message that was itself DV-routed */
    GNUNET_assert (PMT_DV_BOX != sc.best->pmt);
    /* We use the size of the unboxed message here, to avoid counting
       the DV-Box header which is eaten up on the way by intermediaries */
    queue->neighbour->vl->outbound_fc_window_size_used += sc.best->bytes_msg;
  }
  else
  {
    GNUNET_assert (NULL == sc.dvh);
  }

  queue_send_msg (queue, pm, &pm[1], pm->bytes_msg);

  /* Check if this transmission somehow conclusively finished handing 'pm'
     even without any explicit ACKs */
  if ((PMT_CORE == pm->pmt) ||
      (GNUNET_TRANSPORT_CC_RELIABLE == queue->tc->details.communicator.cc))
  {
    completed_pending_message (pm);
  }
  else
  {
    struct GNUNET_TIME_Relative wait_duration;
    unsigned int wait_multiplier;

    if (PMT_FRAGMENT_BOX == pm->pmt)
    {
      struct PendingMessage *root;

      root = pm->frag_parent;
      while (NULL != root->frag_parent)
        root = root->frag_parent;

      root->frag_count++;
      wait_multiplier =  (unsigned int) ceil ((double) root->bytes_msg
                                              / ((double) root->frag_off
                                                 / (double) root->frag_count))
                        * 4;
    }
    else
    {
      // No fragments, we use 4 RTT before retransmitting.
      wait_multiplier = 4;
    }

    // Depending on how much pending message the VirtualLink is queueing, we wait longer.
    // wait_multiplier = wait_multiplier * pm->vl->pending_msg_num;

    GNUNET_log (GNUNET_ERROR_TYPE_DEBUG,
                "Wait multiplier %u\n",
                wait_multiplier);

    /* Message not finished, waiting for acknowledgement.
       Update time by which we might retransmit 's' based on queue
       characteristics (i.e. RTT); it takes one RTT for the message to
       arrive and the ACK to come back in the best case; but the other
       side is allowed to delay ACKs by 2 RTTs, so we use 4 RTT before
       retransmitting.

       OPTIMIZE: Note that in the future this heuristic should likely
       be improved further (measure RTT stability, consider message
       urgency and size when delaying ACKs, etc.) */

    if (GNUNET_TIME_UNIT_FOREVER_REL.rel_value_us !=
        queue->pd.aged_rtt.rel_value_us)
      wait_duration = queue->pd.aged_rtt;
    else
    {
      wait_duration = DEFAULT_ACK_WAIT_DURATION;
      wait_multiplier = 4;
    }
    struct GNUNET_TIME_Absolute next = GNUNET_TIME_relative_to_absolute (
      GNUNET_TIME_relative_multiply (
        wait_duration, wait_multiplier));
    struct GNUNET_TIME_Relative plus = GNUNET_TIME_relative_multiply (
      wait_duration, wait_multiplier);
    GNUNET_log (GNUNET_ERROR_TYPE_DEBUG,
                "Waiting %s (%s) for ACK until %s\n",
                GNUNET_STRINGS_relative_time_to_string (
                  GNUNET_TIME_relative_multiply (
                    queue->pd.aged_rtt, wait_multiplier), GNUNET_NO),
                GNUNET_STRINGS_relative_time_to_string (plus, GNUNET_YES),
                GNUNET_STRINGS_absolute_time_to_string (next));
    update_pm_next_attempt (pm,
                            GNUNET_TIME_relative_to_absolute (
                              GNUNET_TIME_relative_multiply (wait_duration,
                                                             wait_multiplier)));
  }
  /* finally, re-schedule queue transmission task itself */
  schedule_transmit_on_queue (GNUNET_TIME_UNIT_ZERO,
                              queue,
                              GNUNET_SCHEDULER_PRIORITY_DEFAULT);
}


/**
 * Queue to a peer went down.  Process the request.
 *
 * @param cls the client
 * @param dqm the send message that was sent
 */
static void
handle_del_queue_message (void *cls,
                          const struct GNUNET_TRANSPORT_DelQueueMessage *dqm)
{
  struct TransportClient *tc = cls;

  if (CT_COMMUNICATOR != tc->type)
  {
    GNUNET_break (0);
    GNUNET_SERVICE_client_drop (tc->client);
    return;
  }
  for (struct Queue *queue = tc->details.communicator.queue_head; NULL != queue;
       queue = queue->next_client)
  {
    struct Neighbour *neighbour = queue->neighbour;

    if ((ntohl (dqm->qid) != queue->qid) ||
        (0 != GNUNET_memcmp (&dqm->receiver, &neighbour->pid)))
      continue;
    GNUNET_log (GNUNET_ERROR_TYPE_DEBUG,
                "Dropped queue %s to peer %s\n",
                queue->address,
                GNUNET_i2s (&neighbour->pid));
    free_queue (queue);
    GNUNET_SERVICE_client_continue (tc->client);
    return;
  }
  GNUNET_break (0);
  GNUNET_SERVICE_client_drop (tc->client);
}


/**
 * Message was transmitted.  Process the request.
 *
 * @param cls the client
 * @param sma the send message that was sent
 */
static void
handle_send_message_ack (void *cls,
                         const struct GNUNET_TRANSPORT_SendMessageToAck *sma)
{
  struct TransportClient *tc = cls;
  struct QueueEntry *qe;
  struct PendingMessage *pm;

  if (CT_COMMUNICATOR != tc->type)
  {
    GNUNET_break (0);
    GNUNET_SERVICE_client_drop (tc->client);
    return;
  }

  /* find our queue entry matching the ACK */
  qe = NULL;
  GNUNET_log (GNUNET_ERROR_TYPE_DEBUG,
              "Looking for queue for PID %s\n",
              GNUNET_i2s (&sma->receiver));
  for (struct Queue *queue = tc->details.communicator.queue_head; NULL != queue;
       queue = queue->next_client)
  {
    if (0 != GNUNET_memcmp (&queue->neighbour->pid, &sma->receiver))
      continue;
    GNUNET_log (GNUNET_ERROR_TYPE_DEBUG,
                "Found PID %s\n",
                GNUNET_i2s (&queue->neighbour->pid));


    for (struct QueueEntry *qep = queue->queue_head; NULL != qep;
         qep = qep->next)
    {
      if (qep->mid != GNUNET_ntohll (sma->mid) || queue->qid != ntohl (
            sma->qid))
        continue;
      GNUNET_log (GNUNET_ERROR_TYPE_DEBUG,
                  "QueueEntry MID: %" PRIu64 " on queue QID: %u, Ack MID: %"
                  PRIu64 " Ack QID %u\n",
                  qep->mid,
                  queue->qid,
                  GNUNET_ntohll (sma->mid),
                  ntohl (sma->qid));
      qe = qep;
      if ((NULL != qe->pm) && (qe->pm->qe != qe))
        GNUNET_log (GNUNET_ERROR_TYPE_DEBUG,
                    "For pending message %" PRIu64 " we had retransmissions.\n",
                    qe->pm->logging_uuid);
      break;
    }
  }
  if (NULL == qe)
  {
    GNUNET_log (GNUNET_ERROR_TYPE_DEBUG,
                "No QueueEntry found for Ack MID %" PRIu64 " QID: %u\n",
                GNUNET_ntohll (sma->mid),
                ntohl (sma->qid));
    // TODO I guess this can happen, if the Ack from the peer comes before the Ack from the queue.
    // Update: Maybe QueueEntry was accidentally freed during freeing PendingMessage.
    /* this should never happen */
    GNUNET_break (0);
    // GNUNET_SERVICE_client_drop (tc->client);
    GNUNET_SERVICE_client_continue (tc->client);
    return;
  }
  GNUNET_CONTAINER_DLL_remove (qe->queue->queue_head,
                               qe->queue->queue_tail,
                               qe);
  qe->queue->queue_length--;
  tc->details.communicator.total_queue_length--;
  GNUNET_log (GNUNET_ERROR_TYPE_DEBUG,
              "Received ACK on queue %s to peer %s (new length: %u/%u)\n",
              qe->queue->address,
              GNUNET_i2s (&qe->queue->neighbour->pid),
              qe->queue->queue_length,
              tc->details.communicator.total_queue_length);
  GNUNET_SERVICE_client_continue (tc->client);

  /* if applicable, resume transmissions that waited on ACK */
  if (COMMUNICATOR_TOTAL_QUEUE_LIMIT - 1 ==
      tc->details.communicator.total_queue_length)
  {
    /* Communicator dropped below threshold, resume all queues
       incident with this client! */
    GNUNET_STATISTICS_update (
      GST_stats,
      "# Transmission throttled due to communicator queue limit",
      -1,
      GNUNET_NO);
    for (struct Queue *queue = tc->details.communicator.queue_head;
         NULL != queue;
         queue = queue->next_client)
    {
      schedule_transmit_on_queue (GNUNET_TIME_UNIT_ZERO,
                                  queue,
                                  GNUNET_SCHEDULER_PRIORITY_DEFAULT);
    }
  }
  else if (QUEUE_LENGTH_LIMIT - 1 == qe->queue->queue_length)
  {
    /* queue dropped below threshold; only resume this one queue */
    GNUNET_STATISTICS_update (GST_stats,
                              "# Transmission throttled due to queue queue limit",
                              -1,
                              GNUNET_NO);
    schedule_transmit_on_queue (GNUNET_TIME_UNIT_ZERO,
                                qe->queue,
                                GNUNET_SCHEDULER_PRIORITY_DEFAULT);
  }
  else if (1 == qe->queue->q_capacity)
  {
    // TODO I guess this will never happen, because the communicator triggers this by updating its queue length itself.
    GNUNET_log (GNUNET_ERROR_TYPE_DEBUG,
                "Transmission rescheduled due to communicator message queue with qid %u has capacity %"
                PRIu64 ".\n",
                qe->queue->qid,
                qe->queue->q_capacity);
    /* message queue has capacity; only resume this one queue */
    /* queue dropped below threshold; only resume this one queue */
    GNUNET_STATISTICS_update (GST_stats,
                              "# Transmission throttled due to message queue capacity",
                              -1,
                              GNUNET_NO);
    schedule_transmit_on_queue (GNUNET_TIME_UNIT_ZERO,
                                qe->queue,
                                GNUNET_SCHEDULER_PRIORITY_DEFAULT);
  }

  if (NULL != (pm = qe->pm))
  {
    struct VirtualLink *vl;

    // GNUNET_assert (qe == pm->qe);
    pm->qe = NULL;
    /* If waiting for this communicator may have blocked transmission
       of pm on other queues for this neighbour, force schedule
       transmit on queue for queues of the neighbour */
    if (NULL == pm->frag_parent)
    {
      vl = pm->vl;
      if ((NULL != vl) &&
          (NULL != vl->pending_msg_head) &&
          (vl->pending_msg_head == pm))
        check_vl_transmission (vl);
    }
  }
  GNUNET_free (qe);
}


/**
 * Iterator telling new MONITOR client about all existing
 * queues to peers.
 *
 * @param cls the new `struct TransportClient`
 * @param pid a connected peer
 * @param value the `struct Neighbour` with more information
 * @return #GNUNET_OK (continue to iterate)
 */
static int
notify_client_queues (void *cls,
                      const struct GNUNET_PeerIdentity *pid,
                      void *value)
{
  struct TransportClient *tc = cls;
  struct Neighbour *neighbour = value;

  GNUNET_assert (CT_MONITOR == tc->type);
  for (struct Queue *q = neighbour->queue_head; NULL != q;
       q = q->next_neighbour)
  {
    struct MonitorEvent me = { .rtt = q->pd.aged_rtt,
                               .cs = q->cs,
                               .num_msg_pending = q->num_msg_pending,
                               .num_bytes_pending = q->num_bytes_pending };

    notify_monitor (tc, pid, q->address, q->nt, &me);
  }
  return GNUNET_OK;
}


/**
 * Initialize a monitor client.
 *
 * @param cls the client
 * @param start the start message that was sent
 */
static void
handle_monitor_start (void *cls,
                      const struct GNUNET_TRANSPORT_MonitorStart *start)
{
  struct TransportClient *tc = cls;

  if (CT_NONE != tc->type)
  {
    GNUNET_break (0);
    GNUNET_SERVICE_client_drop (tc->client);
    return;
  }
  tc->type = CT_MONITOR;
  tc->details.monitor.peer = start->peer;
  tc->details.monitor.one_shot = ntohl (start->one_shot);
  GNUNET_CONTAINER_multipeermap_iterate (neighbours, &notify_client_queues, tc);
  GNUNET_SERVICE_client_mark_monitor (tc->client);
  GNUNET_SERVICE_client_continue (tc->client);
}


/**
 * Find transport client providing communication service
 * for the protocol @a prefix.
 *
 * @param prefix communicator name
 * @return NULL if no such transport client is available
 */
static struct TransportClient *
lookup_communicator (const char *prefix)
{
  for (struct TransportClient *tc = clients_head; NULL != tc; tc = tc->next)
  {
    if (CT_COMMUNICATOR != tc->type)
      continue;
    if (0 == strcmp (prefix, tc->details.communicator.address_prefix))
      return tc;
  }
  GNUNET_log (
    GNUNET_ERROR_TYPE_WARNING,
    "Somone suggested use of communicator for `%s', but we do not have such a communicator!\n",
    prefix);
  return NULL;
}


/**
 * Signature of a function called with a communicator @a address of a peer
 * @a pid that an application wants us to connect to.
 *
 * @param pid target peer
 * @param address the address to try
 */
static void
suggest_to_connect (const struct GNUNET_PeerIdentity *pid, const char *address)
{
  static uint32_t idgen;
  struct TransportClient *tc;
  char *prefix;
  struct GNUNET_TRANSPORT_CreateQueue *cqm;
  struct GNUNET_MQ_Envelope *env;
  size_t alen;

  prefix = GNUNET_HELLO_address_to_prefix (address);
  if (NULL == prefix)
  {
    GNUNET_break (0);  /* We got an invalid address!? */
    return;
  }
  tc = lookup_communicator (prefix);
  if (NULL == tc)
  {
    GNUNET_STATISTICS_update (GST_stats,
                              "# Suggestions ignored due to missing communicator",
                              1,
                              GNUNET_NO);
    GNUNET_log (GNUNET_ERROR_TYPE_INFO,
                "Cannot connect to %s at `%s', no matching communicator present\n",
                GNUNET_i2s (pid),
                address);
    GNUNET_free (prefix);
    return;
  }
  /* forward suggestion for queue creation to communicator */
  GNUNET_log (GNUNET_ERROR_TYPE_DEBUG,
              "Request #%u for `%s' communicator to create queue to `%s' at `%s'\n",
              (unsigned int) idgen,
              prefix,
              GNUNET_i2s (pid),
              address);
  GNUNET_free (prefix);
  alen = strlen (address) + 1;
  env =
    GNUNET_MQ_msg_extra (cqm, alen, GNUNET_MESSAGE_TYPE_TRANSPORT_QUEUE_CREATE);
  cqm->request_id = htonl (idgen++);
  cqm->receiver = *pid;
  memcpy (&cqm[1], address, alen);
  GNUNET_MQ_send (tc->mq, env);
}


/**
 * The queue @a q (which matches the peer and address in @a vs) is
 * ready for queueing. We should now queue the validation request.
 *
 * @param q queue to send on
 * @param vs state to derive validation challenge from
 */
static void
validation_transmit_on_queue (struct Queue *q, struct ValidationState *vs)
{
  struct TransportValidationChallengeMessage tvc;

  vs->last_challenge_use = GNUNET_TIME_absolute_get_monotonic (GST_cfg);
  tvc.header.type =
    htons (GNUNET_MESSAGE_TYPE_TRANSPORT_ADDRESS_VALIDATION_CHALLENGE);
  tvc.header.size = htons (sizeof(tvc));
  tvc.reserved = htonl (0);
  tvc.challenge = vs->challenge;
  tvc.sender_time = GNUNET_TIME_absolute_hton (vs->last_challenge_use);
  GNUNET_log (GNUNET_ERROR_TYPE_INFO,
              "Sending address validation challenge %s to %s\n",
              GNUNET_sh2s (&tvc.challenge.value),
              GNUNET_i2s (&q->neighbour->pid));
  queue_send_msg (q, NULL, &tvc, sizeof(tvc));
}


/**
 * Task run periodically to validate some address based on #validation_heap.
 *
 * @param cls NULL
 */
static void
validation_start_cb (void *cls)
{
  struct ValidationState *vs;
  struct Queue *q;
  const struct GNUNET_TIME_Absolute now = GNUNET_TIME_absolute_get_monotonic (
    GST_cfg);

  (void) cls;
  validation_task = NULL;
  vs = GNUNET_CONTAINER_heap_peek (validation_heap);
  /* drop validations past their expiration */
  while (
    (NULL != vs) &&
    (0 == GNUNET_TIME_absolute_get_remaining (vs->valid_until).rel_value_us))
  {
    GNUNET_log (GNUNET_ERROR_TYPE_DEBUG,
                "Validation response %s cleaned up\n",
                GNUNET_sh2s (&vs->challenge.value));
    free_validation_state (vs);
    vs = GNUNET_CONTAINER_heap_peek (validation_heap);
  }
  if (NULL == vs)
  {
    GNUNET_log (GNUNET_ERROR_TYPE_INFO,
                "Address validation task not scheduled anymore, nothing to do\n");
    return;   /* woopsie, no more addresses known, should only
                 happen if we're really a lonely peer */
  }
  q = find_queue (&vs->pid, vs->address);
  if (GNUNET_TIME_absolute_cmp (vs->first_challenge_use, >, now))
  {
    GNUNET_log (GNUNET_ERROR_TYPE_DEBUG,
                "To early to start next address validation for challenge %s\n",
                GNUNET_sh2s (&vs->challenge.value));
    return;
  }
  if (NULL == q)
  {
    vs->awaiting_queue = GNUNET_YES;
    suggest_to_connect (&vs->pid, vs->address);
  }
  else
    validation_transmit_on_queue (q, vs);
  /* Finally, reschedule next attempt */
  vs->challenge_backoff =
    GNUNET_TIME_randomized_backoff (vs->challenge_backoff,
                                    MAX_VALIDATION_CHALLENGE_FREQ);
  GNUNET_log (GNUNET_ERROR_TYPE_DEBUG,
              "Address validation task will run again in %s\n",
              GNUNET_STRINGS_relative_time_to_string (vs->challenge_backoff,
                                                      GNUNET_YES));
  update_next_challenge_time (vs,
                              GNUNET_TIME_relative_to_absolute (
                                vs->challenge_backoff));
}


/**
 * Closure for #check_connection_quality.
 */
struct QueueQualityContext
{
  /**
   * Set to the @e k'th queue encountered.
   */
  struct Queue *q;

  /**
   * Set to the number of quality queues encountered.
   */
  unsigned int quality_count;

  /**
   * Set to the total number of queues encountered.
   */
  unsigned int num_queues;

  /**
   * Decremented for each queue, for selection of the
   * k-th queue in @e q.
   */
  unsigned int k;
};


/**
 * Check whether any queue to the given neighbour is
 * of a good "quality" and if so, increment the counter.
 * Also counts the total number of queues, and returns
 * the k-th queue found.
 *
 * @param cls a `struct QueueQualityContext *` with counters
 * @param pid peer this is about
 * @param value a `struct Neighbour`
 * @return #GNUNET_OK (continue to iterate)
 */
static int
check_connection_quality (void *cls,
                          const struct GNUNET_PeerIdentity *pid,
                          void *value)
{
  struct QueueQualityContext *ctx = cls;
  struct Neighbour *n = value;
  int do_inc;

  (void) pid;
  do_inc = GNUNET_NO;
  for (struct Queue *q = n->queue_head; NULL != q; q = q->next_neighbour)
  {
    ctx->num_queues++;
    if (0 == ctx->k--)
      ctx->q = q;
    /* FIXME-CONQ-STATISTICS: in the future, add reliability / goodput
       statistics and consider those as well here? */
    if (q->pd.aged_rtt.rel_value_us < DV_QUALITY_RTT_THRESHOLD.rel_value_us)
      do_inc = GNUNET_YES;
  }
  if (GNUNET_YES == do_inc)
    ctx->quality_count++;
  return GNUNET_OK;
}


/**
 * Task run when we CONSIDER initiating a DV learn
 * process. We first check that sending out a message is
 * even possible (queues exist), then that it is desirable
 * (if not, reschedule the task for later), and finally
 * we may then begin the job.  If there are too many
 * entries in the #dvlearn_map, we purge the oldest entry
 * using #lle_tail.
 *
 * @param cls NULL
 */
static void
start_dv_learn (void *cls)
{
  struct LearnLaunchEntry *lle;
  struct QueueQualityContext qqc;
  struct TransportDVLearnMessage dvl;

  (void) cls;
  dvlearn_task = NULL;
  if (0 == GNUNET_CONTAINER_multipeermap_size (neighbours))
    return; /* lost all connectivity, cannot do learning */
  qqc.quality_count = 0;
  qqc.num_queues = 0;
  qqc.k = GNUNET_CONTAINER_multipeermap_size (neighbours);
  GNUNET_CONTAINER_multipeermap_iterate (neighbours,
                                         &check_connection_quality,
                                         &qqc);
  if (qqc.quality_count > DV_LEARN_QUALITY_THRESHOLD)
  {
    struct GNUNET_TIME_Relative delay;
    unsigned int factor;

    /* scale our retries by how far we are above the threshold */
    factor = qqc.quality_count / DV_LEARN_QUALITY_THRESHOLD;
    delay = GNUNET_TIME_relative_multiply (DV_LEARN_BASE_FREQUENCY, factor);
    GNUNET_log (GNUNET_ERROR_TYPE_DEBUG,
                "At connection quality %u, will launch DV learn in %s\n",
                qqc.quality_count,
                GNUNET_STRINGS_relative_time_to_string (delay, GNUNET_YES));
    dvlearn_task = GNUNET_SCHEDULER_add_delayed (delay, &start_dv_learn, NULL);
    return;
  }
  /* remove old entries in #dvlearn_map if it has grown too big */
  while (MAX_DV_LEARN_PENDING <=
         GNUNET_CONTAINER_multishortmap_size (dvlearn_map))
  {
    lle = lle_tail;
    GNUNET_assert (GNUNET_YES ==
                   GNUNET_CONTAINER_multishortmap_remove (dvlearn_map,
                                                          &lle->challenge.value,
                                                          lle));
    GNUNET_CONTAINER_DLL_remove (lle_head, lle_tail, lle);
    GNUNET_free (lle);
  }
  /* setup data structure for learning */
  lle = GNUNET_new (struct LearnLaunchEntry);
  GNUNET_CRYPTO_random_block (GNUNET_CRYPTO_QUALITY_NONCE,
                              &lle->challenge,
                              sizeof(lle->challenge));
  GNUNET_log (GNUNET_ERROR_TYPE_DEBUG,
              "Starting launch DV learn with challenge %s\n",
              GNUNET_sh2s (&lle->challenge.value));
  GNUNET_CONTAINER_DLL_insert (lle_head, lle_tail, lle);
  GNUNET_break (GNUNET_YES ==
                GNUNET_CONTAINER_multishortmap_put (
                  dvlearn_map,
                  &lle->challenge.value,
                  lle,
                  GNUNET_CONTAINER_MULTIHASHMAPOPTION_UNIQUE_ONLY));
  dvl.header.type = htons (GNUNET_MESSAGE_TYPE_TRANSPORT_DV_LEARN);
  dvl.header.size = htons (sizeof(dvl));
  dvl.num_hops = htons (0);
  dvl.bidirectional = htons (0);
  dvl.non_network_delay = GNUNET_TIME_relative_hton (GNUNET_TIME_UNIT_ZERO);
  dvl.monotonic_time =
    GNUNET_TIME_absolute_hton (GNUNET_TIME_absolute_get_monotonic (GST_cfg));
  {
    struct DvInitPS dvip = {
      .purpose.purpose = htonl (
        GNUNET_SIGNATURE_PURPOSE_TRANSPORT_DV_INITIATOR),
      .purpose.size = htonl (sizeof(dvip)),
      .monotonic_time = dvl.monotonic_time,
      .challenge = lle->challenge
    };

    GNUNET_CRYPTO_eddsa_sign (GST_my_private_key,
                              &dvip,
                              &dvl.init_sig);
  }
  dvl.initiator = GST_my_identity;
  dvl.challenge = lle->challenge;

  qqc.quality_count = 0;
  qqc.k = GNUNET_CRYPTO_random_u32 (GNUNET_CRYPTO_QUALITY_WEAK, qqc.num_queues);
  qqc.num_queues = 0;
  qqc.q = NULL;
  GNUNET_CONTAINER_multipeermap_iterate (neighbours,
                                         &check_connection_quality,
                                         &qqc);
  GNUNET_assert (NULL != qqc.q);

  /* Do this as close to transmission time as possible! */
  lle->launch_time = GNUNET_TIME_absolute_get ();

  queue_send_msg (qqc.q, NULL, &dvl, sizeof(dvl));
  /* reschedule this job, randomizing the time it runs (but no
     actual backoff!) */
  dvlearn_task = GNUNET_SCHEDULER_add_delayed (GNUNET_TIME_randomize (
                                                 DV_LEARN_BASE_FREQUENCY),
                                               &start_dv_learn,
                                               NULL);
}


/**
 * Get the IP address without the port number.
 *
 * @param address The string contains a communicator prefix, IP address and port
 *        like this 'tcp-92.68.150.1:55452'.
 * @return String with IP address only.
 */
static char *
get_address_without_port (const char *address)
{
  const char *colon;
  char *colon_rest;
  size_t colon_rest_length;
  char *address_without_port;

  colon = strchr (address,':');
  colon_rest = GNUNET_strndup (address, colon - address);
  colon_rest_length = strlen (colon_rest);
  address_without_port = GNUNET_strndup (&colon_rest[4], colon_rest_length - 4);
  GNUNET_free (colon_rest);

  return address_without_port;
}


/**
 * A new queue has been created, check if any address validation
 * requests have been waiting for it.
 *
 * @param cls a `struct Queue`
 * @param pid peer concerned (unused)
 * @param value a `struct ValidationState`
 * @return #GNUNET_NO if a match was found and we can stop looking
 */
static int
check_validation_request_pending (void *cls,
                                  const struct GNUNET_PeerIdentity *pid,
                                  void *value)
{
  struct Queue *q = cls;
  struct ValidationState *vs = value;
  char *address_without_port_vs;
  char *address_without_port_q;
  int success = GNUNET_YES;

  address_without_port_vs = get_address_without_port (vs->address);
  address_without_port_q = get_address_without_port (q->address);

  GNUNET_log (GNUNET_ERROR_TYPE_DEBUG,
              "Check validation request pending for `%s' at `%s'/`%s' (vs)/(q)\n",
              GNUNET_i2s (pid),
              address_without_port_vs,
              address_without_port_q);
  (void) pid;
  if ((GNUNET_YES == vs->awaiting_queue) &&
      (0 == strcmp (address_without_port_vs, address_without_port_q)))
  {

    vs->awaiting_queue = GNUNET_NO;
    validation_transmit_on_queue (q, vs);
    success = GNUNET_NO;
  }

  GNUNET_free (address_without_port_vs);
  GNUNET_free (address_without_port_q);
  return success;
}


/**
 * Function called with the monotonic time of a DV initiator
 * by PEERSTORE. Updates the time.
 *
 * @param cls a `struct Neighbour`
 * @param record the information found, NULL for the last call
 * @param emsg error message
 */
static void
neighbour_dv_monotime_cb (void *cls,
                          const struct GNUNET_PEERSTORE_Record *record,
                          const char *emsg)
{
  struct Neighbour *n = cls;
  struct GNUNET_TIME_AbsoluteNBO *mtbe;

  (void) emsg;
  if (NULL == record)
  {
    /* we're done with #neighbour_dv_monotime_cb() invocations,
       continue normal processing */
    n->get = NULL;
    n->dv_monotime_available = GNUNET_YES;
    return;
  }
  if (sizeof(*mtbe) != record->value_size)
  {
    GNUNET_break (0);
    return;
  }
  mtbe = record->value;
  n->last_dv_learn_monotime =
    GNUNET_TIME_absolute_max (n->last_dv_learn_monotime,
                              GNUNET_TIME_absolute_ntoh (*mtbe));
}


/**
 * New queue became available.  Process the request.
 *
 * @param cls the client
 * @param aqm the send message that was sent
 */
static void
handle_add_queue_message (void *cls,
                          const struct GNUNET_TRANSPORT_AddQueueMessage *aqm)
{
  struct TransportClient *tc = cls;
  struct Queue *queue;
  struct Neighbour *neighbour;
  struct GNUNET_TIME_Absolute validated_until = GNUNET_TIME_UNIT_ZERO_ABS;
  const char *addr;
  uint16_t addr_len;

  if (ntohl (aqm->mtu) <= sizeof(struct TransportFragmentBoxMessage))
  {
    /* MTU so small as to be useless for transmissions,
       required for #fragment_message()! */
    GNUNET_break_op (0);
    GNUNET_SERVICE_client_drop (tc->client);
    return;
  }
  /* This may simply be a queue update */
  for (queue = tc->details.communicator.queue_head;
       NULL != queue;
       queue = queue->next_client)
  {
    validated_until = queue->validated_until;
    if (queue->qid != ntohl (aqm->qid))
      continue;
    break;
  }

  if (NULL != queue)
  {
    neighbour = queue->neighbour;
  }
  else
  {
    neighbour = lookup_neighbour (&aqm->receiver);
    if (NULL == neighbour)
    {
      neighbour = GNUNET_new (struct Neighbour);
      neighbour->pid = aqm->receiver;
      GNUNET_assert (GNUNET_OK ==
                     GNUNET_CONTAINER_multipeermap_put (
                       neighbours,
                       &neighbour->pid,
                       neighbour,
                       GNUNET_CONTAINER_MULTIHASHMAPOPTION_UNIQUE_ONLY));
      neighbour->get =
        GNUNET_PEERSTORE_iterate (peerstore,
                                  "transport",
                                  &neighbour->pid,
                                  GNUNET_PEERSTORE_TRANSPORT_DVLEARN_MONOTIME,
                                  &neighbour_dv_monotime_cb,
                                  neighbour);
    }
    addr_len = ntohs (aqm->header.size) - sizeof(*aqm);
    addr = (const char *) &aqm[1];
    GNUNET_log (GNUNET_ERROR_TYPE_DEBUG,
                "New queue %s to %s available with QID %u and q_len %" PRIu64
                " and mtu %u\n",
                addr,
                GNUNET_i2s (&aqm->receiver),
                ntohl (aqm->qid),
                GNUNET_ntohll (aqm->q_len),
                ntohl (aqm->mtu));
    queue = GNUNET_malloc (sizeof(struct Queue) + addr_len);
    queue->tc = tc;
    if (GNUNET_TIME_UNIT_ZERO_ABS.abs_value_us != validated_until.abs_value_us)
    {
      GNUNET_log (GNUNET_ERROR_TYPE_DEBUG,
                  "New queue with QID %u inherit validated until\n",
                  ntohl (aqm->qid));
      queue->validated_until = validated_until;
    }
    queue->address = (const char *) &queue[1];
    queue->pd.aged_rtt = GNUNET_TIME_UNIT_FOREVER_REL;
    queue->qid = ntohl (aqm->qid);
    queue->neighbour = neighbour;
    if (GNUNET_TRANSPORT_QUEUE_LENGTH_UNLIMITED == GNUNET_ntohll (aqm->q_len))
      queue->unlimited_length = GNUNET_YES;
    queue->q_capacity = GNUNET_ntohll (aqm->q_len);
    memcpy (&queue[1], addr, addr_len);
    /* notify monitors about new queue */
    {
      struct MonitorEvent me = { .rtt = queue->pd.aged_rtt, .cs = queue->cs };

      notify_monitors (&neighbour->pid, queue->address, queue->nt, &me);
    }
    GNUNET_CONTAINER_MDLL_insert (neighbour,
                                  neighbour->queue_head,
                                  neighbour->queue_tail,
                                  queue);
    GNUNET_CONTAINER_MDLL_insert (client,
                                  tc->details.communicator.queue_head,
                                  tc->details.communicator.queue_tail,
                                  queue);

  }
  queue->mtu = ntohl (aqm->mtu);
  queue->nt = (enum GNUNET_NetworkType) ntohl (aqm->nt);
  queue->cs = (enum GNUNET_TRANSPORT_ConnectionStatus) ntohl (aqm->cs);
  queue->idle = GNUNET_YES;
  /* check if valdiations are waiting for the queue */
  (void)
  GNUNET_CONTAINER_multipeermap_get_multiple (validation_map,
                                              &aqm->receiver,
                                              &check_validation_request_pending,
                                              queue);
  /* look for traffic for this queue */
  schedule_transmit_on_queue (GNUNET_TIME_UNIT_ZERO,
                              queue, GNUNET_SCHEDULER_PRIORITY_DEFAULT);
  /* might be our first queue, try launching DV learning */
  if (NULL == dvlearn_task)
    dvlearn_task = GNUNET_SCHEDULER_add_now (&start_dv_learn, NULL);
  GNUNET_SERVICE_client_continue (tc->client);
}


/**
 * @brief Handle updates to queues.
 *
 * @param cls the transport client.
 * @param msg Message struct.
 */
static void
handle_update_queue_message (void *cls,
                             const struct
                             GNUNET_TRANSPORT_UpdateQueueMessage *msg)
{
  struct TransportClient *tc = cls;
  struct Queue *target_queue = NULL;

  GNUNET_log (GNUNET_ERROR_TYPE_DEBUG,
              "Received queue update message for %u with q_len %llu and mtu %u\n",
              ntohl (msg->qid),
              (unsigned long long) GNUNET_ntohll (msg->q_len),
              ntohl (msg->mtu));
  for (target_queue = tc->details.communicator.queue_head;
       NULL != target_queue;
       target_queue = target_queue->next_client)
  {
    if (ntohl (msg->qid) == target_queue->qid)
      break;
  }
  if (NULL == target_queue)
  {
    GNUNET_log (GNUNET_ERROR_TYPE_WARNING,
                "Queue to update no longer exists! Discarding update.\n");
    return;
  }

  target_queue->nt = msg->nt;
  target_queue->mtu = ntohl (msg->mtu);
  target_queue->cs = msg->cs;
  target_queue->priority = ntohl (msg->priority);
  /* The update message indicates how many messages
   * the queue should be able to handle.
   */
  if (GNUNET_TRANSPORT_QUEUE_LENGTH_UNLIMITED == GNUNET_ntohll (msg->q_len))
    target_queue->unlimited_length = GNUNET_YES;
  else
    target_queue->unlimited_length = GNUNET_NO;
  target_queue->q_capacity += GNUNET_ntohll (msg->q_len);
  if (0 < target_queue->q_capacity)
    schedule_transmit_on_queue (GNUNET_TIME_UNIT_ZERO,
                                target_queue,
                                GNUNET_SCHEDULER_PRIORITY_DEFAULT);
  GNUNET_SERVICE_client_continue (tc->client);
}


/**
 * Communicator tells us that our request to create a queue "worked", that
 * is setting up the queue is now in process.
 *
 * @param cls the `struct TransportClient`
 * @param cqr confirmation message
 */
static void
handle_queue_create_ok (void *cls,
                        const struct GNUNET_TRANSPORT_CreateQueueResponse *cqr)
{
  struct TransportClient *tc = cls;

  if (CT_COMMUNICATOR != tc->type)
  {
    GNUNET_break (0);
    GNUNET_SERVICE_client_drop (tc->client);
    return;
  }
  GNUNET_STATISTICS_update (GST_stats,
                            "# Suggestions succeeded at communicator",
                            1,
                            GNUNET_NO);
  GNUNET_log (GNUNET_ERROR_TYPE_DEBUG,
              "Request #%u for communicator to create queue succeeded\n",
              (unsigned int) ntohs (cqr->request_id));
  GNUNET_SERVICE_client_continue (tc->client);
}


/**
 * Communicator tells us that our request to create a queue failed. This
 * usually indicates that the provided address is simply invalid or that the
 * communicator's resources are exhausted.
 *
 * @param cls the `struct TransportClient`
 * @param cqr failure message
 */
static void
handle_queue_create_fail (
  void *cls,
  const struct GNUNET_TRANSPORT_CreateQueueResponse *cqr)
{
  struct TransportClient *tc = cls;

  if (CT_COMMUNICATOR != tc->type)
  {
    GNUNET_break (0);
    GNUNET_SERVICE_client_drop (tc->client);
    return;
  }
  GNUNET_log (GNUNET_ERROR_TYPE_DEBUG,
              "Request #%u for communicator to create queue failed\n",
              (unsigned int) ntohs (cqr->request_id));
  GNUNET_STATISTICS_update (GST_stats,
                            "# Suggestions failed in queue creation at communicator",
                            1,
                            GNUNET_NO);
  GNUNET_SERVICE_client_continue (tc->client);
}


/**
 * We have received a `struct ExpressPreferenceMessage` from an application
 * client.
 *
 * @param cls handle to the client
 * @param msg the start message
 */
static void
handle_suggest_cancel (void *cls, const struct ExpressPreferenceMessage *msg)
{
  struct TransportClient *tc = cls;
  struct PeerRequest *pr;

  if (CT_APPLICATION != tc->type)
  {
    GNUNET_break (0);
    GNUNET_SERVICE_client_drop (tc->client);
    return;
  }
  pr = GNUNET_CONTAINER_multipeermap_get (tc->details.application.requests,
                                          &msg->peer);
  if (NULL == pr)
  {
    GNUNET_break (0);
    GNUNET_SERVICE_client_drop (tc->client);
    return;
  }
  (void) stop_peer_request (tc, &pr->pid, pr);
  GNUNET_SERVICE_client_continue (tc->client);
}


static void
hello_for_client_cb (void *cls,
                     const char *uri)
{
  const struct GNUNET_PeerIdentity *peer = cls;
  int pfx_len;
  const char *eou;
  char *address;

  eou = strstr (uri,
                "://");
  pfx_len = eou - uri;
  eou += 3;
  GNUNET_asprintf (&address,
                   "%.*s-%s",
                   pfx_len,
                   uri,
                   eou);

  GNUNET_log (GNUNET_ERROR_TYPE_DEBUG,
              "hello for client %s\n",
              address);

  start_address_validation (peer, address);
  GNUNET_free (address);
}


/**
 * Function called by PEERSTORE for each matching record.
 *
 * @param cls closure, a `struct PeerRequest`
 * @param record peerstore record information
 * @param emsg error message, or NULL if no errors
 */
static void
handle_hello_for_client (void *cls,
                         const struct GNUNET_PeerIdentity *peer,
                         const struct GNUNET_MessageHeader *hello,
                         const char *emsg)
{
  (void) cls;
  struct GNUNET_HELLO_Builder *builder;

  if (NULL != emsg)
  {
    GNUNET_log (GNUNET_ERROR_TYPE_WARNING,
                "Got failure from PEERSTORE: %s\n",
                emsg);
    return;
  }
  if (0 == GNUNET_memcmp (peer, &GST_my_identity))
    return;
  builder = GNUNET_HELLO_builder_new (peer);
  GNUNET_HELLO_builder_iterate (builder,
                                (struct GNUNET_PeerIdentity *) peer,
                                hello_for_client_cb,
                                NULL);
}


/**
 * We have received a `struct ExpressPreferenceMessage` from an application
 * client.
 *
 * @param cls handle to the client
 * @param msg the start message
 */
static void
handle_suggest (void *cls, const struct ExpressPreferenceMessage *msg)
{
  struct TransportClient *tc = cls;
  struct PeerRequest *pr;

  if (CT_NONE == tc->type)
  {
    tc->type = CT_APPLICATION;
    tc->details.application.requests =
      GNUNET_CONTAINER_multipeermap_create (16, GNUNET_YES);
  }
  if (CT_APPLICATION != tc->type)
  {
    GNUNET_break (0);
    GNUNET_SERVICE_client_drop (tc->client);
    return;
  }
  GNUNET_log (GNUNET_ERROR_TYPE_DEBUG,
              "Client suggested we talk to %s with preference %d at rate %u\n",
              GNUNET_i2s (&msg->peer),
              (int) ntohl (msg->pk),
              (int) ntohl (msg->bw.value__));
  pr = GNUNET_new (struct PeerRequest);
  pr->tc = tc;
  pr->pid = msg->peer;
  pr->bw = msg->bw;
  pr->pk = (enum GNUNET_MQ_PriorityPreferences) ntohl (msg->pk);
  if (GNUNET_YES != GNUNET_CONTAINER_multipeermap_put (
        tc->details.application.requests,
        &pr->pid,
        pr,
        GNUNET_CONTAINER_MULTIHASHMAPOPTION_UNIQUE_ONLY))
  {
    GNUNET_break (0);
    GNUNET_free (pr);
    GNUNET_SERVICE_client_drop (tc->client);
    return;
  }
  pr->nc = GNUNET_PEERSTORE_hello_changed_notify (peerstore,
                                                  GNUNET_NO,
                                                  &handle_hello_for_client,
                                                  NULL);
  GNUNET_SERVICE_client_continue (tc->client);
}


/**
 * Check #GNUNET_MESSAGE_TYPE_TRANSPORT_REQUEST_HELLO_VALIDATION
 * messages.
 *
 * @param cls a `struct TransportClient *`
 * @param m message to verify
 * @return #GNUNET_OK on success
 */
static int
check_request_hello_validation (void *cls,
                                const struct RequestHelloValidationMessage *m)
{
  (void) cls;
  GNUNET_MQ_check_zero_termination (m);
  return GNUNET_OK;
}


/**
 * A client encountered an address of another peer. Consider validating it,
 * and if validation succeeds, persist it to PEERSTORE.
 *
 * @param cls a `struct TransportClient *`
 * @param m message to verify
 */
static void
handle_request_hello_validation (void *cls,
                                 const struct RequestHelloValidationMessage *m)
{
  struct TransportClient *tc = cls;

  start_address_validation (&m->peer, (const char *) &m[1]);
  GNUNET_SERVICE_client_continue (tc->client);
}


/**
 * Free neighbour entry.
 *
 * @param cls NULL
 * @param pid unused
 * @param value a `struct Neighbour`
 * @return #GNUNET_OK (always)
 */
static int
free_neighbour_cb (void *cls,
                   const struct GNUNET_PeerIdentity *pid,
                   void *value)
{
  struct Neighbour *neighbour = value;

  (void) cls;
  (void) pid;
  GNUNET_break (0);  // should this ever happen?
  free_neighbour (neighbour);

  return GNUNET_OK;
}


/**
 * Free DV route entry.
 *
 * @param cls NULL
 * @param pid unused
 * @param value a `struct DistanceVector`
 * @return #GNUNET_OK (always)
 */
static int
free_dv_routes_cb (void *cls,
                   const struct GNUNET_PeerIdentity *pid,
                   void *value)
{
  struct DistanceVector *dv = value;

  (void) cls;
  (void) pid;
  free_dv_route (dv);

  return GNUNET_OK;
}


/**
 * Free validation state.
 *
 * @param cls NULL
 * @param pid unused
 * @param value a `struct ValidationState`
 * @return #GNUNET_OK (always)
 */
static int
free_validation_state_cb (void *cls,
                          const struct GNUNET_PeerIdentity *pid,
                          void *value)
{
  struct ValidationState *vs = value;

  (void) cls;
  (void) pid;
  free_validation_state (vs);
  return GNUNET_OK;
}


/**
 * Free pending acknowledgement.
 *
 * @param cls NULL
 * @param key unused
 * @param value a `struct PendingAcknowledgement`
 * @return #GNUNET_OK (always)
 */
static int
free_pending_ack_cb (void *cls, const struct GNUNET_Uuid *key, void *value)
{
  struct PendingAcknowledgement *pa = value;

  (void) cls;
  (void) key;
  free_pending_acknowledgement (pa);
  return GNUNET_OK;
}


/**
 * Free acknowledgement cummulator.
 *
 * @param cls NULL
 * @param pid unused
 * @param value a `struct AcknowledgementCummulator`
 * @return #GNUNET_OK (always)
 */
static int
free_ack_cummulator_cb (void *cls,
                        const struct GNUNET_PeerIdentity *pid,
                        void *value)
{
  struct AcknowledgementCummulator *ac = value;

  (void) cls;
  (void) pid;
  GNUNET_SCHEDULER_cancel (ac->task);
  GNUNET_free (ac);
  return GNUNET_OK;
}


/**
 * Function called when the service shuts down.  Unloads our plugins
 * and cancels pending validations.
 *
 * @param cls closure, unused
 */
static void
do_shutdown (void *cls)
{
  struct LearnLaunchEntry *lle;
  struct GNUNET_PEERSTORE_StoreHelloContext *pos;

  GNUNET_log (GNUNET_ERROR_TYPE_DEBUG,
              "shutdown logic\n");
  while (NULL != (pos = shc_head))
  {
    GNUNET_CONTAINER_DLL_remove (shc_head, shc_tail, pos);
    GNUNET_PEERSTORE_hello_add_cancel (pos);
  }

  (void) cls;
  GNUNET_CONTAINER_multipeermap_iterate (neighbours,
                                         &free_neighbour_cb, NULL);
  if (NULL != validation_task)
  {
    GNUNET_SCHEDULER_cancel (validation_task);
    validation_task = NULL;
  }
  if (NULL != dvlearn_task)
  {
    GNUNET_SCHEDULER_cancel (dvlearn_task);
    dvlearn_task = NULL;
  }
  if (NULL != GST_stats)
  {
    GNUNET_STATISTICS_destroy (GST_stats, GNUNET_NO);
    GST_stats = NULL;
  }
  if (NULL != GST_my_hello)
  {
    GNUNET_HELLO_builder_free (GST_my_hello);
    GST_my_hello = NULL;
  }
  if (NULL != GST_my_private_key)
  {
    GNUNET_free (GST_my_private_key);
    GST_my_private_key = NULL;
  }
  GNUNET_CONTAINER_multipeermap_iterate (ack_cummulators,
                                         &free_ack_cummulator_cb,
                                         NULL);
  GNUNET_CONTAINER_multipeermap_destroy (ack_cummulators);
  ack_cummulators = NULL;
  GNUNET_CONTAINER_multiuuidmap_iterate (pending_acks,
                                         &free_pending_ack_cb,
                                         NULL);
  GNUNET_CONTAINER_multiuuidmap_destroy (pending_acks);
  pending_acks = NULL;
  GNUNET_break (0 == GNUNET_CONTAINER_multipeermap_size (neighbours));
  GNUNET_CONTAINER_multipeermap_destroy (neighbours);
  neighbours = NULL;
  GNUNET_break (0 == GNUNET_CONTAINER_multipeermap_size (links));
  GNUNET_CONTAINER_multipeermap_destroy (links);
  links = NULL;
  GNUNET_CONTAINER_multipeermap_iterate (backtalkers,
                                         &free_backtalker_cb,
                                         NULL);
  GNUNET_CONTAINER_multipeermap_destroy (backtalkers);
  backtalkers = NULL;
  GNUNET_CONTAINER_multipeermap_iterate (validation_map,
                                         &free_validation_state_cb,
                                         NULL);
  GNUNET_CONTAINER_multipeermap_destroy (validation_map);
  validation_map = NULL;
  while (NULL != ir_head)
    free_incoming_request (ir_head);
  GNUNET_assert (0 == ir_total);
  while (NULL != (lle = lle_head))
  {
    GNUNET_CONTAINER_DLL_remove (lle_head, lle_tail, lle);
    GNUNET_free (lle);
  }
  if (NULL != peerstore)
  {
    GNUNET_log (GNUNET_ERROR_TYPE_DEBUG,
                "Disconnecting from PEERSTORE service\n");
    GNUNET_PEERSTORE_disconnect (peerstore, GNUNET_NO);
    peerstore = NULL;
  }
  GNUNET_CONTAINER_multishortmap_destroy (dvlearn_map);
  dvlearn_map = NULL;
  GNUNET_CONTAINER_heap_destroy (validation_heap);
  validation_heap = NULL;
  GNUNET_CONTAINER_multipeermap_iterate (dv_routes, &free_dv_routes_cb, NULL);
  GNUNET_CONTAINER_multipeermap_destroy (dv_routes);
  dv_routes = NULL;
  GNUNET_SCHEDULER_shutdown ();
}


static void
shutdown_task (void *cls)
{
  in_shutdown = GNUNET_YES;

  GNUNET_log (GNUNET_ERROR_TYPE_DEBUG,
              "Shutdown task executed\n");
  if (NULL != clients_head)
  {
    for (struct TransportClient *tc = clients_head; NULL != tc; tc = tc->next)
    {
      GNUNET_log (GNUNET_ERROR_TYPE_ERROR,
                  "client still connected: %u\n",
                  tc->type);
    }
  }
  else
    do_shutdown (cls);

}


/**
 * Initiate transport service.
 *
 * @param cls closure
 * @param c configuration to use
 * @param service the initialized service
 */
static void
run (void *cls,
     const struct GNUNET_CONFIGURATION_Handle *c,
     struct GNUNET_SERVICE_Handle *service)
{
  (void) cls;
  (void) service;
  /* setup globals */
  hello_mono_time = GNUNET_TIME_absolute_get_monotonic (c);
  in_shutdown = GNUNET_NO;
  GST_cfg = c;
  backtalkers = GNUNET_CONTAINER_multipeermap_create (16, GNUNET_YES);
  pending_acks = GNUNET_CONTAINER_multiuuidmap_create (32768, GNUNET_YES);
  ack_cummulators = GNUNET_CONTAINER_multipeermap_create (256, GNUNET_YES);
  neighbours = GNUNET_CONTAINER_multipeermap_create (1024, GNUNET_YES);
  links = GNUNET_CONTAINER_multipeermap_create (512, GNUNET_YES);
  dv_routes = GNUNET_CONTAINER_multipeermap_create (1024, GNUNET_YES);
  dvlearn_map = GNUNET_CONTAINER_multishortmap_create (2 * MAX_DV_LEARN_PENDING,
                                                       GNUNET_YES);
  validation_map = GNUNET_CONTAINER_multipeermap_create (1024, GNUNET_YES);
  validation_heap =
    GNUNET_CONTAINER_heap_create (GNUNET_CONTAINER_HEAP_ORDER_MIN);
  GST_my_private_key =
    GNUNET_CRYPTO_eddsa_key_create_from_configuration (GST_cfg);
  if (NULL == GST_my_private_key)
  {
    GNUNET_log (
      GNUNET_ERROR_TYPE_ERROR,
      _ (
        "Transport service is lacking key configuration settings. Exiting.\n"));
    GNUNET_SCHEDULER_shutdown ();
    return;
  }
  GNUNET_CRYPTO_eddsa_key_get_public (GST_my_private_key,
                                      &GST_my_identity.public_key);
  GNUNET_log (GNUNET_ERROR_TYPE_INFO,
              "My identity is `%s'\n",
              GNUNET_i2s_full (&GST_my_identity));
  GST_my_hello = GNUNET_HELLO_builder_new (&GST_my_identity);
  GST_stats = GNUNET_STATISTICS_create ("transport", GST_cfg);
  GNUNET_SCHEDULER_add_shutdown (&shutdown_task, NULL);
  peerstore = GNUNET_PEERSTORE_connect (GST_cfg);
  if (NULL == peerstore)
  {
    GNUNET_break (0);
    GNUNET_SCHEDULER_shutdown ();
    return;
  }
}


/**
 * Define "main" method using service macro.
 */
GNUNET_SERVICE_MAIN (
  "transport",
  GNUNET_SERVICE_OPTION_SOFT_SHUTDOWN,
  &run,
  &client_connect_cb,
  &client_disconnect_cb,
  NULL,
  /* communication with applications */
  GNUNET_MQ_hd_fixed_size (suggest,
                           GNUNET_MESSAGE_TYPE_TRANSPORT_SUGGEST,
                           struct ExpressPreferenceMessage,
                           NULL),
  GNUNET_MQ_hd_fixed_size (suggest_cancel,
                           GNUNET_MESSAGE_TYPE_TRANSPORT_SUGGEST_CANCEL,
                           struct ExpressPreferenceMessage,
                           NULL),
  GNUNET_MQ_hd_var_size (request_hello_validation,
                         GNUNET_MESSAGE_TYPE_TRANSPORT_REQUEST_HELLO_VALIDATION,
                         struct RequestHelloValidationMessage,
                         NULL),
  /* communication with core */
  GNUNET_MQ_hd_fixed_size (client_start,
                           GNUNET_MESSAGE_TYPE_TRANSPORT_START,
                           struct StartMessage,
                           NULL),
  GNUNET_MQ_hd_var_size (client_send,
                         GNUNET_MESSAGE_TYPE_TRANSPORT_SEND,
                         struct OutboundMessage,
                         NULL),
  GNUNET_MQ_hd_fixed_size (client_recv_ok,
                           GNUNET_MESSAGE_TYPE_TRANSPORT_RECV_OK,
                           struct RecvOkMessage,
                           NULL),
  /* communication with communicators */
  GNUNET_MQ_hd_var_size (communicator_available,
                         GNUNET_MESSAGE_TYPE_TRANSPORT_NEW_COMMUNICATOR,
                         struct GNUNET_TRANSPORT_CommunicatorAvailableMessage,
                         NULL),
  GNUNET_MQ_hd_var_size (communicator_backchannel,
                         GNUNET_MESSAGE_TYPE_TRANSPORT_COMMUNICATOR_BACKCHANNEL,
                         struct GNUNET_TRANSPORT_CommunicatorBackchannel,
                         NULL),
  GNUNET_MQ_hd_var_size (add_address,
                         GNUNET_MESSAGE_TYPE_TRANSPORT_ADD_ADDRESS,
                         struct GNUNET_TRANSPORT_AddAddressMessage,
                         NULL),
  GNUNET_MQ_hd_fixed_size (del_address,
                           GNUNET_MESSAGE_TYPE_TRANSPORT_DEL_ADDRESS,
                           struct GNUNET_TRANSPORT_DelAddressMessage,
                           NULL),
  GNUNET_MQ_hd_var_size (incoming_msg,
                         GNUNET_MESSAGE_TYPE_TRANSPORT_INCOMING_MSG,
                         struct GNUNET_TRANSPORT_IncomingMessage,
                         NULL),
  GNUNET_MQ_hd_fixed_size (queue_create_ok,
                           GNUNET_MESSAGE_TYPE_TRANSPORT_QUEUE_CREATE_OK,
                           struct GNUNET_TRANSPORT_CreateQueueResponse,
                           NULL),
  GNUNET_MQ_hd_fixed_size (queue_create_fail,
                           GNUNET_MESSAGE_TYPE_TRANSPORT_QUEUE_CREATE_FAIL,
                           struct GNUNET_TRANSPORT_CreateQueueResponse,
                           NULL),
  GNUNET_MQ_hd_var_size (add_queue_message,
                         GNUNET_MESSAGE_TYPE_TRANSPORT_QUEUE_SETUP,
                         struct GNUNET_TRANSPORT_AddQueueMessage,
                         NULL),
  GNUNET_MQ_hd_fixed_size (update_queue_message,
                           GNUNET_MESSAGE_TYPE_TRANSPORT_QUEUE_UPDATE,
                           struct GNUNET_TRANSPORT_UpdateQueueMessage,
                           NULL),
  GNUNET_MQ_hd_fixed_size (del_queue_message,
                           GNUNET_MESSAGE_TYPE_TRANSPORT_QUEUE_TEARDOWN,
                           struct GNUNET_TRANSPORT_DelQueueMessage,
                           NULL),
  GNUNET_MQ_hd_fixed_size (send_message_ack,
                           GNUNET_MESSAGE_TYPE_TRANSPORT_SEND_MSG_ACK,
                           struct GNUNET_TRANSPORT_SendMessageToAck,
                           NULL),
  /* communication with monitors */
  GNUNET_MQ_hd_fixed_size (monitor_start,
                           GNUNET_MESSAGE_TYPE_TRANSPORT_MONITOR_START,
                           struct GNUNET_TRANSPORT_MonitorStart,
                           NULL),
  GNUNET_MQ_handler_end ());


/* end of file gnunet-service-transport.c */<|MERGE_RESOLUTION|>--- conflicted
+++ resolved
@@ -2902,16 +2902,6 @@
  * and are in the process of cleaning up.
  */
 static int in_shutdown;
-
-/**
- * Head of the linkd list to store the store context for hellos.
- */
-static struct GNUNET_PEERSTORE_StoreHelloContext *shc_head;
-
-/**
- * Tail of the linkd list to store the store context for hellos.
- */
-static struct GNUNET_PEERSTORE_StoreHelloContext *shc_tail;
 
 /**
  * Get an offset into the transmission history buffer for `struct
@@ -5503,16 +5493,6 @@
 static void
 shc_cont (void *cls, int success)
 {
-<<<<<<< HEAD
-  (void *) cls;
-
-  if (GNUNET_YES == success)
-    GNUNET_log (GNUNET_ERROR_TYPE_DEBUG,
-                "Hello stored successfully!\n");
-  else
-    GNUNET_log (GNUNET_ERROR_TYPE_DEBUG,
-                "Error storing hello!\n");
-=======
   struct AddressListEntry *ale = cls;
   struct GNUNET_TIME_Absolute expiration;
   expiration = GNUNET_TIME_relative_to_absolute (ale->expiration);
@@ -5528,7 +5508,6 @@
                                     ale);
   GNUNET_free (ale->signed_address);
   GNUNET_free (ale);
->>>>>>> 22312907
 }
 
 
@@ -5584,43 +5563,10 @@
   msg = GNUNET_MQ_env_get_msg (env);
   GNUNET_log (GNUNET_ERROR_TYPE_DEBUG,
               "store_pi 1\n");
-<<<<<<< HEAD
-  if (GNUNET_YES == add_result)
-  {  
-    shc = GNUNET_PEERSTORE_hello_add (peerstore,
-                                      msg,
-                                      shc_cont,
-                                      NULL);
-    GNUNET_CONTAINER_DLL_insert (shc_head, shc_tail, shc);
-  }
-  else if (GNUNET_SYSERR == add_result)
-    GNUNET_log (GNUNET_ERROR_TYPE_ERROR,
-                "Error adding address to peerstore hello!\n");
-  GNUNET_log (GNUNET_ERROR_TYPE_DEBUG,
-              "store_pi 2\n");
-  GNUNET_HELLO_sign_address (ale->address,
-                             ale->nt,
-                             hello_mono_time,
-                             GST_my_private_key,
-                             &addr,
-                             &addr_len);
-  ale->sc = GNUNET_PEERSTORE_store (peerstore,
-                                    "transport",
-                                    &GST_my_identity,
-                                    GNUNET_PEERSTORE_TRANSPORT_HELLO_KEY,
-                                    addr,
-                                    addr_len,
-                                    expiration,
-                                    GNUNET_PEERSTORE_STOREOPTION_MULTIPLE,
-                                    &peerstore_store_own_cb,
-                                    ale);
-  GNUNET_free (addr);
-=======
   ale->shc = GNUNET_PEERSTORE_hello_add (peerstore,
                                          msg,
                                          shc_cont,
                                          ale);
->>>>>>> 22312907
   GNUNET_free (env);
 }
 
@@ -11573,16 +11519,9 @@
 do_shutdown (void *cls)
 {
   struct LearnLaunchEntry *lle;
-  struct GNUNET_PEERSTORE_StoreHelloContext *pos;
 
   GNUNET_log (GNUNET_ERROR_TYPE_DEBUG,
               "shutdown logic\n");
-  while (NULL != (pos = shc_head))
-  {
-    GNUNET_CONTAINER_DLL_remove (shc_head, shc_tail, pos);
-    GNUNET_PEERSTORE_hello_add_cancel (pos);
-  }
-
   (void) cls;
   GNUNET_CONTAINER_multipeermap_iterate (neighbours,
                                          &free_neighbour_cb, NULL);
