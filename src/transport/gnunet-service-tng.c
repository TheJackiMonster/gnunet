--- conflicted
+++ resolved
@@ -33,7 +33,6 @@
  *       transport-to-transport traffic)
  *
  * Implement next:
-<<<<<<< HEAD
  * - address validation: what is our plan here?
  *   #1 Peerstore only gets 'validated' addresses
  *   #2 transport needs another API to "trigger" validation!
@@ -47,11 +46,8 @@
  *   #6 to ensure flow control and RTT are OK, we always do the
  *      'validation', even if address comes from PEERSTORE
  *   #7 
- * - ACK handling / retransmission 
-=======
  * - ACK handling / retransmission
  * - address verification
->>>>>>> 7b01b7b1
  * - track RTT, distance, loss, etc.
  * - DV data structures:
  *   + learning
