/*
      This file is part of GNUnet
      Copyright (C) 2021 GNUnet e.V.

      GNUnet is free software: you can redistribute it and/or modify it
      under the terms of the GNU Affero General Public License as published
      by the Free Software Foundation, either version 3 of the License,
      or (at your option) any later version.

      GNUnet is distributed in the hope that it will be useful, but
      WITHOUT ANY WARRANTY; without even the implied warranty of
      MERCHANTABILITY or FITNESS FOR A PARTICULAR PURPOSE.  See the GNU
      Affero General Public License for more details.

      You should have received a copy of the GNU Affero General Public License
      along with this program.  If not, see <http://www.gnu.org/licenses/>.

     SPDX-License-Identifier: AGPL3.0-or-later
 */

/**
 * @file testbed/plugin_cmd_simple_send.c
 * @brief a plugin to provide the API for running test cases.
 * @author t3sserakt
 */
#include "platform.h"
#include "gnunet_testing_ng_lib.h"
#include "gnunet_util_lib.h"
#include "gnunet_transport_application_service.h"
#include "transport-testing2.h"
#include "transport-testing-cmds.h"

/**
 * Generic logging shortcut
 */
#define LOG(kind, ...) GNUNET_log (kind, __VA_ARGS__)

#define BASE_DIR "testdir"

#define TOPOLOGY_CONFIG "test_transport_simple_send_topo.conf"

struct TestState
{
  /**
   * Callback to write messages to the master loop.
   *
   */
  TESTING_CMD_HELPER_write_cb write_message;

  /**
   * The name for a specific test environment directory.
   *
   */
  char *testdir;

  /**
   * The name for the configuration file of the specific node.
   *
   */
  char *cfgname;
};

static struct GNUNET_TESTING_Command block_send;

static struct GNUNET_TESTING_Command block_receive;

static struct GNUNET_TESTING_Command connect_peers;


/**
 * Function called to check a message of type GNUNET_TRANSPORT_TESTING_SIMPLE_MTYPE being
 * received.
 *
 */
static int
check_test (void *cls,
            const struct GNUNET_TRANSPORT_TESTING_TestMessage *message)
{
  return GNUNET_OK;
}


/**
 * Function called to handle a message of type GNUNET_TRANSPORT_TESTING_SIMPLE_MTYPE
 * being received.
 *
 */
static void
handle_test (void *cls,
             const struct GNUNET_TRANSPORT_TESTING_TestMessage *message)
{
  struct GNUNET_TESTING_AsyncContext *ac;

  GNUNET_TESTING_get_trait_async_context (&block_receive,
                                          &ac);
  if ((NULL == ac) || (NULL == ac->cont))
    GNUNET_TESTING_async_fail (ac);
  else
    GNUNET_TESTING_async_finish (ac);
}


/**
 * Callback to set the flag indicating all peers started. Will be called via the plugin api.
 *
 */
static void
all_peers_started ()
{
  struct GNUNET_TESTING_AsyncContext *ac;

  GNUNET_TESTING_get_trait_async_context (&block_send,
                                          &ac);
  if ((NULL == ac) || (NULL == ac->cont))
    GNUNET_TESTING_async_fail (ac);
  else
    GNUNET_TESTING_async_finish (ac);
}


/**
 * Function called with the final result of the test.
 *
 * @param cls the `struct MainParams`
 * @param rv #GNUNET_OK if the test passed
 */
static void
handle_result (void *cls,
               enum GNUNET_GenericReturnValue rv)
{
  struct TestState *ts = cls;
  struct GNUNET_MessageHeader *reply;

  GNUNET_log (GNUNET_ERROR_TYPE_DEBUG,
              "Local test exits with status %d\n",
              rv);
  reply = GNUNET_TESTING_send_local_test_finished_msg (rv);

  ts->write_message (reply,
                     ntohs (reply->size));
  GNUNET_free (ts->testdir);
  GNUNET_free (ts->cfgname);
  GNUNET_free (ts);
}


/**
 * Callback from start peer cmd for signaling a peer got connected.
 *
 */
static void *
notify_connect (void *cls,
                const struct GNUNET_PeerIdentity *peer,
                struct GNUNET_MQ_Handle *mq)
{
  struct ConnectPeersState *cps;

  GNUNET_TESTING_get_trait_connect_peer_state (&connect_peers,
                                               &cps);
  void *ret = NULL;

  cps->notify_connect (cps,
                       peer,
                       mq);
  return ret;
}


/**
 * Function to start a local test case.
 *
 * @param write_message Callback to send a message to the master loop.
 * @param router_ip Global address of the network namespace.
 * @param node_ip Local address of a node i a network namespace.
 * @param m The number of the node in a network namespace.
 * @param n The number of the network namespace.
 * @param local_m The number of nodes in a network namespace.
 */
static void
start_testcase (TESTING_CMD_HELPER_write_cb write_message, char *router_ip,
                char *node_ip,
                char *m,
                char *n,
                char *local_m)
{

  unsigned int n_int;
  unsigned int m_int;
  unsigned int local_m_int;
  unsigned int num;
  struct TestState *ts = GNUNET_new (struct TestState);
  struct GNUNET_TESTING_NetjailTopology *topology =
    GNUNET_TESTING_get_topo_from_file (TOPOLOGY_CONFIG);

  if (0 == m_int)
    num = n_int;
  else
    num = (n_int - 1) * local_m_int + m_int + topology->nodes_x;

  block_send = GNUNET_TESTING_cmd_block_until_external_trigger ("block");
  block_receive = GNUNET_TESTING_cmd_block_until_external_trigger (
    "block-receive");
  connect_peers = GNUNET_TRANSPORT_cmd_connect_peers ("connect-peers",
                                                      "start-peer",
                                                      "system-create",
                                                      num,
                                                      NULL);



  sscanf (m, "%u", &m_int);
  sscanf (n, "%u", &n_int);
  sscanf (local_m, "%u", &local_m_int);

  GNUNET_asprintf (&ts->cfgname,
                   "test_transport_api2_tcp_node1.conf");

  LOG (GNUNET_ERROR_TYPE_ERROR,
       "plugin cfgname: %s\n",
       ts->cfgname);

  LOG (GNUNET_ERROR_TYPE_ERROR,
       "node ip: %s\n",
       node_ip);

  GNUNET_asprintf (&ts->testdir,
                   "%s%s%s",
                   BASE_DIR,
                   m,
                   n);

  struct GNUNET_MQ_MessageHandler handlers[] = {
    GNUNET_MQ_hd_var_size (test,
                           GNUNET_TRANSPORT_TESTING_SIMPLE_MTYPE,
                           struct GNUNET_TRANSPORT_TESTING_TestMessage,
                           ts),
    GNUNET_MQ_handler_end ()
  };

  struct GNUNET_TESTING_Command commands[] = {
    GNUNET_TESTING_cmd_system_create ("system-create",
                                      ts->testdir),
    GNUNET_TRANSPORT_cmd_start_peer ("start-peer",
                                     "system-create",
                                     num,
                                     node_ip,
                                     handlers,
                                     ts->cfgname,
                                     notify_connect),
    GNUNET_TESTING_cmd_send_peer_ready ("send-peer-ready",
                                        write_message),
    block_send,
    connect_peers,
    GNUNET_TRANSPORT_cmd_send_simple ("send-simple",
                                      "start-peer",
                                      num),
    block_receive,
    GNUNET_TRANSPORT_cmd_stop_peer ("stop-peer",
                                    "start-peer"),
    GNUNET_TESTING_cmd_system_destroy ("system-destroy",
<<<<<<< HEAD
                                       "system-create"),
    GNUNET_TESTING_cmd_local_test_finished ("local-test-finished",
                                            write_message),
    GNUNET_TESTING_cmd_end_without_shutdown ()
=======
                                       "system-create")
>>>>>>> d64ac269
  };

  GNUNET_TESTING_run (commands,
                      GNUNET_TIME_UNIT_FOREVER_REL,
                      &handle_result,
                      ts);

}


/**
 * Entry point for the plugin.
 *
 * @param cls NULL
 * @return the exported block API
 */
void *
libgnunet_test_transport_plugin_cmd_simple_send_init (void *cls)
{
  struct GNUNET_TESTING_PluginFunctions *api;

  GNUNET_log_setup ("simple-send",
                    "DEBUG",
                    NULL);

  api = GNUNET_new (struct GNUNET_TESTING_PluginFunctions);
  api->start_testcase = &start_testcase;
  api->all_peers_started = &all_peers_started;
  return api;
}


/**
 * Exit point from the plugin.
 *
 * @param cls the return value from #libgnunet_test_transport_plugin_block_test_init
 * @return NULL
 */
void *
libgnunet_test_transport_plugin_cmd_simple_send_done (void *cls)
{
  struct GNUNET_TESTING_PluginFunctions *api = cls;

  GNUNET_free (api);
  return NULL;
}


/* end of plugin_cmd_simple_send.c */<|MERGE_RESOLUTION|>--- conflicted
+++ resolved
@@ -37,7 +37,6 @@
 
 #define BASE_DIR "testdir"
 
-#define TOPOLOGY_CONFIG "test_transport_simple_send_topo.conf"
 
 struct TestState
 {
@@ -258,14 +257,7 @@
     GNUNET_TRANSPORT_cmd_stop_peer ("stop-peer",
                                     "start-peer"),
     GNUNET_TESTING_cmd_system_destroy ("system-destroy",
-<<<<<<< HEAD
-                                       "system-create"),
-    GNUNET_TESTING_cmd_local_test_finished ("local-test-finished",
-                                            write_message),
-    GNUNET_TESTING_cmd_end_without_shutdown ()
-=======
                                        "system-create")
->>>>>>> d64ac269
   };
 
   GNUNET_TESTING_run (commands,
