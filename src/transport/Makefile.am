# This Makefile.am is in the public domain
AM_CPPFLAGS = -I$(top_srcdir)/src/include -I$(top_builddir)/src/include

plugindir = $(libdir)/gnunet

pkgcfgdir= $(pkgdatadir)/config.d/

libexecdir= $(pkglibdir)/libexec/

pkgcfg_DATA = \
  transport.conf \
  communicator-unix.conf

HTTP_SERVER_PLUGIN_LA = libgnunet_plugin_transport_http_server.la
HTTPS_SERVER_PLUGIN_LA = libgnunet_plugin_transport_https_server.la
HTTP_SERVER_PLUGIN_TEST = test_plugin_http_server
HTTPS_SERVER_PLUGIN_TEST = test_plugin_https_server

if HAVE_LIBGNURL
 HTTP_CLIENT_PLUGIN_TEST = test_plugin_http_client
 HTTPS_CLIENT_PLUGIN_TEST = test_plugin_https_client
 HTTP_CLIENT_PLUGIN_LA = libgnunet_plugin_transport_http_client.la
 HTTPS_CLIENT_PLUGIN_LA = libgnunet_plugin_transport_https_client.la
LIB_GNURL=@LIBGNURL@
CPP_GNURL=@LIBGNURL_CPPFLAGS@
else
if HAVE_LIBCURL
 HTTP_CLIENT_PLUGIN_TEST = test_plugin_http_client
 HTTPS_CLIENT_PLUGIN_TEST = test_plugin_https_client
 HTTP_CLIENT_PLUGIN_LA = libgnunet_plugin_transport_http_client.la
 HTTPS_CLIENT_PLUGIN_LA = libgnunet_plugin_transport_https_client.la
LIB_GNURL=@LIBCURL@
CPP_GNURL=@LIBCURL_CPPFLAGS@
endif
endif

if HAVE_LIBGNURL
 HTTP_API_TEST = test_transport_api_http
 HTTP_REVERSE_API_TEST = test_transport_api_http_reverse
 HTTP_API_TIMEOUT_TEST = test_transport_api_timeout_http
 HTTP_REL_TEST = test_transport_api_reliability_http \
		 test_transport_api_reliability_http_xhr
 HTTP_QUOTA_TEST = test_quota_compliance_http \
		   test_quota_compliance_http_asymmetric
 HTTP_SWITCH = test_transport_address_switch_http
 HTTPS_API_TEST = test_transport_api_https
 HTTPS_API_TIMEOUT_TEST = test_transport_api_timeout_https
if HAVE_EXPERIMENTAL
 HTTPS_REL_TEST = test_transport_api_reliability_https \
		  test_transport_api_reliability_https_xhr
endif
 HTTPS_QUOTA_TEST = test_quota_compliance_https \
		test_quota_compliance_https_asymmetric
 HTTPS_SWITCH = test_transport_address_switch_https
else
if HAVE_LIBCURL
 HTTP_API_TEST = test_transport_api_http
 HTTP_REVERSE_API_TEST = test_transport_api_http_reverse
 HTTP_API_TIMEOUT_TEST = test_transport_api_timeout_http
 HTTP_REL_TEST = test_transport_api_reliability_http \
		 test_transport_api_reliability_http_xhr
 HTTP_QUOTA_TEST = test_quota_compliance_http \
		   test_quota_compliance_http_asymmetric
 HTTP_SWITCH = test_transport_address_switch_http
 HTTPS_API_TEST = test_transport_api_https
 HTTPS_API_TIMEOUT_TEST = test_transport_api_timeout_https
if HAVE_EXPERIMENTAL
 HTTPS_REL_TEST = test_transport_api_reliability_https \
		  test_transport_api_reliability_https_xhr
endif
 HTTPS_QUOTA_TEST = test_quota_compliance_https \
		test_quota_compliance_https_asymmetric
 HTTPS_SWITCH = test_transport_address_switch_https
endif
endif

if USE_COVERAGE
  AM_CFLAGS = --coverage -O0
endif

if HAVE_EXPERIMENTAL
if LINUX
 WLAN_BIN = gnunet-helper-transport-wlan
 WLAN_BIN_DUMMY = gnunet-helper-transport-wlan-dummy
 WLAN_BIN_SENDER = gnunet-transport-wlan-sender
 WLAN_BIN_RECEIVER = gnunet-transport-wlan-receiver
 WLAN_PLUGIN_LA = libgnunet_plugin_transport_wlan.la
 WLAN_PLUGIN_TEST = test_plugin_wlan
 WLAN_API_TEST = test_transport_api_wlan
 WLAN_TIMEOUT_TEST = test_transport_api_timeout_wlan
 WLAN_REL_TEST = test_transport_api_reliability_wlan
 WLAN_QUOTA_TEST = test_quota_compliance_wlan \
		test_quota_compliance_wlan_asymmetric
endif

if LINUX
if HAVE_LIBBLUETOOTH
 BT_BIN = gnunet-helper-transport-bluetooth
 BT_PLUGIN_LA = libgnunet_plugin_transport_bluetooth.la
 BT_PLUGIN_TEST = test_plugin_bluetooth
 BT_API_TEST = test_transport_api_bluetooth
 BT_TIMEOUT_TEST = test_transport_api_timeout_bluetooth
 BT_REL_TEST = test_transport_api_reliability_bluetooth
 BT_QUOTA_TEST = test_quota_compliance_bluetooth \
    test_quota_compliance_bluetooth_asymmetric
endif
endif

# end of HAVE_EXPERIMENTAL
endif


UNIX_PLUGIN_LA = libgnunet_plugin_transport_unix.la
UNIX_PLUGIN_TEST = test_transport_api_unix
UNIX_TEST = test_plugin_unix
UNIX_PLUGIN_TIMEOUT_TEST = test_transport_api_timeout_unix
UNIX_REL_TEST = test_transport_api_reliability_unix
UNIX_QUOTA_TEST = test_quota_compliance_unix \
     test_quota_compliance_unix_asymmetric
if LINUX
 UNIX_API_ABSTRACT_TEST = test_transport_api_unix_abstract
endif


noinst_PROGRAMS = \
 gnunet-transport-profiler \
 gnunet-communicator-udp \
 $(WLAN_BIN_SENDER) \
 $(WLAN_BIN_RECEIVER)

TESTING_LIBS = \
  libgnunettransporttesting.la \
  libgnunettransporttesting2.la

lib_LTLIBRARIES = \
  libgnunettransport.la \
  libgnunettransportapplication.la \
  libgnunettransportcore.la \
  libgnunettransportcommunicator.la \
  libgnunettransportmonitor.la \
  $(TESTING_LIBS)

libgnunettransporttesting_la_SOURCES = \
  transport-testing.c transport-testing.h \
  transport-testing-filenames.c \
  transport-testing-loggers.c \
  transport-testing-main.c \
  transport-testing-send.c
libgnunettransporttesting_la_LIBADD = \
  libgnunettransport.la \
  $(top_builddir)/src/hello/libgnunethello.la \
  $(top_builddir)/src/ats/libgnunetats.la \
  $(top_builddir)/src/util/libgnunetutil.la \
  $(top_builddir)/src/testing/libgnunettesting.la \
  $(top_builddir)/src/arm/libgnunetarm.la \
  $(GN_LIBINTL)
libgnunettransporttesting_la_LDFLAGS = \
 $(GN_LIB_LDFLAGS)

libgnunettransporttesting2_la_SOURCES = \
  transport_api_cmd_connecting_peers.c \
<<<<<<< HEAD
  transport_api_cmd_connecting_peers_v2.c \
  transport_api_cmd_connecting_peers_v3.c \
  transport_api_cmd_backchannel_check.c \
=======
>>>>>>> d64ac269
  transport_api_cmd_start_peer.c \
  transport_api_cmd_stop_peer.c \
  transport_api_cmd_send_simple.c \
<<<<<<< HEAD
  transport_api_cmd_send_simple_v2.c \
  transport_api_cmd_send_simple_v3.c \
=======
>>>>>>> d64ac269
  transport-testing2.c transport-testing2.h \
  transport-testing-cmds.h \
  transport-testing-filenames2.c \
  transport-testing-loggers2.c \
  transport-testing-main2.c \
  transport-testing-send2.c \
  transport-testing-communicator.c transport-testing-communicator.h
libgnunettransporttesting2_la_LIBADD = \
  libgnunettransportapplication.la \
  libgnunettransportcore.la \
  $(top_builddir)/src/arm/libgnunetarm.la \
  $(top_builddir)/src/testing/libgnunettesting.la \
  $(top_builddir)/src/ats/libgnunetats.la \
  $(top_builddir)/src/hello/libgnunethello.la \
  $(top_builddir)/src/peerstore/libgnunetpeerstore.la \
  $(top_builddir)/src/util/libgnunetutil.la
libgnunettransporttesting2_la_LDFLAGS = \
  $(GN_LIBINTL) \
  $(GN_LIB_LDFLAGS) \
  -version-info 0:0:0

libgnunettransport_la_SOURCES = \
  transport.h \
  transport_api_address_to_string.c \
  transport_api_blacklist.c \
  transport_api_core.c \
  transport_api_hello_get.c \
  transport_api_manipulation.c \
  transport_api_monitor_peers.c \
  transport_api_monitor_plugins.c \
  transport_api_offer_hello.c

libgnunettransport_la_LIBADD = \
  $(top_builddir)/src/hello/libgnunethello.la \
  $(top_builddir)/src/ats/libgnunetats.la \
  $(top_builddir)/src/util/libgnunetutil.la \
  $(GN_LIBINTL)
libgnunettransport_la_LDFLAGS = \
  $(GN_LIB_LDFLAGS)  \
  -version-info 4:0:2

libgnunettransportapplication_la_SOURCES = \
  transport_api2_application.c
libgnunettransportapplication_la_LIBADD = \
 $(top_builddir)/src/util/libgnunetutil.la \
 $(LTLIBINTL)
libgnunettransportapplication_la_LDFLAGS = \
  $(GN_LIB_LDFLAGS)  \
  -version-info 0:0:0


libgnunettransportcore_la_SOURCES = \
  transport_api2_core.c
libgnunettransportcore_la_LIBADD = \
  $(top_builddir)/src/util/libgnunetutil.la \
  $(GN_LIBINTL)
libgnunettransportcore_la_LDFLAGS = \
  $(GN_LIB_LDFLAGS)  \
  -version-info 0:0:0

libgnunettransportcommunicator_la_SOURCES = \
  transport_api2_communication.c
libgnunettransportcommunicator_la_LIBADD = \
  $(top_builddir)/src/util/libgnunetutil.la \
  $(GN_LIBINTL)
libgnunettransportcommunicator_la_LDFLAGS = \
  $(GN_LIB_LDFLAGS)  \
  -version-info 0:0:0


libgnunettransportmonitor_la_SOURCES = \
  transport_api2_monitor.c
libgnunettransportmonitor_la_LIBADD = \
  $(top_builddir)/src/util/libgnunetutil.la \
  $(GN_LIBINTL)
libgnunettransportmonitor_la_LDFLAGS = \
  $(GN_LIB_LDFLAGS)  \
  -version-info 0:0:0


libexec_PROGRAMS = \
 $(WLAN_BIN) \
 $(WLAN_BIN_DUMMY) \
 $(BT_BIN) \
 gnunet-service-transport \
 gnunet-service-tng \
 gnunet-communicator-unix \
 gnunet-communicator-udp \
 gnunet-communicator-tcp



bin_PROGRAMS = \
 gnunet-transport

bin_SCRIPTS = \
 gnunet-transport-certificate-creation

# See: https://www.gnu.org/software/automake/manual/html_node/Scripts.html#Scripts
do_subst = sed -e 's,[@]pkgdatadir[@],$(pkgdatadir),g'


gnunet-transport-certificate-creation: gnunet-transport-certificate-creation.in Makefile
	$(do_subst) < $(srcdir)/gnunet-transport-certificate-creation.in > gnunet-transport-certificate-creation
	chmod +x gnunet-transport-certificate-creation



gnunet_communicator_unix_SOURCES = \
 gnunet-communicator-unix.c
gnunet_communicator_unix_LDADD = \
  libgnunettransportcommunicator.la \
  $(top_builddir)/src/statistics/libgnunetstatistics.la \
  $(top_builddir)/src/util/libgnunetutil.la

gnunet_communicator_tcp_SOURCES = \
 gnunet-communicator-tcp.c
gnunet_communicator_tcp_LDADD = \
  libgnunettransportcommunicator.la \
  $(top_builddir)/src/peerstore/libgnunetpeerstore.la \
  $(top_builddir)/src/nat/libgnunetnatnew.la \
  $(top_builddir)/src/nt/libgnunetnt.la \
  $(top_builddir)/src/statistics/libgnunetstatistics.la \
  $(top_builddir)/src/util/libgnunetutil.la \
  $(LIBGCRYPT_LIBS)

gnunet_communicator_udp_SOURCES = \
 gnunet-communicator-udp.c
gnunet_communicator_udp_LDADD = \
  libgnunettransportapplication.la \
  libgnunettransportcommunicator.la \
  $(top_builddir)/src/nat/libgnunetnatnew.la \
  $(top_builddir)/src/nt/libgnunetnt.la \
  $(top_builddir)/src/statistics/libgnunetstatistics.la \
  $(top_builddir)/src/util/libgnunetutil.la \
  $(LIBGCRYPT_LIBS)


gnunet_helper_transport_wlan_SOURCES = \
 gnunet-helper-transport-wlan.c

gnunet_helper_transport_wlan_dummy_SOURCES = \
 gnunet-helper-transport-wlan-dummy.c
gnunet_helper_transport_wlan_dummy_LDADD = \
  $(top_builddir)/src/util/libgnunetutil.la

gnunet_transport_wlan_sender_SOURCES = \
 gnunet-transport-wlan-sender.c
gnunet_transport_wlan_sender_LDADD = \
  $(top_builddir)/src/util/libgnunetutil.la

gnunet_transport_wlan_receiver_SOURCES = \
 gnunet-transport-wlan-receiver.c
gnunet_transport_wlan_receiver_LDADD = \
  $(top_builddir)/src/util/libgnunetutil.la

gnunet_helper_transport_bluetooth_SOURCES = \
 gnunet-helper-transport-bluetooth.c

gnunet_helper_transport_bluetooth_LDFLAGS = -lbluetooth


gnunet_transport_profiler_SOURCES = \
 gnunet-transport-profiler.c
gnunet_transport_profiler_LDADD = \
  libgnunettransport.la \
  $(top_builddir)/src/hello/libgnunethello.la \
  $(top_builddir)/src/ats/libgnunetats.la \
  $(top_builddir)/src/util/libgnunetutil.la \
  $(GN_LIBINTL)

gnunet_transport_SOURCES = \
 gnunet-transport.c
gnunet_transport_LDADD = \
  libgnunettransport.la \
  $(top_builddir)/src/hello/libgnunethello.la \
  $(top_builddir)/src/util/libgnunetutil.la \
  $(GN_LIBINTL)

gnunet_service_transport_SOURCES = \
 gnunet-service-transport.c gnunet-service-transport.h \
 gnunet-service-transport_ats.h gnunet-service-transport_ats.c \
 gnunet-service-transport_hello.h gnunet-service-transport_hello.c \
 gnunet-service-transport_neighbours.h gnunet-service-transport_neighbours.c \
 gnunet-service-transport_plugins.h gnunet-service-transport_plugins.c \
 gnunet-service-transport_validation.h gnunet-service-transport_validation.c \
 gnunet-service-transport_manipulation.h gnunet-service-transport_manipulation.c
# Note that while gnunet-service-transport does not use libgnunetnat
# directly, we must link against it as GNUNET_NAT_mini_map_stop will
# leave a 'dangling' task to process_unmap_output which will cause
# a crash on unloading of a plugin unless the service links against
# that library as well.
gnunet_service_transport_LDADD = \
  libgnunettransport.la \
  $(top_builddir)/src/ats/libgnunetats.la \
  $(top_builddir)/src/hello/libgnunethello.la \
  $(top_builddir)/src/nt/libgnunetnt.la \
  $(top_builddir)/src/peerinfo/libgnunetpeerinfo.la \
  $(top_builddir)/src/statistics/libgnunetstatistics.la \
  $(top_builddir)/src/util/libgnunetutil.la \
  $(GN_GLPK) \
  $(GN_LIBINTL)
gnunet_service_transport_CFLAGS = \
  $(AM_CFLAGS)
# -DANALYZE


gnunet_service_tng_SOURCES = \
 gnunet-service-tng.c
gnunet_service_tng_LDADD = \
  $(top_builddir)/src/peerstore/libgnunetpeerstore.la \
  $(top_builddir)/src/hello/libgnunethello.la \
  $(top_builddir)/src/statistics/libgnunetstatistics.la \
  $(top_builddir)/src/util/libgnunetutil.la \
  $(LIBGCRYPT_LIBS) \
  $(GN_LIBINTL)

plugin_LTLIBRARIES = \
  libgnunet_plugin_transport_tcp.la \
  $(UNIX_PLUGIN_LA) \
  $(HTTP_CLIENT_PLUGIN_LA) \
  $(HTTPS_CLIENT_PLUGIN_LA) \
  $(HTTP_SERVER_PLUGIN_LA) \
  $(HTTPS_SERVER_PLUGIN_LA) \
  $(WLAN_PLUGIN_LA) \
  $(BT_PLUGIN_LA) \
  libgnunet_test_transport_plugin_cmd_simple_send.la \
  libgnunet_test_transport_plugin_cmd_udp_backchannel.la

libgnunet_test_transport_plugin_cmd_udp_backchannel_la_SOURCES = \
 test_transport_plugin_cmd_udp_backchannel.c
libgnunet_test_transport_plugin_cmd_udp_backchannel_la_LIBADD = \
  libgnunettransporttesting2.la \
  libgnunettransportapplication.la \
  libgnunettransportcore.la \
  $(top_builddir)/src/testing/libgnunettesting.la \
  $(top_builddir)/src/peerstore/libgnunetpeerstore.la \
  $(top_builddir)/src/statistics/libgnunetstatistics.la \
  $(top_builddir)/src/hello/libgnunethello.la \
  $(top_builddir)/src/ats/libgnunetats.la \
  $(top_builddir)/src/arm/libgnunetarm.la \
  $(top_builddir)/src/util/libgnunetutil.la \
  $(LTLIBINTL)
libgnunet_test_transport_plugin_cmd_udp_backchannel_la_LDFLAGS = \
  $(GN_PLUGIN_LDFLAGS)

libgnunet_test_transport_plugin_cmd_simple_send_la_SOURCES = \
 test_transport_plugin_cmd_simple_send.c
libgnunet_test_transport_plugin_cmd_simple_send_la_LIBADD = \
  libgnunettransporttesting2.la \
  libgnunettransportapplication.la \
  libgnunettransportcore.la \
  $(top_builddir)/src/testing/libgnunettesting.la \
  $(top_builddir)/src/peerstore/libgnunetpeerstore.la \
  $(top_builddir)/src/statistics/libgnunetstatistics.la \
  $(top_builddir)/src/hello/libgnunethello.la \
  $(top_builddir)/src/ats/libgnunetats.la \
  $(top_builddir)/src/arm/libgnunetarm.la \
  $(top_builddir)/src/util/libgnunetutil.la \
  $(LTLIBINTL)
libgnunet_test_transport_plugin_cmd_simple_send_la_LDFLAGS = \
  $(GN_PLUGIN_LDFLAGS)

if HAVE_EXPERIMENTAL
plugin_LTLIBRARIES += \
  libgnunet_plugin_transport_udp.la
endif

# Note: real plugins of course need to be added
# to the plugin_LTLIBRARIES above
noinst_LTLIBRARIES = \
  libgnunet_plugin_transport_template.la

libgnunet_plugin_transport_tcp_la_SOURCES = \
  plugin_transport_tcp.c
libgnunet_plugin_transport_tcp_la_LIBADD = \
  $(top_builddir)/src/hello/libgnunethello.la \
  $(top_builddir)/src/statistics/libgnunetstatistics.la \
  $(top_builddir)/src/peerinfo/libgnunetpeerinfo.la \
  $(top_builddir)/src/nat/libgnunetnatnew.la \
  $(top_builddir)/src/util/libgnunetutil.la \
  $(LTLIBINTL)
libgnunet_plugin_transport_tcp_la_LDFLAGS = \
 $(GN_PLUGIN_LDFLAGS)

libgnunet_plugin_transport_template_la_SOURCES = \
  plugin_transport_template.c
libgnunet_plugin_transport_template_la_LIBADD = \
  $(top_builddir)/src/util/libgnunetutil.la \
  $(LTLIBINTL)
libgnunet_plugin_transport_template_la_LDFLAGS = \
 $(GN_PLUGIN_LDFLAGS)

libgnunet_plugin_transport_wlan_la_SOURCES = \
  plugin_transport_wlan.c plugin_transport_wlan.h
libgnunet_plugin_transport_wlan_la_LIBADD = \
  $(top_builddir)/src/hello/libgnunethello.la \
  $(top_builddir)/src/statistics/libgnunetstatistics.la \
  $(top_builddir)/src/peerinfo/libgnunetpeerinfo.la \
  $(top_builddir)/src/fragmentation/libgnunetfragmentation.la \
  $(top_builddir)/src/util/libgnunetutil.la
libgnunet_plugin_transport_wlan_la_LDFLAGS = \
  $(GN_PLUGIN_LDFLAGS)
libgnunet_plugin_transport_wlan_la_CFLAGS = \
 $(AM_CFLAGS) -DBUILD_WLAN

libgnunet_plugin_transport_bluetooth_la_SOURCES = \
  plugin_transport_wlan.c plugin_transport_wlan.h
libgnunet_plugin_transport_bluetooth_la_LIBADD = \
  $(top_builddir)/src/hello/libgnunethello.la \
  $(top_builddir)/src/statistics/libgnunetstatistics.la \
  $(top_builddir)/src/peerinfo/libgnunetpeerinfo.la \
  $(top_builddir)/src/fragmentation/libgnunetfragmentation.la \
  $(top_builddir)/src/util/libgnunetutil.la
libgnunet_plugin_transport_bluetooth_la_LDFLAGS = \
  $(GN_PLUGIN_LDFLAGS)
libgnunet_plugin_transport_bluetooth_la_CFLAGS = \
 $(AM_CFLAGS) -DBUILD_BLUETOOTH

if HAVE_EXPERIMENTAL
libgnunet_plugin_transport_udp_la_SOURCES = \
  plugin_transport_udp.c plugin_transport_udp.h \
  plugin_transport_udp_broadcasting.c
libgnunet_plugin_transport_udp_la_LIBADD = \
  $(top_builddir)/src/hello/libgnunethello.la \
  $(top_builddir)/src/fragmentation/libgnunetfragmentation.la \
  $(top_builddir)/src/statistics/libgnunetstatistics.la \
  $(top_builddir)/src/peerinfo/libgnunetpeerinfo.la \
  $(top_builddir)/src/nat/libgnunetnatnew.la \
  $(top_builddir)/src/util/libgnunetutil.la \
  $(LTLIBINTL)
libgnunet_plugin_transport_udp_la_LDFLAGS = \
 $(GN_PLUGIN_LDFLAGS)
endif

libgnunet_plugin_transport_unix_la_SOURCES = \
  plugin_transport_unix.c
libgnunet_plugin_transport_unix_la_LIBADD = \
  $(top_builddir)/src/hello/libgnunethello.la \
  $(top_builddir)/src/statistics/libgnunetstatistics.la \
  $(top_builddir)/src/peerinfo/libgnunetpeerinfo.la \
  $(top_builddir)/src/util/libgnunetutil.la \
  $(LTLIBINTL)
libgnunet_plugin_transport_unix_la_LDFLAGS = \
 $(GN_PLUGIN_LDFLAGS)


libgnunet_plugin_transport_http_client_la_SOURCES = \
  plugin_transport_http_client.c plugin_transport_http_common.c plugin_transport_http_common.h
libgnunet_plugin_transport_http_client_la_LIBADD = \
  $(top_builddir)/src/hello/libgnunethello.la \
  $(top_builddir)/src/statistics/libgnunetstatistics.la \
  $(top_builddir)/src/peerinfo/libgnunetpeerinfo.la \
  $(LIB_GNURL) \
  $(top_builddir)/src/util/libgnunetutil.la
libgnunet_plugin_transport_http_client_la_LDFLAGS = \
  $(GN_LIBINTL) \
  $(GN_PLUGIN_LDFLAGS)
libgnunet_plugin_transport_http_client_la_CFLAGS = \
 $(CPP_GNURL) $(AM_CFLAGS)


libgnunet_plugin_transport_http_server_la_SOURCES = \
  plugin_transport_http_server.c plugin_transport_http_common.c
libgnunet_plugin_transport_http_server_la_LIBADD = \
  $(MHD_LIBS) \
  $(top_builddir)/src/hello/libgnunethello.la \
  $(top_builddir)/src/statistics/libgnunetstatistics.la \
  $(top_builddir)/src/peerinfo/libgnunetpeerinfo.la \
  $(top_builddir)/src/nat/libgnunetnatnew.la \
  $(top_builddir)/src/util/libgnunetutil.la
libgnunet_plugin_transport_http_server_la_LDFLAGS = \
  $(GN_LIBINTL) \
 $(GN_PLUGIN_LDFLAGS)
libgnunet_plugin_transport_http_server_la_CFLAGS = \
 $(MHD_CFLAGS) $(AM_CFLAGS)

libgnunet_plugin_transport_https_client_la_SOURCES = \
  plugin_transport_http_client.c plugin_transport_http_common.c
libgnunet_plugin_transport_https_client_la_LIBADD = \
  $(top_builddir)/src/hello/libgnunethello.la \
  $(top_builddir)/src/statistics/libgnunetstatistics.la \
  $(top_builddir)/src/peerinfo/libgnunetpeerinfo.la \
  $(LIB_GNURL) \
  $(top_builddir)/src/util/libgnunetutil.la
libgnunet_plugin_transport_https_client_la_LDFLAGS = \
  $(GN_LIBINTL) \
  $(GN_PLUGIN_LDFLAGS)
libgnunet_plugin_transport_https_client_la_CFLAGS = \
 $(CPP_GNURL) $(AM_CFLAGS) -DBUILD_HTTPS


libgnunet_plugin_transport_https_server_la_SOURCES = \
  plugin_transport_http_server.c plugin_transport_http_common.c
libgnunet_plugin_transport_https_server_la_LIBADD = \
  $(MHD_LIBS) \
  $(top_builddir)/src/hello/libgnunethello.la \
  $(top_builddir)/src/statistics/libgnunetstatistics.la \
  $(top_builddir)/src/peerinfo/libgnunetpeerinfo.la \
  $(top_builddir)/src/nat/libgnunetnatnew.la \
  $(top_builddir)/src/util/libgnunetutil.la
libgnunet_plugin_transport_https_server_la_LDFLAGS = \
  $(GN_LIBINTL) \
 $(GN_PLUGIN_LDFLAGS)
libgnunet_plugin_transport_https_server_la_CFLAGS = \
 $(MHD_CFLAGS) $(AM_CFLAGS) -DBUILD_HTTPS

check_PROGRAMS = \
 test_transport_start_with_config \
 test_transport_address_switch_tcp \
 test_transport_testing_startstop \
 test_transport_testing_restart \
 test_plugin_tcp \
 $(UNIX_TEST) \
 $(WLAN_PLUGIN_TEST) \
 $(BT_PLUGIN_TEST) \
 test_http_common \
 $(HTTP_CLIENT_PLUGIN_TEST) \
 $(HTTPS_CLIENT_PLUGIN_TEST) \
 $(HTTP_SERVER_PLUGIN_TEST) \
 $(HTTPS_SERVER_PLUGIN_TEST) \
 test_transport_api_blacklisting_tcp \
 test_transport_api_disconnect_tcp \
 test_transport_api_tcp \
 test_transport_api2_tcp \
 test_transport_api_restart_1peer \
 test_transport_api_restart_2peers \
 test_transport_api_timeout_tcp \
 test_transport_api_limited_sockets_tcp \
 test_transport_api_tcp_nat \
 $(UNIX_PLUGIN_TEST) \
 $(UNIX_PLUGIN_TIMEOUT_TEST) \
 $(UNIX_API_ABSTRACT_TEST) \
 $(HTTP_API_TEST) \
 $(HTTP_REVERSE_API_TEST) \
 $(HTTP_API_TIMEOUT_TEST) \
 $(HTTP_SWITCH) \
 $(HTTPS_API_TEST) \
 $(HTTPS_API_TIMEOUT_TEST) \
 $(HTTPS_SWITCH) \
 $(WLAN_API_TEST) \
 $(WLAN_TIMEOUT_TEST) \
 $(BT_API_TEST) \
 $(BT_TIMEOUT_TEST) \
 test_transport_api_multi \
 test_transport_api_monitor_peers \
 test_transport_blacklisting_no_bl \
 test_transport_blacklisting_outbound_bl_full \
 test_transport_blacklisting_outbound_bl_plugin \
 test_transport_blacklisting_inbound_bl_plugin \
 test_transport_blacklisting_inbound_bl_full \
 test_transport_blacklisting_multiple_plugins \
 test_transport_api_manipulation_send_tcp \
 test_transport_api_manipulation_recv_tcp \
 test_transport_api_manipulation_cfg \
 test_transport_api_reliability_tcp \
 test_transport_api_reliability_tcp_nat \
 $(UNIX_REL_TEST) \
 $(HTTP_REL_TEST) \
 $(HTTPS_REL_TEST) \
 $(WLAN_REL_TEST) \
 $(WLAN_UREL_TEST) \
 $(BT_REL_TEST) \
 $(BT_UREL_TEST) \
 test_quota_compliance_tcp \
 test_quota_compliance_tcp_asymmetric \
 $(UNIX_QUOTA_TEST) \
 $(HTTP_QUOTA_TEST) \
 $(HTTPS_QUOTA_TEST) \
 $(WLAN_QUOTA_TEST) \
 $(BT_QUOTA_TEST)
if HAVE_GETOPT_BINARY
check_PROGRAMS += \
test_transport_api_slow_ats
endif
if HAVE_EXPERIMENTAL
check_PROGRAMS += \
  test_transport_address_switch_udp \
  test_plugin_udp \
  test_transport_api_udp \
  test_transport_api_timeout_udp \
  test_transport_api_udp_nat \
  test_transport_api_reliability_udp \
  test_quota_compliance_udp \
  test_communicator_basic-unix \
  test_communicator_basic-tcp \
  test_communicator_basic-udp \
  test_communicator_rekey-tcp \
  test_communicator_rekey-udp \
  test_communicator_backchannel-udp \
  test_communicator_bidirect-tcp
endif

if ENABLE_TEST_RUN
AM_TESTS_ENVIRONMENT=export GNUNET_PREFIX=$${GNUNET_PREFIX:-@libdir@};export PATH=$${GNUNET_PREFIX:-@prefix@}/bin:$$PATH;unset XDG_DATA_HOME;unset XDG_CONFIG_HOME;
TESTS = \
 test_transport_address_switch_tcp \
 $(HTTP_SWITCH) \
 $(HTTPS_SWITCH) \
 test_transport_testing_startstop \
 test_transport_testing_restart \
 test_plugin_tcp \
 $(UNIX_TEST) \
 $(WLAN_PLUGIN_TEST) \
 $(BT_PLUGIN_TEST) \
 test_transport_api_blacklisting_tcp \
 test_transport_api_disconnect_tcp \
 test_transport_api_tcp \
 test_transport_api_restart_1peer \
 test_transport_api_restart_2peers \
 test_transport_api_limited_sockets_tcp \
 test_transport_api_tcp_nat \
 $(UNIX_PLUGIN_TEST) \
 $(UNIX_API_ABSTRACT_TEST) \
 $(HTTP_API_TEST) \
 $(HTTPS_API_TEST) \
 $(WLAN_API_TEST) \
 $(BT_API_TEST) \
 test_transport_api_multi \
 test_transport_api_monitor_peers \
 test_transport_blacklisting_no_bl \
 test_transport_blacklisting_outbound_bl_full \
 test_transport_blacklisting_outbound_bl_plugin \
 test_transport_blacklisting_inbound_bl_plugin \
 test_transport_blacklisting_inbound_bl_full \
 test_transport_blacklisting_multiple_plugins \
 test_transport_api_manipulation_send_tcp \
 test_transport_api_manipulation_recv_tcp \
 test_transport_api_manipulation_cfg \
 test_transport_api_reliability_tcp \
 test_transport_api_reliability_tcp_nat \
 $(UNIX_REL_TEST) \
 $(HTTP_REL_TEST) \
 $(HTTPS_REL_TEST) \
 $(WLAN_REL_TEST) \
 $(WLAN_UREL_TEST) \
 $(BT_REL_TEST) \
 $(BT_UREL_TEST) \
 test_quota_compliance_tcp \
 test_quota_compliance_tcp_asymmetric \
 $(UNIX_QUOTA_TEST) \
 $(HTTP_QUOTA_TEST) \
 $(HTTPS_QUOTA_TEST) \
 test_transport_api_timeout_tcp \
 $(UNIX_PLUGIN_TIMEOUT_TEST) \
 $(HTTP_API_TIMEOUT_TEST) \
 $(HTTPS_API_TIMEOUT_TEST) \
 $(WLAN_TIMEOUT_TEST) \
 $(BT_TIMEOUT_TEST) \
 $(check_SCRIPTS)
if HAVE_GETOPT_BINARY
TESTS += \
test_transport_api_slow_ats
endif
if HAVE_EXPERIMENTAL
TESTS += \
  test_transport_start_with_config \
  test_transport_address_switch_udp \
  test_plugin_udp \
  test_transport_api_udp \
  test_transport_api_timeout_udp \
  test_transport_api_udp_nat \
  test_transport_api_reliability_udp \
  test_quota_compliance_udp \
  test_communicator_basic-unix \
  test_communicator_basic-tcp \
  test_communicator_basic-udp \
  test_communicator_rekey-tcp \
  test_communicator_rekey-udp \
  test_communicator_backchannel-udp \
  test_communicator_bidirect-tcp
endif
endif

check_SCRIPTS= \
  test_transport_simple_send.sh \
  test_transport_udp_backchannel.sh

test_transport_start_with_config_SOURCES = \
 test_transport_start_with_config.c
test_transport_start_with_config_LDADD = \
 $(top_builddir)/src/testing/libgnunettesting.la \
 $(top_builddir)/src/util/libgnunetutil.la \
 $(top_builddir)/src/testbed/libgnunettestbed.la \
 $(top_builddir)/src/hello/libgnunethello.la \
 libgnunettransportcore.la \
 libgnunettransporttesting2.la

test_transport_testing_startstop_SOURCES = \
 test_transport_testing_startstop.c
test_transport_testing_startstop_LDADD = \
 $(top_builddir)/src/util/libgnunetutil.la \
 libgnunettransport.la \
 $(top_builddir)/src/hello/libgnunethello.la \
 libgnunettransporttesting.la

test_transport_testing_restart_SOURCES = \
 test_transport_testing_restart.c
test_transport_testing_restart_LDADD = \
 $(top_builddir)/src/util/libgnunetutil.la \
 libgnunettransport.la \
 $(top_builddir)/src/hello/libgnunethello.la \
 libgnunettransporttesting.la

test_transport_api_blacklisting_tcp_SOURCES = \
 test_transport_api_blacklisting.c
test_transport_api_blacklisting_tcp_LDADD = \
 libgnunettransport.la \
 $(top_builddir)/src/hello/libgnunethello.la \
 $(top_builddir)/src/statistics/libgnunetstatistics.la \
 $(top_builddir)/src/util/libgnunetutil.la \
 libgnunettransporttesting.la

test_transport_blacklisting_no_bl_SOURCES = \
 test_transport_blacklisting.c
test_transport_blacklisting_no_bl_LDADD = \
 libgnunettransport.la \
 $(top_builddir)/src/hello/libgnunethello.la \
 $(top_builddir)/src/statistics/libgnunetstatistics.la \
 $(top_builddir)/src/util/libgnunetutil.la \
 libgnunettransporttesting.la

test_transport_blacklisting_outbound_bl_full_SOURCES = \
 test_transport_blacklisting.c
test_transport_blacklisting_outbound_bl_full_LDADD = \
 libgnunettransport.la \
 $(top_builddir)/src/hello/libgnunethello.la \
 $(top_builddir)/src/statistics/libgnunetstatistics.la \
 $(top_builddir)/src/util/libgnunetutil.la \
 libgnunettransporttesting.la

test_transport_blacklisting_outbound_bl_plugin_SOURCES = \
 test_transport_blacklisting.c
test_transport_blacklisting_outbound_bl_plugin_LDADD = \
 libgnunettransport.la \
 $(top_builddir)/src/hello/libgnunethello.la \
 $(top_builddir)/src/statistics/libgnunetstatistics.la \
 $(top_builddir)/src/util/libgnunetutil.la \
 libgnunettransporttesting.la

test_transport_blacklisting_inbound_bl_full_SOURCES = \
 test_transport_blacklisting.c
test_transport_blacklisting_inbound_bl_full_LDADD = \
 libgnunettransport.la \
 $(top_builddir)/src/hello/libgnunethello.la \
 $(top_builddir)/src/statistics/libgnunetstatistics.la \
 $(top_builddir)/src/util/libgnunetutil.la \
 libgnunettransporttesting.la

test_transport_blacklisting_inbound_bl_plugin_SOURCES = \
 test_transport_blacklisting.c
test_transport_blacklisting_inbound_bl_plugin_LDADD = \
 libgnunettransport.la \
 $(top_builddir)/src/hello/libgnunethello.la \
 $(top_builddir)/src/statistics/libgnunetstatistics.la \
 $(top_builddir)/src/util/libgnunetutil.la \
 libgnunettransporttesting.la

test_transport_blacklisting_multiple_plugins_SOURCES = \
 test_transport_blacklisting.c
test_transport_blacklisting_multiple_plugins_LDADD = \
 libgnunettransport.la \
 $(top_builddir)/src/hello/libgnunethello.la \
 $(top_builddir)/src/statistics/libgnunetstatistics.la \
 $(top_builddir)/src/util/libgnunetutil.la \
 libgnunettransporttesting.la


test_transport_api_disconnect_tcp_SOURCES = \
 test_transport_api_disconnect.c
test_transport_api_disconnect_tcp_LDADD = \
 libgnunettransport.la \
 $(top_builddir)/src/hello/libgnunethello.la \
 $(top_builddir)/src/statistics/libgnunetstatistics.la \
 $(top_builddir)/src/util/libgnunetutil.la \
 libgnunettransporttesting.la

test_plugin_tcp_SOURCES = \
 test_plugin_transport.c
test_plugin_tcp_LDADD = \
 libgnunettransport.la \
 $(top_builddir)/src/statistics/libgnunetstatistics.la \
 $(top_builddir)/src/hello/libgnunethello.la \
 $(top_builddir)/src/util/libgnunetutil.la  \
 libgnunettransporttesting.la

if HAVE_EXPERIMENTAL
test_plugin_udp_SOURCES = \
 test_plugin_transport.c
test_plugin_udp_LDADD = \
 libgnunettransport.la \
 $(top_builddir)/src/statistics/libgnunetstatistics.la \
 $(top_builddir)/src/hello/libgnunethello.la \
 $(top_builddir)/src/util/libgnunetutil.la  \
 libgnunettransporttesting.la
endif

if HAVE_EXPERIMENTAL
test_communicator_basic_unix_SOURCES = \
 test_communicator_basic.c
test_communicator_basic_unix_LDADD = \
 libgnunettransporttesting2.la \
 $(top_builddir)/src/testing/libgnunettesting.la \
 $(top_builddir)/src/util/libgnunetutil.la \
 $(top_builddir)/src/statistics/libgnunetstatistics.la

test_communicator_basic_tcp_SOURCES = \
 test_communicator_basic.c
test_communicator_basic_tcp_LDADD = \
 libgnunettransporttesting2.la \
 $(top_builddir)/src/testing/libgnunettesting.la \
 $(top_builddir)/src/util/libgnunetutil.la \
 $(top_builddir)/src/statistics/libgnunetstatistics.la

test_communicator_basic_udp_SOURCES = \
 test_communicator_basic.c
test_communicator_basic_udp_LDADD = \
 libgnunettransporttesting2.la \
 $(top_builddir)/src/testing/libgnunettesting.la \
 $(top_builddir)/src/util/libgnunetutil.la \
 $(top_builddir)/src/statistics/libgnunetstatistics.la

test_communicator_rekey_tcp_SOURCES = \
 test_communicator_basic.c
test_communicator_rekey_tcp_LDADD = \
 libgnunettransporttesting2.la \
 $(top_builddir)/src/testing/libgnunettesting.la \
 $(top_builddir)/src/util/libgnunetutil.la \
 $(top_builddir)/src/statistics/libgnunetstatistics.la

test_communicator_rekey_udp_SOURCES = \
 test_communicator_basic.c
test_communicator_rekey_udp_LDADD = \
 libgnunettransporttesting2.la \
 $(top_builddir)/src/testing/libgnunettesting.la \
 $(top_builddir)/src/util/libgnunetutil.la \
 $(top_builddir)/src/statistics/libgnunetstatistics.la

test_communicator_backchannel_udp_SOURCES = \
 test_communicator_basic.c
test_communicator_backchannel_udp_LDADD = \
 libgnunettransporttesting2.la \
 $(top_builddir)/src/testing/libgnunettesting.la \
 $(top_builddir)/src/util/libgnunetutil.la \
 $(top_builddir)/src/statistics/libgnunetstatistics.la

test_communicator_bidirect_tcp_SOURCES = \
 test_communicator_basic.c
test_communicator_bidirect_tcp_LDADD = \
 libgnunettransporttesting2.la \
 $(top_builddir)/src/testing/libgnunettesting.la \
 $(top_builddir)/src/util/libgnunetutil.la \
 $(top_builddir)/src/statistics/libgnunetstatistics.la
endif

test_plugin_unix_SOURCES = \
 test_plugin_transport.c
test_plugin_unix_LDADD = \
 libgnunettransport.la \
 $(top_builddir)/src/statistics/libgnunetstatistics.la \
 $(top_builddir)/src/hello/libgnunethello.la \
 $(top_builddir)/src/util/libgnunetutil.la  \
 libgnunettransporttesting.la

test_plugin_wlan_SOURCES = \
 test_plugin_transport.c
test_plugin_wlan_LDADD = \
 libgnunettransport.la \
 $(top_builddir)/src/statistics/libgnunetstatistics.la \
 $(top_builddir)/src/hello/libgnunethello.la \
 $(top_builddir)/src/util/libgnunetutil.la  \
 libgnunettransporttesting.la

test_plugin_bluetooth_SOURCES = \
 test_plugin_transport.c
test_plugin_bluetooth_LDADD = \
 libgnunettransport.la \
 $(top_builddir)/src/statistics/libgnunetstatistics.la \
 $(top_builddir)/src/hello/libgnunethello.la \
 $(top_builddir)/src/util/libgnunetutil.la  \
 libgnunettransporttesting.la

test_http_common_SOURCES = \
 test_http_common.c plugin_transport_http_common.c
test_http_common_LDADD = \
 libgnunettransport.la \
 $(top_builddir)/src/statistics/libgnunetstatistics.la \
 $(top_builddir)/src/hello/libgnunethello.la \
 $(top_builddir)/src/util/libgnunetutil.la  \
 libgnunettransporttesting.la

test_plugin_http_server_SOURCES = \
 test_plugin_transport.c
test_plugin_http_server_LDADD = \
 libgnunettransport.la \
 $(top_builddir)/src/statistics/libgnunetstatistics.la \
 $(top_builddir)/src/hello/libgnunethello.la \
 $(top_builddir)/src/util/libgnunetutil.la  \
 libgnunettransporttesting.la

test_plugin_https_server_SOURCES = \
 test_plugin_transport.c
test_plugin_https_server_LDADD = \
 libgnunettransport.la \
 $(top_builddir)/src/statistics/libgnunetstatistics.la \
 $(top_builddir)/src/hello/libgnunethello.la \
 $(top_builddir)/src/util/libgnunetutil.la  \
 libgnunettransporttesting.la

test_plugin_http_client_SOURCES = \
 test_plugin_transport.c
test_plugin_http_client_LDADD = \
 libgnunettransport.la \
 $(top_builddir)/src/statistics/libgnunetstatistics.la \
 $(top_builddir)/src/hello/libgnunethello.la \
 $(top_builddir)/src/util/libgnunetutil.la  \
 libgnunettransporttesting.la

test_plugin_https_client_SOURCES = \
 test_plugin_transport.c
test_plugin_https_client_LDADD = \
 libgnunettransport.la \
 $(top_builddir)/src/statistics/libgnunetstatistics.la \
 $(top_builddir)/src/hello/libgnunethello.la \
 $(top_builddir)/src/util/libgnunetutil.la  \
 libgnunettransporttesting.la

test_transport_api_tcp_SOURCES = \
 test_transport_api.c
test_transport_api_tcp_LDADD = \
 libgnunettransport.la \
 $(top_builddir)/src/hello/libgnunethello.la \
 $(top_builddir)/src/util/libgnunetutil.la  \
 libgnunettransporttesting.la

test_transport_api2_tcp_SOURCES = \
 test_transport_api2.c
test_transport_api2_tcp_LDADD = \
 $(top_builddir)/src/hello/libgnunethello.la \
 $(top_builddir)/src/util/libgnunetutil.la  \
 libgnunettransporttesting2.la

test_transport_api_restart_1peer_SOURCES = \
 test_transport_api_restart_reconnect.c
test_transport_api_restart_1peer_LDADD = \
 libgnunettransport.la \
 $(top_builddir)/src/hello/libgnunethello.la \
 $(top_builddir)/src/ats/libgnunetats.la \
 $(top_builddir)/src/statistics/libgnunetstatistics.la \
 $(top_builddir)/src/util/libgnunetutil.la \
 libgnunettransporttesting.la

test_transport_api_restart_2peers_SOURCES = \
 test_transport_api_restart_reconnect.c
test_transport_api_restart_2peers_LDADD = \
 libgnunettransport.la \
 $(top_builddir)/src/hello/libgnunethello.la \
 $(top_builddir)/src/ats/libgnunetats.la \
$(top_builddir)/src/statistics/libgnunetstatistics.la \
 $(top_builddir)/src/util/libgnunetutil.la \
 libgnunettransporttesting.la

test_transport_api_limited_sockets_tcp_SOURCES = \
 test_transport_api_limited_sockets.c
test_transport_api_limited_sockets_tcp_LDADD = \
 libgnunettransport.la \
 $(top_builddir)/src/hello/libgnunethello.la \
 $(top_builddir)/src/util/libgnunetutil.la  \
 libgnunettransporttesting.la

test_transport_api_tcp_nat_SOURCES = \
 test_transport_api.c
test_transport_api_tcp_nat_LDADD = \
 libgnunettransport.la \
 $(top_builddir)/src/hello/libgnunethello.la \
 $(top_builddir)/src/util/libgnunetutil.la \
 libgnunettransporttesting.la

test_transport_api_manipulation_send_tcp_SOURCES = \
 test_transport_api_manipulation_send_tcp.c
test_transport_api_manipulation_send_tcp_LDADD = \
 libgnunettransport.la \
 $(top_builddir)/src/hello/libgnunethello.la \
 $(top_builddir)/src/util/libgnunetutil.la \
 libgnunettransporttesting.la

test_transport_api_manipulation_recv_tcp_SOURCES = \
 test_transport_api_manipulation_recv_tcp.c
test_transport_api_manipulation_recv_tcp_LDADD = \
 libgnunettransport.la \
 $(top_builddir)/src/hello/libgnunethello.la \
 $(top_builddir)/src/util/libgnunetutil.la \
 libgnunettransporttesting.la

test_transport_api_manipulation_cfg_SOURCES = \
 test_transport_api_manipulation_cfg.c
test_transport_api_manipulation_cfg_LDADD = \
 libgnunettransport.la \
 $(top_builddir)/src/hello/libgnunethello.la \
 $(top_builddir)/src/util/libgnunetutil.la \
 libgnunettransporttesting.la

test_transport_api_reliability_tcp_SOURCES = \
 test_transport_api_reliability.c
test_transport_api_reliability_tcp_LDADD = \
 libgnunettransport.la \
 $(top_builddir)/src/hello/libgnunethello.la \
 $(top_builddir)/src/util/libgnunetutil.la \
 libgnunettransporttesting.la

test_transport_api_timeout_tcp_SOURCES = \
 test_transport_api_timeout.c
test_transport_api_timeout_tcp_LDADD = \
 libgnunettransport.la \
 $(top_builddir)/src/hello/libgnunethello.la \
 $(top_builddir)/src/util/libgnunetutil.la \
 libgnunettransporttesting.la

test_transport_api_timeout_unix_SOURCES = \
 test_transport_api_timeout.c
test_transport_api_timeout_unix_LDADD = \
 libgnunettransport.la \
 $(top_builddir)/src/hello/libgnunethello.la \
 $(top_builddir)/src/util/libgnunetutil.la \
 libgnunettransporttesting.la

test_transport_api_timeout_wlan_SOURCES = \
 test_transport_api_timeout.c
test_transport_api_timeout_wlan_LDADD = \
 libgnunettransport.la \
 $(top_builddir)/src/hello/libgnunethello.la \
 $(top_builddir)/src/util/libgnunetutil.la \
 libgnunettransporttesting.la

test_transport_api_timeout_bluetooth_SOURCES = \
 test_transport_api_timeout.c
test_transport_api_timeout_bluetooth_LDADD = \
 libgnunettransport.la \
 $(top_builddir)/src/hello/libgnunethello.la \
 $(top_builddir)/src/util/libgnunetutil.la \
 libgnunettransporttesting.la

test_transport_api_reliability_tcp_nat_SOURCES = \
 test_transport_api_reliability.c
test_transport_api_reliability_tcp_nat_LDADD = \
 libgnunettransport.la \
 $(top_builddir)/src/hello/libgnunethello.la \
 $(top_builddir)/src/util/libgnunetutil.la \
 libgnunettransporttesting.la

test_transport_api_reliability_bluetooth_SOURCES = \
 test_transport_api_reliability.c
test_transport_api_reliability_bluetooth_LDADD = \
 libgnunettransport.la \
 $(top_builddir)/src/hello/libgnunethello.la \
 $(top_builddir)/src/util/libgnunetutil.la \
 libgnunettransporttesting.la

test_transport_api_reliability_wlan_SOURCES = \
 test_transport_api_reliability.c
test_transport_api_reliability_wlan_LDADD = \
 libgnunettransport.la \
 $(top_builddir)/src/hello/libgnunethello.la \
 $(top_builddir)/src/util/libgnunetutil.la \
 libgnunettransporttesting.la

if HAVE_EXPERIMENTAL
test_transport_api_udp_SOURCES = \
 test_transport_api.c
test_transport_api_udp_LDADD = \
 libgnunettransport.la \
 $(top_builddir)/src/hello/libgnunethello.la \
 $(top_builddir)/src/util/libgnunetutil.la  \
 libgnunettransporttesting.la

test_transport_api_timeout_udp_SOURCES = \
 test_transport_api_timeout.c
test_transport_api_timeout_udp_LDADD = \
 libgnunettransport.la \
 $(top_builddir)/src/hello/libgnunethello.la \
 $(top_builddir)/src/util/libgnunetutil.la \
 libgnunettransporttesting.la

test_transport_api_udp_nat_SOURCES = \
 test_transport_api.c
test_transport_api_udp_nat_LDADD = \
 libgnunettransport.la \
 $(top_builddir)/src/hello/libgnunethello.la \
 $(top_builddir)/src/util/libgnunetutil.la  \
 libgnunettransporttesting.la
endif

test_transport_api_unix_SOURCES = \
 test_transport_api.c
test_transport_api_unix_LDADD = \
 libgnunettransport.la \
 $(top_builddir)/src/hello/libgnunethello.la \
 $(top_builddir)/src/util/libgnunetutil.la \
 libgnunettransporttesting.la

test_transport_api_unix_abstract_SOURCES = \
 test_transport_api.c
test_transport_api_unix_abstract_LDADD = \
 libgnunettransport.la \
 $(top_builddir)/src/hello/libgnunethello.la \
 $(top_builddir)/src/util/libgnunetutil.la \
 libgnunettransporttesting.la

# HTTP tests
test_transport_api_http_SOURCES = \
 test_transport_api.c
test_transport_api_http_LDADD = \
 libgnunettransport.la \
 $(top_builddir)/src/hello/libgnunethello.la \
 $(top_builddir)/src/util/libgnunetutil.la \
 libgnunettransporttesting.la

test_transport_api_http_reverse_SOURCES = \
 test_transport_api.c
test_transport_api_http_reverse_LDADD = \
 libgnunettransport.la \
 $(top_builddir)/src/hello/libgnunethello.la \
 $(top_builddir)/src/util/libgnunetutil.la \
 libgnunettransporttesting.la

test_transport_api_timeout_http_SOURCES = \
 test_transport_api_timeout.c
test_transport_api_timeout_http_LDADD = \
 libgnunettransport.la \
 $(top_builddir)/src/hello/libgnunethello.la \
 $(top_builddir)/src/util/libgnunetutil.la \
 libgnunettransporttesting.la

test_transport_api_reliability_http_SOURCES = \
 test_transport_api_reliability.c
test_transport_api_reliability_http_LDADD = \
 libgnunettransport.la \
 $(top_builddir)/src/hello/libgnunethello.la \
 $(top_builddir)/src/util/libgnunetutil.la \
 libgnunettransporttesting.la

test_transport_api_reliability_http_xhr_SOURCES = \
 test_transport_api_reliability.c
test_transport_api_reliability_http_xhr_LDADD = \
 libgnunettransport.la \
 $(top_builddir)/src/hello/libgnunethello.la \
 $(top_builddir)/src/util/libgnunetutil.la \
 libgnunettransporttesting.la

test_quota_compliance_http_SOURCES = \
 test_quota_compliance.c
test_quota_compliance_http_LDADD = \
 libgnunettransport.la \
 $(top_builddir)/src/hello/libgnunethello.la \
 $(top_builddir)/src/ats/libgnunetats.la \
 $(top_builddir)/src/nt/libgnunetnt.la \
 $(top_builddir)/src/util/libgnunetutil.la \
 libgnunettransporttesting.la

test_quota_compliance_http_asymmetric_SOURCES = \
 test_quota_compliance.c
test_quota_compliance_http_asymmetric_LDADD = \
 libgnunettransport.la \
 $(top_builddir)/src/hello/libgnunethello.la \
 $(top_builddir)/src/ats/libgnunetats.la \
 $(top_builddir)/src/nt/libgnunetnt.la \
 $(top_builddir)/src/util/libgnunetutil.la \
 libgnunettransporttesting.la

test_quota_compliance_https_SOURCES = \
 test_quota_compliance.c
test_quota_compliance_https_LDADD = \
 libgnunettransport.la \
 $(top_builddir)/src/hello/libgnunethello.la \
 $(top_builddir)/src/ats/libgnunetats.la \
 $(top_builddir)/src/nt/libgnunetnt.la \
 $(top_builddir)/src/util/libgnunetutil.la \
 libgnunettransporttesting.la

test_quota_compliance_https_asymmetric_SOURCES = \
 test_quota_compliance.c
test_quota_compliance_https_asymmetric_LDADD = \
 libgnunettransport.la \
 $(top_builddir)/src/hello/libgnunethello.la \
 $(top_builddir)/src/ats/libgnunetats.la \
 $(top_builddir)/src/nt/libgnunetnt.la \
 $(top_builddir)/src/util/libgnunetutil.la \
 libgnunettransporttesting.la

# HTTPS tests
test_transport_api_https_SOURCES = \
 test_transport_api.c
test_transport_api_https_LDADD = \
 libgnunettransport.la \
 $(top_builddir)/src/hello/libgnunethello.la \
 $(top_builddir)/src/util/libgnunetutil.la  \
 libgnunettransporttesting.la

test_transport_api_timeout_https_SOURCES = \
 test_transport_api_timeout.c
test_transport_api_timeout_https_LDADD = \
 libgnunettransport.la \
 $(top_builddir)/src/hello/libgnunethello.la \
 $(top_builddir)/src/util/libgnunetutil.la \
 libgnunettransporttesting.la


test_transport_api_reliability_https_SOURCES = \
 test_transport_api_reliability.c
test_transport_api_reliability_https_LDADD = \
 libgnunettransport.la \
 $(top_builddir)/src/hello/libgnunethello.la \
 $(top_builddir)/src/util/libgnunetutil.la \
 libgnunettransporttesting.la

test_transport_api_reliability_https_xhr_SOURCES = \
 test_transport_api_reliability.c
test_transport_api_reliability_https_xhr_LDADD = \
 libgnunettransport.la \
 $(top_builddir)/src/hello/libgnunethello.la \
 $(top_builddir)/src/util/libgnunetutil.la \
 libgnunettransporttesting.la

test_transport_api_reliability_unix_SOURCES = \
 test_transport_api_reliability.c
test_transport_api_reliability_unix_LDADD = \
 libgnunettransport.la \
 $(top_builddir)/src/hello/libgnunethello.la \
 $(top_builddir)/src/util/libgnunetutil.la \
 libgnunettransporttesting.la

if HAVE_EXPERIMENTAL
test_transport_api_reliability_udp_SOURCES = \
 test_transport_api_reliability.c
test_transport_api_reliability_udp_LDADD = \
 libgnunettransport.la \
 $(top_builddir)/src/hello/libgnunethello.la \
 $(top_builddir)/src/util/libgnunetutil.la \
 libgnunettransporttesting.la
endif

if LINUX
test_transport_api_wlan_SOURCES = \
 test_transport_api.c
test_transport_api_wlan_LDADD = \
 libgnunettransport.la \
 $(top_builddir)/src/hello/libgnunethello.la \
 $(top_builddir)/src/util/libgnunetutil.la \
 libgnunettransporttesting.la
endif

if LINUX
if HAVE_LIBBLUETOOTH
test_transport_api_bluetooth_SOURCES = \
 test_transport_api.c
test_transport_api_bluetooth_LDADD = \
 libgnunettransport.la \
 $(top_builddir)/src/hello/libgnunethello.la \
 $(top_builddir)/src/util/libgnunetutil.la \
 libgnunettransporttesting.la
endif
endif

test_transport_address_switch_tcp_SOURCES = \
 test_transport_address_switch.c
test_transport_address_switch_tcp_LDADD = \
 libgnunettransport.la \
 $(top_builddir)/src/hello/libgnunethello.la \
 $(top_builddir)/src/statistics/libgnunetstatistics.la \
 $(top_builddir)/src/util/libgnunetutil.la \
 libgnunettransporttesting.la

if HAVE_EXPERIMENTAL
test_transport_address_switch_udp_SOURCES = \
 test_transport_address_switch.c
test_transport_address_switch_udp_LDADD = \
 libgnunettransport.la \
 $(top_builddir)/src/hello/libgnunethello.la \
 $(top_builddir)/src/statistics/libgnunetstatistics.la \
 $(top_builddir)/src/util/libgnunetutil.la \
 libgnunettransporttesting.la
endif

 test_transport_address_switch_http_SOURCES = \
 test_transport_address_switch.c
test_transport_address_switch_http_LDADD = \
 libgnunettransport.la \
 $(top_builddir)/src/hello/libgnunethello.la \
 $(top_builddir)/src/statistics/libgnunetstatistics.la \
 $(top_builddir)/src/util/libgnunetutil.la \
 libgnunettransporttesting.la

 test_transport_address_switch_https_SOURCES = \
 test_transport_address_switch.c
test_transport_address_switch_https_LDADD = \
 libgnunettransport.la \
 $(top_builddir)/src/hello/libgnunethello.la \
 $(top_builddir)/src/statistics/libgnunetstatistics.la \
 $(top_builddir)/src/util/libgnunetutil.la \
 libgnunettransporttesting.la

test_quota_compliance_tcp_SOURCES = \
 test_quota_compliance.c
test_quota_compliance_tcp_LDADD = \
 libgnunettransport.la \
 $(top_builddir)/src/hello/libgnunethello.la \
 $(top_builddir)/src/ats/libgnunetats.la \
 $(top_builddir)/src/nt/libgnunetnt.la \
 $(top_builddir)/src/util/libgnunetutil.la \
 libgnunettransporttesting.la

test_quota_compliance_tcp_asymmetric_SOURCES = \
 test_quota_compliance.c
test_quota_compliance_tcp_asymmetric_LDADD = \
 libgnunettransport.la \
 $(top_builddir)/src/hello/libgnunethello.la \
 $(top_builddir)/src/nt/libgnunetnt.la \
 $(top_builddir)/src/ats/libgnunetats.la \
 $(top_builddir)/src/util/libgnunetutil.la \
 libgnunettransporttesting.la

if HAVE_EXPERIMENTAL
test_quota_compliance_udp_SOURCES = \
 test_quota_compliance.c
test_quota_compliance_udp_LDADD = \
 libgnunettransport.la \
 $(top_builddir)/src/hello/libgnunethello.la \
 $(top_builddir)/src/ats/libgnunetats.la \
 $(top_builddir)/src/nt/libgnunetnt.la \
 $(top_builddir)/src/util/libgnunetutil.la \
 libgnunettransporttesting.la
endif

test_quota_compliance_unix_SOURCES = \
 test_quota_compliance.c
test_quota_compliance_unix_LDADD = \
 libgnunettransport.la \
 $(top_builddir)/src/hello/libgnunethello.la \
 $(top_builddir)/src/ats/libgnunetats.la \
 $(top_builddir)/src/nt/libgnunetnt.la \
 $(top_builddir)/src/util/libgnunetutil.la \
 libgnunettransporttesting.la

test_quota_compliance_unix_asymmetric_SOURCES = \
 test_quota_compliance.c
test_quota_compliance_unix_asymmetric_LDADD = \
 libgnunettransport.la \
 $(top_builddir)/src/hello/libgnunethello.la \
 $(top_builddir)/src/ats/libgnunetats.la \
 $(top_builddir)/src/nt/libgnunetnt.la \
 $(top_builddir)/src/util/libgnunetutil.la \
 libgnunettransporttesting.la

test_quota_compliance_wlan_SOURCES = \
 test_quota_compliance.c
test_quota_compliance_wlan_LDADD = \
 libgnunettransport.la \
 $(top_builddir)/src/hello/libgnunethello.la \
 $(top_builddir)/src/ats/libgnunetats.la \
 $(top_builddir)/src/nt/libgnunetnt.la \
 $(top_builddir)/src/util/libgnunetutil.la \
 libgnunettransporttesting.la

test_quota_compliance_wlan_asymmetric_SOURCES = \
 test_quota_compliance.c
test_quota_compliance_wlan_asymmetric_LDADD = \
 libgnunettransport.la \
 $(top_builddir)/src/hello/libgnunethello.la \
 $(top_builddir)/src/ats/libgnunetats.la \
 $(top_builddir)/src/nt/libgnunetnt.la \
 $(top_builddir)/src/util/libgnunetutil.la \
 libgnunettransporttesting.la

test_quota_compliance_bluetooth_SOURCES = \
 test_quota_compliance.c
test_quota_compliance_bluetooth_LDADD = \
 libgnunettransport.la \
 $(top_builddir)/src/hello/libgnunethello.la \
 $(top_builddir)/src/ats/libgnunetats.la \
 $(top_builddir)/src/nt/libgnunetnt.la \
 $(top_builddir)/src/util/libgnunetutil.la \
 libgnunettransporttesting.la

test_quota_compliance_bluetooth_asymmetric_SOURCES = \
 test_quota_compliance.c
test_quota_compliance_bluetooth_asymmetric_LDADD = \
 libgnunettransport.la \
 $(top_builddir)/src/hello/libgnunethello.la \
 $(top_builddir)/src/ats/libgnunetats.la \
 $(top_builddir)/src/nt/libgnunetnt.la \
 $(top_builddir)/src/util/libgnunetutil.la \
 libgnunettransporttesting.la

test_transport_api_multi_SOURCES = \
 test_transport_api.c
test_transport_api_multi_LDADD = \
 libgnunettransport.la \
 $(top_builddir)/src/hello/libgnunethello.la \
 $(top_builddir)/src/util/libgnunetutil.la \
 libgnunettransporttesting.la

test_transport_api_monitor_peers_SOURCES = \
 test_transport_api_monitor_peers.c
test_transport_api_monitor_peers_LDADD = \
 libgnunettransport.la \
 $(top_builddir)/src/hello/libgnunethello.la \
 $(top_builddir)/src/util/libgnunetutil.la \
 libgnunettransporttesting.la

test_transport_api_slow_ats_SOURCES = \
 test_transport_api.c
test_transport_api_slow_ats_LDADD = \
 libgnunettransport.la \
 $(top_builddir)/src/hello/libgnunethello.la \
 $(top_builddir)/src/util/libgnunetutil.la  \
 libgnunettransporttesting.la


EXTRA_DIST = \
gnunet-transport-certificate-creation.in \
communicator-unix.conf \
test_plugin_hostkey \
test_plugin_hostkey.ecc \
test_delay \
template_cfg_peer1.conf\
template_cfg_peer2.conf\
test_plugin_transport_data.conf\
test_plugin_transport_data_udp.conf\
test_quota_compliance_data.conf\
test_quota_compliance_http_peer1.conf\
test_quota_compliance_http_peer2.conf\
test_quota_compliance_https_peer1.conf\
test_quota_compliance_https_peer2.conf\
test_quota_compliance_tcp_peer1.conf\
test_quota_compliance_tcp_peer2.conf\
test_quota_compliance_udp_peer1.conf\
test_quota_compliance_udp_peer2.conf\
test_quota_compliance_unix_peer1.conf\
test_quota_compliance_unix_peer2.conf\
test_quota_compliance_wlan_peer1.conf\
test_quota_compliance_wlan_peer2.conf\
test_quota_compliance_bluetooth_peer1.conf\
test_quota_compliance_bluetooth_peer2.conf\
test_quota_compliance_http_asymmetric_peer1.conf\
test_quota_compliance_http_asymmetric_peer2.conf\
test_quota_compliance_https_asymmetric_peer1.conf\
test_quota_compliance_https_asymmetric_peer2.conf\
test_quota_compliance_tcp_asymmetric_peer1.conf\
test_quota_compliance_tcp_asymmetric_peer2.conf\
test_quota_compliance_unix_asymmetric_peer1.conf\
test_quota_compliance_unix_asymmetric_peer2.conf\
test_quota_compliance_wlan_asymmetric_peer1.conf\
test_quota_compliance_wlan_asymmetric_peer2.conf\
test_quota_compliance_bluetooth_asymmetric_peer1.conf\
test_quota_compliance_bluetooth_asymmetric_peer2.conf\
test_transport_api_data.conf\
test_transport_api_blacklisting_tcp_peer1.conf \
test_transport_api_blacklisting_tcp_peer2.conf \
test_transport_api_http_peer1.conf\
test_transport_api_http_peer2.conf\
test_transport_api_https_peer1.conf\
test_transport_api_https_peer2.conf\
test_transport_api_limited_sockets_tcp_peer1.conf\
test_transport_api_limited_sockets_tcp_peer2.conf\
test_transport_api_timeout_tcp_peer1.conf\
test_transport_api_timeout_tcp_peer2.conf\
test_transport_api_multi_peer1.conf\
test_transport_api_multi_peer2.conf\
test_transport_api_restart_1peer_peer1.conf\
test_transport_api_restart_1peer_peer2.conf\
test_transport_api_reliability_http_peer1.conf\
test_transport_api_reliability_http_peer2.conf\
test_transport_api_reliability_https_peer1.conf\
test_transport_api_reliability_https_peer2.conf\
test_transport_api_reliability_tcp_nat_peer1.conf\
test_transport_api_reliability_tcp_nat_peer2.conf\
test_transport_api_reliability_tcp_peer1.conf\
test_transport_api_reliability_tcp_peer2.conf\
test_transport_api_reliability_wlan_peer1.conf\
test_transport_api_reliability_wlan_peer2.conf\
test_transport_api_reliability_bluetooth_peer1.conf\
test_transport_api_reliability_bluetooth_peer2.conf\
test_transport_api_manipulation_send_tcp_peer1.conf\
test_transport_api_manipulation_send_tcp_peer2.conf\
test_transport_api_manipulation_recv_tcp_peer1.conf\
test_transport_api_manipulation_recv_tcp_peer2.conf\
test_transport_api_manipulation_cfg_peer1.conf\
test_transport_api_manipulation_cfg_peer2.conf\
test_transport_api_restart_1peer_peer1.conf\
test_transport_api_restart_1peer_peer2.conf\
test_transport_api_restart_2peers_peer1.conf\
test_transport_api_restart_2peers_peer2.conf\
test_transport_api_tcp_nat_peer1.conf\
test_transport_api_tcp_nat_peer2.conf\
test_transport_api_tcp_peer1.conf\
test_transport_api_tcp_peer2.conf\
test_transport_api2_tcp_peer1.conf\
test_transport_api2_tcp_peer2.conf\
test_transport_api_udp_nat_peer1.conf\
test_transport_api_udp_nat_peer2.conf\
test_transport_api_udp_peer1.conf\
test_transport_api_udp_peer2.conf\
test_transport_api_timeout_udp_peer1.conf\
test_transport_api_timeout_udp_peer2.conf\
test_transport_api_unix_peer1.conf\
test_transport_api_unix_peer2.conf\
test_transport_api_unix_abstract_peer1.conf \
test_transport_api_unix_abstract_peer2.conf \
test_transport_api_timeout_unix_peer1.conf\
test_transport_api_timeout_unix_peer2.conf\
test_transport_api_timeout_wlan_peer1.conf \
test_transport_api_timeout_wlan_peer2.conf \
test_transport_api_timeout_bluetooth_peer1.conf\
test_transport_api_timeout_bluetooth_peer2.conf\
test_transport_api_reliability_udp_peer1.conf\
test_transport_api_reliability_udp_peer2.conf\
test_transport_api_reliability_http_xhr_peer1.conf\
test_transport_api_reliability_http_xhr_peer2.conf\
test_transport_api_reliability_https_xhr_peer1.conf\
test_transport_api_reliability_https_xhr_peer2.conf\
test_transport_api_reliability_unix_peer1.conf\
test_transport_api_reliability_unix_peer2.conf\
test_transport_api_reliability_wlan_peer1.conf\
test_transport_api_reliability_wlan_peer2.conf\
test_transport_api_unreliability_wlan_peer1.conf\
test_transport_api_unreliability_wlan_peer2.conf\
test_transport_api_reliability_bluetooth_peer1.conf\
test_transport_api_reliability_bluetooth_peer2.conf\
test_transport_api_wlan_peer1.conf\
test_transport_api_wlan_peer2.conf\
test_transport_api_bluetooth_peer1.conf\
test_transport_api_bluetooth_peer2.conf\
test_transport_api_monitor_peers_peer1.conf\
test_transport_api_monitor_peers_peer2.conf\
test_transport_api_monitor_validation_peer1.conf\
test_transport_api_monitor_validation_peer2.conf\
test_transport_defaults.conf\
test_transport_api_disconnect_tcp_peer1.conf\
test_transport_api_disconnect_tcp_peer2.conf\
test_transport_api_timeout_http_peer1.conf\
test_transport_api_timeout_http_peer2.conf\
test_transport_api_timeout_https_peer1.conf\
test_transport_api_timeout_https_peer2.conf\
test_transport_blacklisting_cfg_peer1.conf \
test_transport_blacklisting_cfg_peer2.conf \
test_transport_blacklisting_cfg_blp_peer1_full.conf\
test_transport_blacklisting_cfg_blp_peer1_plugin.conf \
test_transport_blacklisting_cfg_blp_peer2_full.conf\
test_transport_blacklisting_cfg_blp_peer2_plugin.conf \
test_transport_blacklisting_cfg_blp_peer1_multiple_plugins.conf \
test_transport_blacklisting_cfg_blp_peer2_multiple_plugins.conf \
test_transport_api_http_reverse_peer1.conf \
test_transport_api_http_reverse_peer2.conf \
perf_tcp_peer1.conf \
perf_tcp_peer2.conf \
test_transport_api_slow_ats_peer1.conf \
test_transport_api_slow_ats_peer2.conf \
  tcp_connection_legacy.c \
  tcp_server_mst_legacy.c \
  tcp_server_legacy.c \
  tcp_service_legacy.c \
test_communicator_unix_basic_peer1.conf \
test_communicator_unix_basic_peer2.conf \
test_communicator_tcp_basic_peer1.conf \
test_communicator_tcp_basic_peer2.conf \
test_communicator_udp_basic_peer1.conf \
test_communicator_udp_basic_peer2.conf \
test_communicator_tcp_rekey_peer1.conf \
test_communicator_tcp_rekey_peer2.conf \
test_communicator_udp_rekey_peer1.conf \
test_communicator_udp_rekey_peer2.conf \
test_communicator_udp_backchannel_peer1.conf \
test_communicator_udp_backchannel_peer2.conf \
test_communicator_tcp_bidirect_peer1.conf \
test_communicator_tcp_bidirect_peer2.conf<|MERGE_RESOLUTION|>--- conflicted
+++ resolved
@@ -159,20 +159,10 @@
 
 libgnunettransporttesting2_la_SOURCES = \
   transport_api_cmd_connecting_peers.c \
-<<<<<<< HEAD
-  transport_api_cmd_connecting_peers_v2.c \
-  transport_api_cmd_connecting_peers_v3.c \
   transport_api_cmd_backchannel_check.c \
-=======
->>>>>>> d64ac269
   transport_api_cmd_start_peer.c \
   transport_api_cmd_stop_peer.c \
   transport_api_cmd_send_simple.c \
-<<<<<<< HEAD
-  transport_api_cmd_send_simple_v2.c \
-  transport_api_cmd_send_simple_v3.c \
-=======
->>>>>>> d64ac269
   transport-testing2.c transport-testing2.h \
   transport-testing-cmds.h \
   transport-testing-filenames2.c \
