#!/bin/sh
# 


PREFIX=${PPID:?must run from a parent process}

# running with `sudo` is required to be
# able running the actual commands as the
# original user.

export PATH="/usr/local/sbin:/usr/local/bin:/usr/sbin:/usr/bin:/sbin:/bin"

export RESULT=
export NAMESPACE_NUM=0
export INTERFACE_NUM=0

netjail_next_namespace() {
	local NUM=$NAMESPACE_NUM
	NAMESPACE_NUM=$(($NAMESPACE_NUM + 1))
	RESULT=$NUM
}

netjail_next_interface() {
	local NUM=$INTERFACE_NUM
	INTERFACE_NUM=$(($INTERFACE_NUM + 1))
	RESULT=$NUM
}

netjail_opt() {
	local OPT=$1
	shift 1

	INDEX=1

	while [ $# -gt 0 ]; do
		if [ "$1" = "$OPT" ]; then
			RESULT=$INDEX
			return
		fi

		INDEX=$(($INDEX + 1))
		shift 1
	done

	RESULT=0
}

netjail_opts() {
	local OPT=$1
	local DEF=$2
	shift 2
	
	while [ $# -gt 0 ]; do
		if [ "$1" = "$OPT" ]; then
			printf "$2"
			return
		fi

		shift 1
	done
	
	RESULT="$DEF"
}

netjail_check() {
	local NODE_COUNT=$1
	local FD_COUNT=$(($(ls /proc/self/fd | wc -w) - 4))

	# quit if `$FD_COUNT < ($LOCAL_M * $GLOBAL_N * 2)`:
	# the script also requires `sudo -C ($FD_COUNT + 4)`
	# so you need 'Defaults closefrom_override' in the
	# sudoers file.

	if [ $FD_COUNT -lt $(($NODE_COUNT * 2)) ]; then
		echo "File descriptors do not match requirements!" >&2
		exit 1
	fi
}

netjail_check_bin() {
	local PROGRAM=$1
	local MATCH=$(ls $(echo $PATH | tr ":" "\n") | grep "^$PROGRAM\$" | tr "\n" " " | awk '{ print $1 }')

	# quit if the required binary $PROGRAM can not be
	# found in the used $PATH.

	if [ "$MATCH" != "$PROGRAM" ]; then
		echo "Required binary not found: $PROGRAM" >&2
		exit 1
	fi
}

netjail_bridge() {
	netjail_next_interface
	local NUM=$RESULT
	local BRIDGE=$(printf "%06x-%08x" $PREFIX $NUM)

	ip link add $BRIDGE type bridge
	ip link set dev $BRIDGE up
	
	RESULT=$BRIDGE
}

netjail_bridge_name() {
	netjail_next_interface
	local NUM=$RESULT
	local BRIDGE=$(printf "%06x-%08x" $PREFIX $NUM)
	
	RESULT=$BRIDGE
}

netjail_bridge_clear() {
	local BRIDGE=$1

	ip link delete $BRIDGE
}

netjail_node() {
	netjail_next_namespace
	local NUM=$RESULT
	local NODE=$(printf "%06x-%08x" $PREFIX $NUM)

	ip netns add $NODE
	
	RESULT=$NODE
}

netjail_node_name() {
	netjail_next_namespace
	local NUM=$RESULT
	local NODE=$(printf "%06x-%08x" $PREFIX $NUM)
	
	RESULT=$NODE
}

netjail_node_clear() {
	local NODE=$1

	ip netns delete $NODE
}

netjail_node_link_bridge() {
	local NODE=$1
	local BRIDGE=$2
	local ADDRESS=$3
	local MASK=$4
	
	netjail_next_interface
	local NUM_IF=$RESULT
	netjail_next_interface
	local NUM_BR=$RESULT
	
	local LINK_IF=$(printf "%06x-%08x" $PREFIX $NUM_IF)
	local LINK_BR=$(printf "%06x-%08x" $PREFIX $NUM_BR)

	ip link add $LINK_IF type veth peer name $LINK_BR
	ip link set $LINK_IF netns $NODE
	ip link set $LINK_BR master $BRIDGE

	ip -n $NODE addr add "$ADDRESS/$MASK" broadcast + dev $LINK_IF
	ip -n $NODE link set $LINK_IF up
	ip -n $NODE link set up dev lo

	ip link set $LINK_BR up
	
	RESULT=$LINK_BR
}

netjail_node_link_bridge_name() {
	
	netjail_next_interface
	netjail_next_interface
	local NUM_BR=$RESULT
	
	local LINK_BR=$(printf "%06x-%08x" $PREFIX $NUM_BR)
	
	RESULT=$LINK_BR
}

netjail_node_unlink_bridge() {
	local LINK_BR=$1

	ip link delete $LINK_BR
}

netjail_node_add_nat() {
	local NODE=$1
	local ADDRESS=$2
	local MASK=$3

<<<<<<< HEAD
    ip netns exec $NODE sysctl -w net.ipv4.ip_forward=1
    ip netns exec $NODE nft add table nat
    ip netns exec $NODE nft add chain nat postrouting { type nat hook postrouting priority 0 \; }
    ip netns exec $NODE nft add rule ip nat postrouting ip saddr "$ADDRESS/$MASK" counter masquerade
=======
  ip netns exec $NODE sysctl -w net.ipv4.ip_forward=1
  ip netns exec $NODE nft add table nat
  ip netns exec $NODE nft add chain nat postrouting { type nat hook postrouting priority 0 \; }
  ip netns exec $NODE nft add rule ip nat postrouting ip saddr "$ADDRESS/$MASK" counter masquerade
>>>>>>> 6bebc94d
	# ip netns exec $NODE iptables -t nat -A POSTROUTING -s "$ADDRESS/$MASK" -j MASQUERADE
}

netjail_node_add_default() {
	local NODE=$1
	local ADDRESS=$2

	ip -n $NODE route add default via $ADDRESS
}

netjail_node_exec() {
    JAILOR=${SUDO_USER:?must run in sudo}
	local NODE=$1
	local FD_IN=$2
	local FD_OUT=$3
	shift 3

	ip netns exec $NODE sudo -u $JAILOR -- $@ 1>& $FD_OUT 0<& $FD_IN
}

netjail_node_exec_without_fds() {
    JAILOR=${SUDO_USER:?must run in sudo}
	NODE=$1
	shift 1

	ip netns exec $NODE sudo -u $JAILOR -- $@
}

netjail_node_exec_without_fds_and_sudo() {
	NODE=$1
	shift 1

	ip netns exec $NODE $@
}

netjail_kill() {
	local PID=$1
	local MATCH=$(ps --pid $PID | awk "{ if ( \$1 == $PID ) { print \$1 } }" | wc -l)

	if [ $MATCH -gt 0 ]; then
		kill -n 19 $PID

		for CHILD in $(ps -o pid,ppid -ax | awk "{ if ( \$2 == $PID ) { print \$1 } }"); do
			netjail_kill $CHILD
		done

		kill $PID
	fi
}

netjail_killall() {
	if [ $# -gt 0 ]; then
		local PIDS=$1

		for PID in $PIDS; do
			netjail_kill $PID
		done
	fi
}

netjail_waitall() {
	if [ $# -gt 0 ]; then
		local PIDS=$1

		for PID in $PIDS; do
			wait $PID
		done
	fi
}
<|MERGE_RESOLUTION|>--- conflicted
+++ resolved
@@ -188,17 +188,10 @@
 	local ADDRESS=$2
 	local MASK=$3
 
-<<<<<<< HEAD
-    ip netns exec $NODE sysctl -w net.ipv4.ip_forward=1
-    ip netns exec $NODE nft add table nat
-    ip netns exec $NODE nft add chain nat postrouting { type nat hook postrouting priority 0 \; }
-    ip netns exec $NODE nft add rule ip nat postrouting ip saddr "$ADDRESS/$MASK" counter masquerade
-=======
   ip netns exec $NODE sysctl -w net.ipv4.ip_forward=1
   ip netns exec $NODE nft add table nat
   ip netns exec $NODE nft add chain nat postrouting { type nat hook postrouting priority 0 \; }
   ip netns exec $NODE nft add rule ip nat postrouting ip saddr "$ADDRESS/$MASK" counter masquerade
->>>>>>> 6bebc94d
 	# ip netns exec $NODE iptables -t nat -A POSTROUTING -s "$ADDRESS/$MASK" -j MASQUERADE
 }
 
